--- conflicted
+++ resolved
@@ -8,11 +8,7 @@
 ## $Id$
 AC_PREREQ(2.53)
 
-<<<<<<< HEAD
-AC_INIT(Quagga, [0.99.13-dn42.7], [http://bugzilla.quagga.net])
-=======
-AC_INIT(Quagga, 0.99.14, [http://bugzilla.quagga.net])
->>>>>>> 065de903
+AC_INIT(Quagga, [0.99.14-dn42.8], [http://bugzilla.quagga.net])
 AC_CONFIG_SRCDIR(lib/zebra.h)
 AC_CONFIG_MACRO_DIR([m4])
 
@@ -558,7 +554,6 @@
   ;;
 esac
 
-<<<<<<< HEAD
 if test "${enable_realms}" = "yes"; then
     if test "${opsys}" != "gnu-linux"; then
 	echo "Sorry, only Linux has REALMS support"
@@ -566,9 +561,7 @@
     fi
     AC_DEFINE(SUPPORT_REALMS,, Realms support)
 fi
-=======
 AC_SYS_LARGEFILE
->>>>>>> 065de903
 
 dnl ---------------------
 dnl Integrated VTY option
