/*
 * IS-IS Rout(e)ing protocol - iso_checksum.c
 *                             ISO checksum related routines
 *
 * Copyright (C) 2001,2002   Sampo Saaristo
 *                           Tampere University of Technology      
 *                           Institute of Communications Engineering
 *
 * This program is free software; you can redistribute it and/or modify it 
 * under the terms of the GNU General Public Licenseas published by the Free 
 * Software Foundation; either version 2 of the License, or (at your option) 
 * any later version.
 *
 * This program is distributed in the hope that it will be useful,but WITHOUT 
 * ANY WARRANTY; without even the implied warranty of MERCHANTABILITY or 
 * FITNESS FOR A PARTICULAR PURPOSE.  See the GNU General Public License for 
 * more details.

 * You should have received a copy of the GNU General Public License along 
 * with this program; if not, write to the Free Software Foundation, Inc., 
 * 59 Temple Place - Suite 330, Boston, MA  02111-1307, USA.
 */

#include <zebra.h>
#include "iso_checksum.h"
#include "checksum.h"

/*
 * Calculations of the OSI checksum.
 * ISO/IEC 8473 defines the sum as
 *
 *     L
 *  sum  a (mod 255) = 0
 *     1  i
 *
 *     L 
 *  sum (L-i+1)a (mod 255) = 0
 *     1        i
 *
 */

/*
 * Verifies that the checksum is correct.
 * Return 0 on correct and 1 on invalid checksum.
 * Based on Annex C.4 of ISO/IEC 8473
 */

int
iso_csum_verify (u_char * buffer, int len, uint16_t * csum)
{
  u_int16_t checksum;
  u_int32_t c0;
  u_int32_t c1;

  c0 = *csum & 0xff00;
  c1 = *csum & 0x00ff;

  /*
   * If both are zero return correct
   */
  if (c0 == 0 && c1 == 0)
    return 0;

  /*
   * If either, but not both are zero return incorrect
   */
  if (c0 == 0 || c1 == 0)
    return 1;

  /* Offset of checksum from the start of the buffer */
  int offset = (u_char *) csum - buffer;

  checksum = fletcher_checksum(buffer, len, offset);
  if (checksum == *csum)
    return 0;
  return 1;
}
<<<<<<< HEAD:isisd/iso_checksum.c

/*
 * Creates the checksum. *csum points to the position of the checksum in the 
 * PDU. 
 * Based on Annex C.4 of ISO/IEC 8473
 */
#define FIXED_CODE
u_int16_t
iso_csum_create (u_char * buffer, int len, u_int16_t n)
{

  u_int8_t *p;
  int x;
  int y;
  u_int32_t mul;
  u_int32_t c0;
  u_int32_t c1;
  u_int16_t checksum;
  u_int16_t *csum;
  int i, init_len, partial_len;

  checksum = 0;

  /*
   * Zero the csum in the packet.
   */
  csum = (u_int16_t *) (buffer + n);
  *(csum) = checksum;

  p = buffer;
  c0 = 0;
  c1 = 0;
  init_len = len;

  while (len != 0)
    {
      partial_len = MIN(len, 5803);

      for (i = 0; i < partial_len; i++)
	{
	  c0 = c0 + *(p++);
	  c1 += c0;
	}

      c0 = c0 % 255;
      c1 = c1 % 255;

      len -= partial_len;
    }

  mul = (init_len - n)*(c0);

#ifdef FIXED_CODE
  x = mul - c0 - c1;
  y = c1 - mul - 1;

  if (y > 0)
    y++;
  if (x < 0)
    x--;

  x %= 255;
  y %= 255;

  if (x == 0)
    x = 255;
  if (y == 0)
    y = 1;

  checksum = (y << 8) | (x & 0xFF);

#else
  x = mul - c0 - c1;
  x %= 255;

  y = c1 - mul - 1;
  y %= 255;

  if (x == 0)
    x = 255;
  if (y == 0)
    y = 255;

  checksum = ((y << 8) | x);
#endif

  /*
   * Now we write this to the packet
   */
  *(csum) = checksum;

  /* return the checksum for user usage */
  return checksum;
}
=======
>>>>>>> 41dc3488cf127a1e23333459a0c316ded67f7ff3:isisd/iso_checksum.c<|MERGE_RESOLUTION|>--- conflicted
+++ resolved
@@ -74,101 +74,4 @@
   if (checksum == *csum)
     return 0;
   return 1;
-}
-<<<<<<< HEAD:isisd/iso_checksum.c
-
-/*
- * Creates the checksum. *csum points to the position of the checksum in the 
- * PDU. 
- * Based on Annex C.4 of ISO/IEC 8473
- */
-#define FIXED_CODE
-u_int16_t
-iso_csum_create (u_char * buffer, int len, u_int16_t n)
-{
-
-  u_int8_t *p;
-  int x;
-  int y;
-  u_int32_t mul;
-  u_int32_t c0;
-  u_int32_t c1;
-  u_int16_t checksum;
-  u_int16_t *csum;
-  int i, init_len, partial_len;
-
-  checksum = 0;
-
-  /*
-   * Zero the csum in the packet.
-   */
-  csum = (u_int16_t *) (buffer + n);
-  *(csum) = checksum;
-
-  p = buffer;
-  c0 = 0;
-  c1 = 0;
-  init_len = len;
-
-  while (len != 0)
-    {
-      partial_len = MIN(len, 5803);
-
-      for (i = 0; i < partial_len; i++)
-	{
-	  c0 = c0 + *(p++);
-	  c1 += c0;
-	}
-
-      c0 = c0 % 255;
-      c1 = c1 % 255;
-
-      len -= partial_len;
-    }
-
-  mul = (init_len - n)*(c0);
-
-#ifdef FIXED_CODE
-  x = mul - c0 - c1;
-  y = c1 - mul - 1;
-
-  if (y > 0)
-    y++;
-  if (x < 0)
-    x--;
-
-  x %= 255;
-  y %= 255;
-
-  if (x == 0)
-    x = 255;
-  if (y == 0)
-    y = 1;
-
-  checksum = (y << 8) | (x & 0xFF);
-
-#else
-  x = mul - c0 - c1;
-  x %= 255;
-
-  y = c1 - mul - 1;
-  y %= 255;
-
-  if (x == 0)
-    x = 255;
-  if (y == 0)
-    y = 255;
-
-  checksum = ((y << 8) | x);
-#endif
-
-  /*
-   * Now we write this to the packet
-   */
-  *(csum) = checksum;
-
-  /* return the checksum for user usage */
-  return checksum;
-}
-=======
->>>>>>> 41dc3488cf127a1e23333459a0c316ded67f7ff3:isisd/iso_checksum.c+}