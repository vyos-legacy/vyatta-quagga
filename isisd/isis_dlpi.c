--- conflicted
+++ resolved
@@ -42,11 +42,6 @@
 #include "isisd/isis_circuit.h"
 #include "isisd/isis_flags.h"
 #include "isisd/isisd.h"
-<<<<<<< HEAD:isisd/isis_dlpi.c
-#include "isisd/isis_constants.h"
-#include "isisd/isis_circuit.h"
-=======
->>>>>>> 41dc3488cf127a1e23333459a0c316ded67f7ff3:isisd/isis_dlpi.c
 #include "isisd/isis_network.h"
 
 #include "privs.h"
@@ -318,14 +313,6 @@
 	circuit->interface->name);
       return ISIS_WARNING;
     }
-<<<<<<< HEAD:isisd/isis_dlpi.c
-
-  /* Try first as Style 1 */
-  (void) snprintf(devpath, sizeof (devpath), "/dev/%s",
-    circuit->interface->name);
-  unit = -1;
-  fd = dlpiopen (devpath, &acklen);
-=======
   
   /* Try the vanity node first, if permitted */
   if (getenv("DLPI_DEVONLY") == NULL)
@@ -343,7 +330,6 @@
       unit = -1;
       fd = dlpiopen (devpath, &acklen);
     }
->>>>>>> 41dc3488cf127a1e23333459a0c316ded67f7ff3:isisd/isis_dlpi.c
 
   /* If that fails, try again as Style 2 */
   if (fd == -1)
@@ -475,17 +461,11 @@
   if (ioctl (fd, I_PUSH, "pfmod") == 0)
     {
       struct packetfilt pfil;
-<<<<<<< HEAD:isisd/isis_dlpi.c
-=======
       struct strioctl sioc;
->>>>>>> 41dc3488cf127a1e23333459a0c316ded67f7ff3:isisd/isis_dlpi.c
 
       pfil.Pf_Priority = 0;
       pfil.Pf_FilterLen = sizeof (pf_filter) / sizeof (u_short);
       memcpy (pfil.Pf_Filter, pf_filter, sizeof (pf_filter));
-<<<<<<< HEAD:isisd/isis_dlpi.c
-      ioctl (fd, PFIOCSETF, &pfil);
-=======
       /* pfmod does not support transparent ioctls */
       sioc.ic_cmd = PFIOCSETF;
       sioc.ic_timout = 5;
@@ -494,7 +474,6 @@
       if (ioctl (fd, I_STR, &sioc) == -1)
          zlog_warn("%s: could not perform PF_IOCSETF on %s",
            __func__, circuit->interface->name); 
->>>>>>> 41dc3488cf127a1e23333459a0c316ded67f7ff3:isisd/isis_dlpi.c
     }
 
   circuit->fd = fd;
