--- conflicted
+++ resolved
@@ -348,18 +348,10 @@
   MIX(attr->med);
   MIX(attr->local_pref);
 
-<<<<<<< HEAD
-  if (attr->pathlimit.as)
-    {
-      MIX(attr->pathlimit.ttl);
-      MIX(attr->pathlimit.as);
-    }
-=======
   key += attr->origin;
   key += attr->nexthop.s_addr;
   key += attr->med;
   key += attr->local_pref;
->>>>>>> eac5702d
   
   if (attr->extra)
     {
