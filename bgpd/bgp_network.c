--- conflicted
+++ resolved
@@ -179,12 +179,7 @@
   if (peer_sort (peer1) == BGP_PEER_EBGP) {
     sockopt_ttl (peer1->su.sa.sa_family, bgp_sock, peer1->ttl);
     if (peer1->gtsm_hops)
-<<<<<<< HEAD
-      sockopt_minttl (peer1->su.sa.sa_family, bgp_sock, 
-		      MAXTTL + 1 - peer1->gtsm_hops);
-=======
       sockopt_minttl (peer1->su.sa.sa_family, bgp_sock, MAXTTL + 1 - peer1->gtsm_hops);
->>>>>>> 0d51c7ef
   }
 
   /* Make dummy peer until read Open packet. */
@@ -328,12 +323,7 @@
   if (peer_sort (peer) == BGP_PEER_EBGP) {
     sockopt_ttl (peer->su.sa.sa_family, peer->fd, peer->ttl);
     if (peer->gtsm_hops)
-<<<<<<< HEAD
-      sockopt_minttl (peer->su.sa.sa_family, peer->fd,
-		      MAXTTL + 1 - peer->gtsm_hops);
-=======
       sockopt_minttl (peer->su.sa.sa_family, peer->fd, MAXTTL + 1 - peer->gtsm_hops);
->>>>>>> 0d51c7ef
   }
 
   sockopt_reuseaddr (peer->fd);
@@ -482,17 +472,10 @@
 	  zlog_err ("socket: %s", safe_strerror (errno));
 	  continue;
 	}
-<<<<<<< HEAD
-
-      /* if we intend to implement ttl-security, this socket needs ttl=255 */
-      sockopt_ttl (ainfo->ai_family, sock, MAXTTL);
-
-=======
 	
       /* if we intend to implement ttl-security, this socket needs ttl=255 */
       sockopt_ttl (ainfo->ai_family, sock, MAXTTL);
       
->>>>>>> 0d51c7ef
       ret = bgp_listener (sock, ainfo->ai_addr, ainfo->ai_addrlen);
       if (ret == 0)
 	++count;
