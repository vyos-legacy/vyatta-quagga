--- conflicted
+++ resolved
@@ -41,33 +41,10 @@
 
  
-<<<<<<< HEAD
-#if defined(HAVE_TCP_MD5SIG)
-=======
->>>>>>> d0cee3d3
 /*
  * Set MD5 key for the socket, for the given IPv4 peer address.
  * If the password is NULL or zero-length, the option will be disabled.
  */
-<<<<<<< HEAD
-int
-bgp_md5_set (int sock, struct sockaddr_in *sin, const char *password)
-{
-  int ret, en;
-
-  if ( bgpd_privs.change (ZPRIVS_RAISE) )
-    zlog_err ("bgp_md5_set: could not raise privs");
-
-  ret = sockopt_tcp_signature (sock, sin, password);
-  en  = errno;
-
-  if (bgpd_privs.change (ZPRIVS_LOWER) )
-    zlog_err ("bgp_md5_set: could not lower privs");
-
-  if (ret < 0)
-    zlog (NULL, LOG_WARNING, "can't set TCP_MD5SIG option on socket %d: %s",
-	  sock, safe_strerror (en));
-=======
 static int
 bgp_md5_set_socket (int socket, union sockunion *su, const char *password)
 {
@@ -84,14 +61,10 @@
   if (ret < 0)
     zlog (NULL, LOG_WARNING, "can't set TCP_MD5SIG option on socket %d: %s",
           socket, safe_strerror (en));
->>>>>>> d0cee3d3
 
   return ret;
 }
 
-<<<<<<< HEAD
-#endif /* HAVE_TCP_MD5SIG */
-=======
 /* Helper for bgp_connect */
 static int
 bgp_md5_set_connect (int socket, union sockunion *su, const char *password)
@@ -141,7 +114,6 @@
   
   return fret;
 }
->>>>>>> d0cee3d3
  
 /* Accept bgp connection. */
@@ -347,17 +319,6 @@
   if (peer->password)
     bgp_md5_set_connect (peer->fd, &peer->su, peer->password);
 
-#ifdef IPTOS_PREC_INTERNETCONTROL
-  if (sockunion_family (&peer->su) == AF_INET)
-    setsockopt_ipv4_tos (peer->fd, IPTOS_PREC_INTERNETCONTROL);
-#endif
-
-#ifdef HAVE_TCP_MD5SIG
-  if (CHECK_FLAG (peer->flags, PEER_FLAG_PASSWORD))
-    if (sockunion_family (&peer->su) == AF_INET)
-      bgp_md5_set (peer->fd, &peer->su.sin, peer->password);
-#endif /* HAVE_TCP_MD5SIG */
-
   /* Bind socket. */
   bgp_bind (peer);
 
@@ -408,10 +369,6 @@
   struct addrinfo req;
   struct addrinfo *ainfo;
   struct addrinfo *ainfo_save;
-#if defined(HAVE_TCP_MD5SIG) && defined(IPV6_V6ONLY)
-  struct sockaddr_in sin;
-  int socklen, on = 1;
-#endif
   int sock = 0;
   char port_str[BUFSIZ];
 
@@ -447,26 +404,6 @@
       sockopt_reuseaddr (sock);
       sockopt_reuseport (sock);
       
-#ifdef IPTOS_PREC_INTERNETCONTROL
-      if (ainfo->ai_family == AF_INET)
-	setsockopt_ipv4_tos (sock, IPTOS_PREC_INTERNETCONTROL);
-#endif
-
-#if defined(HAVE_TCP_MD5SIG) && defined(IPV6_V6ONLY)
-/*	We can not apply MD5SIG to an IPv6 socket.  If this is an AF_INET6
-	socket, we'll have to create another socket for IPv4*/
-
-      if (ainfo->ai_family == AF_INET6) {
-/*	Mark this one for IPv6 only	*/
-          ret = setsockopt (sock, IPPROTO_IPV6, IPV6_V6ONLY, 
-		    (void *) &on, sizeof (on));
-          if( ret < 0 ) {
-              en = errno;
-	      zlog_err ("setsockopt V6ONLY: %s", safe_strerror (en));
-          }
-      }
-#endif
-
       if (bgpd_privs.change (ZPRIVS_RAISE) )
         zlog_err ("bgp_socket: could not raise privs");
 
@@ -489,72 +426,9 @@
 	  close (sock);
 	  continue;
 	}
-<<<<<<< HEAD
-
-#if defined(HAVE_TCP_MD5SIG) && defined(IPV6_V6ONLY)
-      thread_add_read (master, bgp_accept, bgp, sock);
-
-      if (ainfo->ai_family != AF_INET6)
-	continue;
-
-      /* If first socket was an IPv6 socket, we need to create an IPv4
-	socket for use by the TCP_MD5SIG logic.  This code is blatently
-	copied and modified from the alternate IPv4 only code from below... */
-
-      sock = socket (AF_INET, SOCK_STREAM, 0);
-      if (sock < 0)
-        {
-          zlog_err ("socket: %s", safe_strerror (errno));
-          continue;
-        }
-
-      sockopt_reuseaddr (sock);
-      sockopt_reuseport (sock);
-      setsockopt_ipv4_tos (sock, IPTOS_PREC_INTERNETCONTROL);
-
-      memset (&sin, 0, sizeof (struct sockaddr_in));
-
-      sin.sin_family = AF_INET;
-      sin.sin_port = htons (port);
-      socklen = sizeof (struct sockaddr_in);
-#ifdef HAVE_STRUCT_SOCKADDR_IN_SIN_LEN
-      sin.sin_len = socklen;
-#endif /* HAVE_STRUCT_SOCKADDR_IN_SIN_LEN */
-
-      if ( bgpd_privs.change (ZPRIVS_RAISE) )
-        zlog_err ("bgp_socket: could not raise privs");
-
-      ret = bind (sock, (struct sockaddr *) &sin, socklen);
-      en = errno;
-      if (bgpd_privs.change (ZPRIVS_LOWER) )
-	zlog_err ("bgp_bind_address: could not lower privs");
-
-      if (ret < 0)
-	{
-	  zlog_err ("bind: %s", safe_strerror (en));
-	  close(sock);
-	  continue;
-	}
-
-      ret = listen (sock, 3);
-      if (ret < 0)
-	{
-	  zlog_err ("listen: %s", safe_strerror (errno));
-	  close (sock);
-	  continue;
-	}
-#endif
-
-#ifdef HAVE_TCP_MD5SIG
-      bm->sock = sock;
-#endif /* HAVE_TCP_MD5SIG */
-
-=======
       
       listnode_add (bm->listen_sockets, (void *)sock);
->>>>>>> d0cee3d3
       thread_add_read (master, bgp_accept, bgp, sock);
-
     }
   while ((ainfo = ainfo->ai_next) != NULL);
 
@@ -582,10 +456,6 @@
   sockopt_reuseaddr (sock);
   sockopt_reuseport (sock);
 
-#ifdef IPTOS_PREC_INTERNETCONTROL
-  setsockopt_ipv4_tos (sock, IPTOS_PREC_INTERNETCONTROL);
-#endif
-
   memset (&sin, 0, sizeof (struct sockaddr_in));
 
   sin.sin_family = AF_INET;
@@ -625,9 +495,6 @@
       close (sock);
       return ret;
     }
-#ifdef HAVE_TCP_MD5SIG
-  bm->sock = sock;
-#endif /* HAVE_TCP_MD5SIG */
 
   thread_add_read (bm->master, bgp_accept, bgp, sock);
 
