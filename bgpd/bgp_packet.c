--- conflicted
+++ resolved
@@ -921,10 +921,6 @@
   bgp_notify_send_with_data (peer, code, sub_code, NULL, 0);
 }
 
-<<<<<<< HEAD
-
-=======
->>>>>>> 2c239705
 /* Send route refresh message to the peer. */
 void
 bgp_route_refresh_send (struct peer *peer, afi_t afi, safi_t safi,
