/* BGP VTY interface.
   Copyright (C) 1996, 97, 98, 99, 2000 Kunihiro Ishiguro

This file is part of GNU Zebra.

GNU Zebra is free software; you can redistribute it and/or modify it
under the terms of the GNU General Public License as published by the
Free Software Foundation; either version 2, or (at your option) any
later version.

GNU Zebra is distributed in the hope that it will be useful, but
WITHOUT ANY WARRANTY; without even the implied warranty of
MERCHANTABILITY or FITNESS FOR A PARTICULAR PURPOSE.  See the GNU
General Public License for more details.

You should have received a copy of the GNU General Public License
along with GNU Zebra; see the file COPYING.  If not, write to the Free
Software Foundation, Inc., 59 Temple Place - Suite 330, Boston, MA
02111-1307, USA.  */

#include <zebra.h>

#include "command.h"
#include "prefix.h"
#include "plist.h"
#include "buffer.h"
#include "linklist.h"
#include "stream.h"
#include "thread.h"
#include "log.h"
#include "memory.h"
#include "hash.h"

#include "bgpd/bgpd.h"
#include "bgpd/bgp_advertise.h"
#include "bgpd/bgp_attr.h"
#include "bgpd/bgp_aspath.h"
#include "bgpd/bgp_community.h"
#include "bgpd/bgp_ecommunity.h"
#include "bgpd/bgp_damp.h"
#include "bgpd/bgp_debug.h"
#include "bgpd/bgp_fsm.h"
#include "bgpd/bgp_mplsvpn.h"
#include "bgpd/bgp_nexthop.h"
#include "bgpd/bgp_open.h"
#include "bgpd/bgp_regex.h"
#include "bgpd/bgp_route.h"
#include "bgpd/bgp_zebra.h"
#include "bgpd/bgp_table.h"
#include "bgpd/bgp_vty.h"

extern struct in_addr router_id_zebra;

/* Utility function to get address family from current node.  */
afi_t
bgp_node_afi (struct vty *vty)
{
  if (vty->node == BGP_IPV6_NODE || vty->node == BGP_IPV6M_NODE)
    return AFI_IP6;
  return AFI_IP;
}

/* Utility function to get subsequent address family from current
   node.  */
safi_t
bgp_node_safi (struct vty *vty)
{
  if (vty->node == BGP_VPNV4_NODE)
    return SAFI_MPLS_VPN;
  if (vty->node == BGP_IPV4M_NODE || vty->node == BGP_IPV6M_NODE)
    return SAFI_MULTICAST;
  return SAFI_UNICAST;
}

static int
peer_address_self_check (union sockunion *su)
{
  struct interface *ifp = NULL;

  if (su->sa.sa_family == AF_INET)
    ifp = if_lookup_by_ipv4_exact (&su->sin.sin_addr);
#ifdef HAVE_IPV6
  else if (su->sa.sa_family == AF_INET6)
    ifp = if_lookup_by_ipv6_exact (&su->sin6.sin6_addr);
#endif /* HAVE IPV6 */

  if (ifp)
    return 1;

  return 0;
}

/* Utility function for looking up peer from VTY.  */
static struct peer *
peer_lookup_vty (struct vty *vty, const char *ip_str)
{
  int ret;
  struct bgp *bgp;
  union sockunion su;
  struct peer *peer;

  bgp = vty->index;

  ret = str2sockunion (ip_str, &su);
  if (ret < 0)
    {
      vty_out (vty, "%% Malformed address: %s%s", ip_str, VTY_NEWLINE);
      return NULL;
    }

  peer = peer_lookup (bgp, &su);
  if (! peer)
    {
      vty_out (vty, "%% Specify remote-as or peer-group commands first%s", VTY_NEWLINE);
      return NULL;
    }
  return peer;
}

/* Utility function for looking up peer or peer group.  */
static struct peer *
peer_and_group_lookup_vty (struct vty *vty, const char *peer_str)
{
  int ret;
  struct bgp *bgp;
  union sockunion su;
  struct peer *peer;
  struct peer_group *group;

  bgp = vty->index;

  ret = str2sockunion (peer_str, &su);
  if (ret == 0)
    {
      peer = peer_lookup (bgp, &su);
      if (peer)
	return peer;
    }
  else
    {
      group = peer_group_lookup (bgp, peer_str);
      if (group)
	return group->conf;
    }

  vty_out (vty, "%% Specify remote-as or peer-group commands first%s",
	   VTY_NEWLINE);

  return NULL;
}

static int
bgp_vty_return (struct vty *vty, int ret)
{
  const char *str = NULL;

  switch (ret)
    {
    case BGP_ERR_INVALID_VALUE:
      str = "Invalid value";
      break;
    case BGP_ERR_INVALID_FLAG:
      str = "Invalid flag";
      break;
    case BGP_ERR_PEER_INACTIVE:
      str = "Activate the neighbor for the address family first";
      break;
    case BGP_ERR_INVALID_FOR_PEER_GROUP_MEMBER:
      str = "Invalid command for a peer-group member";
      break;
    case BGP_ERR_PEER_GROUP_SHUTDOWN:
      str = "Peer-group has been shutdown. Activate the peer-group first";
      break;
    case BGP_ERR_PEER_GROUP_HAS_THE_FLAG:
      str = "This peer is a peer-group member.  Please change peer-group configuration";
      break;
    case BGP_ERR_PEER_FLAG_CONFLICT:
      str = "Can't set override-capability and strict-capability-match at the same time";
      break;
    case BGP_ERR_PEER_GROUP_MEMBER_EXISTS:
      str = "No activate for peergroup can be given only if peer-group has no members";
      break;
    case BGP_ERR_PEER_BELONGS_TO_GROUP:
      str = "No activate for an individual peer-group member is invalid";
      break;
    case BGP_ERR_PEER_GROUP_AF_UNCONFIGURED:
      str = "Activate the peer-group for the address family first";
      break;
    case BGP_ERR_PEER_GROUP_NO_REMOTE_AS:
      str = "Specify remote-as or peer-group remote AS first";
      break;
    case BGP_ERR_PEER_GROUP_CANT_CHANGE:
      str = "Cannot change the peer-group. Deconfigure first";
      break;
    case BGP_ERR_PEER_GROUP_MISMATCH:
      str = "Cannot have different peer-group for the neighbor";
      break;
    case BGP_ERR_PEER_FILTER_CONFLICT:
      str = "Prefix/distribute list can not co-exist";
      break;
    case BGP_ERR_NOT_INTERNAL_PEER:
      str = "Invalid command. Not an internal neighbor";
      break;
    case BGP_ERR_REMOVE_PRIVATE_AS:
      str = "Private AS cannot be removed for IBGP peers";
      break;
    case BGP_ERR_LOCAL_AS_ALLOWED_ONLY_FOR_EBGP:
      str = "Local-AS allowed only for EBGP peers";
      break;
    case BGP_ERR_CANNOT_HAVE_LOCAL_AS_SAME_AS:
      str = "Cannot have local-as same as BGP AS number";
      break;
    case BGP_ERR_TCPSIG_FAILED:
      str = "Error while applying TCP-Sig to session(s)";
      break;
    }
  if (str)
    {
      vty_out (vty, "%% %s%s", str, VTY_NEWLINE);
      return CMD_WARNING;
    }
  return CMD_SUCCESS;
}

/* BGP global configuration.  */

DEFUN (bgp_multiple_instance_func,
       bgp_multiple_instance_cmd,
       "bgp multiple-instance",
       BGP_STR
       "Enable bgp multiple instance\n")
{
  bgp_option_set (BGP_OPT_MULTIPLE_INSTANCE);
  return CMD_SUCCESS;
}

DEFUN (no_bgp_multiple_instance,
       no_bgp_multiple_instance_cmd,
       "no bgp multiple-instance",
       NO_STR
       BGP_STR
       "BGP multiple instance\n")
{
  int ret;

  ret = bgp_option_unset (BGP_OPT_MULTIPLE_INSTANCE);
  if (ret < 0)
    {
      vty_out (vty, "%% There are more than two BGP instances%s", VTY_NEWLINE);
      return CMD_WARNING;
    }
  return CMD_SUCCESS;
}

DEFUN (bgp_config_type,
       bgp_config_type_cmd,
       "bgp config-type (cisco|zebra)",
       BGP_STR
       "Configuration type\n"
       "cisco\n"
       "zebra\n")
{
  if (strncmp (argv[0], "c", 1) == 0)
    bgp_option_set (BGP_OPT_CONFIG_CISCO);
  else
    bgp_option_unset (BGP_OPT_CONFIG_CISCO);

  return CMD_SUCCESS;
}

DEFUN (no_bgp_config_type,
       no_bgp_config_type_cmd,
       "no bgp config-type",
       NO_STR
       BGP_STR
       "Display configuration type\n")
{
  bgp_option_unset (BGP_OPT_CONFIG_CISCO);
  return CMD_SUCCESS;
}

DEFUN (no_synchronization,
       no_synchronization_cmd,
       "no synchronization",
       NO_STR
       "Perform IGP synchronization\n")
{
  return CMD_SUCCESS;
}

DEFUN (no_auto_summary,
       no_auto_summary_cmd,
       "no auto-summary",
       NO_STR
       "Enable automatic network number summarization\n")
{
  return CMD_SUCCESS;
}

DEFUN_DEPRECATED (neighbor_version,
		  neighbor_version_cmd,
		  NEIGHBOR_CMD "version (4|4-)",
		  NEIGHBOR_STR
		  NEIGHBOR_ADDR_STR
		  "Set the BGP version to match a neighbor\n"
		  "Neighbor's BGP version\n")
{
  return CMD_SUCCESS;
}

/* "router bgp" commands. */
DEFUN (router_bgp, 
       router_bgp_cmd, 
       "router bgp " CMD_AS_RANGE,
       ROUTER_STR
       BGP_STR
       AS_STR)
{
  int ret;
  as_t as;
  struct bgp *bgp;
  const char *name = NULL;

  VTY_GET_INTEGER_RANGE ("AS", as, argv[0], 1, BGP_AS4_MAX);

  if (argc == 2)
    name = argv[1];

  ret = bgp_get (&bgp, &as, name);
  switch (ret)
    {
    case BGP_ERR_MULTIPLE_INSTANCE_NOT_SET:
      vty_out (vty, "Please specify 'bgp multiple-instance' first%s", 
	       VTY_NEWLINE);
      return CMD_WARNING;
    case BGP_ERR_AS_MISMATCH:
      vty_out (vty, "BGP is already running; AS is %u%s", as, VTY_NEWLINE);
      return CMD_WARNING;
    case BGP_ERR_INSTANCE_MISMATCH:
      vty_out (vty, "BGP view name and AS number mismatch%s", VTY_NEWLINE);
      vty_out (vty, "BGP instance is already running; AS is %u%s",
	       as, VTY_NEWLINE);
      return CMD_WARNING;
    }

  vty->node = BGP_NODE;
  vty->index = bgp;

  return CMD_SUCCESS;
}

ALIAS (router_bgp,
       router_bgp_view_cmd,
       "router bgp " CMD_AS_RANGE " view WORD",
       ROUTER_STR
       BGP_STR
       AS_STR
       "BGP view\n"
       "view name\n")

/* "no router bgp" commands. */
DEFUN (no_router_bgp,
       no_router_bgp_cmd,
       "no router bgp " CMD_AS_RANGE,
       NO_STR
       ROUTER_STR
       BGP_STR
       AS_STR)
{
  as_t as;
  struct bgp *bgp;
  const char *name = NULL;

  VTY_GET_INTEGER_RANGE ("AS", as, argv[0], 1, BGP_AS4_MAX);

  if (argc == 2)
    name = argv[1];

  /* Lookup bgp structure. */
  bgp = bgp_lookup (as, name);
  if (! bgp)
    {
      vty_out (vty, "%% Can't find BGP instance%s", VTY_NEWLINE);
      return CMD_WARNING;
    }

  bgp_delete (bgp);

  return CMD_SUCCESS;
}

ALIAS (no_router_bgp,
       no_router_bgp_view_cmd,
       "no router bgp " CMD_AS_RANGE " view WORD",
       NO_STR
       ROUTER_STR
       BGP_STR
       AS_STR
       "BGP view\n"
       "view name\n")

/* BGP router-id.  */

DEFUN (bgp_router_id,
       bgp_router_id_cmd,
       "bgp router-id A.B.C.D",
       BGP_STR
       "Override configured router identifier\n"
       "Manually configured router identifier\n")
{
  int ret;
  struct in_addr id;
  struct bgp *bgp;

  bgp = vty->index;

  ret = inet_aton (argv[0], &id);
  if (! ret)
    {
      vty_out (vty, "%% Malformed bgp router identifier%s", VTY_NEWLINE);
      return CMD_WARNING;
    }

  bgp->router_id_static = id;
  bgp_router_id_set (bgp, &id);

  return CMD_SUCCESS;
}

DEFUN (no_bgp_router_id,
       no_bgp_router_id_cmd,
       "no bgp router-id",
       NO_STR
       BGP_STR
       "Override configured router identifier\n")
{
  int ret;
  struct in_addr id;
  struct bgp *bgp;

  bgp = vty->index;

  if (argc == 1)
    {
      ret = inet_aton (argv[0], &id);
      if (! ret)
	{
	  vty_out (vty, "%% Malformed BGP router identifier%s", VTY_NEWLINE);
	  return CMD_WARNING;
	}

      if (! IPV4_ADDR_SAME (&bgp->router_id_static, &id))
	{
	  vty_out (vty, "%% BGP router-id doesn't match%s", VTY_NEWLINE);
	  return CMD_WARNING;
	}
    }

  bgp->router_id_static.s_addr = 0;
  bgp_router_id_set (bgp, &router_id_zebra);

  return CMD_SUCCESS;
}

ALIAS (no_bgp_router_id,
       no_bgp_router_id_val_cmd,
       "no bgp router-id A.B.C.D",
       NO_STR
       BGP_STR
       "Override configured router identifier\n"
       "Manually configured router identifier\n")

/* BGP Cluster ID.  */

DEFUN (bgp_cluster_id,
       bgp_cluster_id_cmd,
       "bgp cluster-id A.B.C.D",
       BGP_STR
       "Configure Route-Reflector Cluster-id\n"
       "Route-Reflector Cluster-id in IP address format\n")
{
  int ret;
  struct bgp *bgp;
  struct in_addr cluster;

  bgp = vty->index;

  ret = inet_aton (argv[0], &cluster);
  if (! ret)
    {
      vty_out (vty, "%% Malformed bgp cluster identifier%s", VTY_NEWLINE);
      return CMD_WARNING;
    }

  bgp_cluster_id_set (bgp, &cluster);

  return CMD_SUCCESS;
}

ALIAS (bgp_cluster_id,
       bgp_cluster_id32_cmd,
       "bgp cluster-id <1-4294967295>",
       BGP_STR
       "Configure Route-Reflector Cluster-id\n"
       "Route-Reflector Cluster-id as 32 bit quantity\n")

DEFUN (no_bgp_cluster_id,
       no_bgp_cluster_id_cmd,
       "no bgp cluster-id",
       NO_STR
       BGP_STR
       "Configure Route-Reflector Cluster-id\n")
{
  int ret;
  struct bgp *bgp;
  struct in_addr cluster;

  bgp = vty->index;

  if (argc == 1)
    {
      ret = inet_aton (argv[0], &cluster);
      if (! ret)
	{
	  vty_out (vty, "%% Malformed bgp cluster identifier%s", VTY_NEWLINE);
	  return CMD_WARNING;
	}
    }

  bgp_cluster_id_unset (bgp);

  return CMD_SUCCESS;
}

ALIAS (no_bgp_cluster_id,
       no_bgp_cluster_id_arg_cmd,
       "no bgp cluster-id A.B.C.D",
       NO_STR
       BGP_STR
       "Configure Route-Reflector Cluster-id\n"
       "Route-Reflector Cluster-id in IP address format\n")

DEFUN (bgp_confederation_identifier,
       bgp_confederation_identifier_cmd,
       "bgp confederation identifier " CMD_AS_RANGE,
       "BGP specific commands\n"
       "AS confederation parameters\n"
       "AS number\n"
       "Set routing domain confederation AS\n")
{
  struct bgp *bgp;
  as_t as;

  bgp = vty->index;

  VTY_GET_INTEGER_RANGE ("AS", as, argv[0], 1, BGP_AS4_MAX);

  bgp_confederation_id_set (bgp, as);

  return CMD_SUCCESS;
}

DEFUN (no_bgp_confederation_identifier,
       no_bgp_confederation_identifier_cmd,
       "no bgp confederation identifier",
       NO_STR
       "BGP specific commands\n"
       "AS confederation parameters\n"
       "AS number\n")
{
  struct bgp *bgp;
  as_t as;

  bgp = vty->index;

  if (argc == 1)
    VTY_GET_INTEGER_RANGE ("AS", as, argv[0], 1, BGP_AS4_MAX);

  bgp_confederation_id_unset (bgp);

  return CMD_SUCCESS;
}

ALIAS (no_bgp_confederation_identifier,
       no_bgp_confederation_identifier_arg_cmd,
       "no bgp confederation identifier " CMD_AS_RANGE,
       NO_STR
       "BGP specific commands\n"
       "AS confederation parameters\n"
       "AS number\n"
       "Set routing domain confederation AS\n")

DEFUN (bgp_confederation_peers,
       bgp_confederation_peers_cmd,
       "bgp confederation peers ." CMD_AS_RANGE,
       "BGP specific commands\n"
       "AS confederation parameters\n"
       "Peer ASs in BGP confederation\n"
       AS_STR)
{
  struct bgp *bgp;
  as_t as;
  int i;

  bgp = vty->index;

  for (i = 0; i < argc; i++)
    {
      VTY_GET_INTEGER_RANGE ("AS", as, argv[i], 1, BGP_AS4_MAX);

      if (bgp->as == as)
	{
	  vty_out (vty, "%% Local member-AS not allowed in confed peer list%s",
		   VTY_NEWLINE);
	  continue;
	}

      bgp_confederation_peers_add (bgp, as);
    }
  return CMD_SUCCESS;
}

DEFUN (no_bgp_confederation_peers,
       no_bgp_confederation_peers_cmd,
       "no bgp confederation peers ." CMD_AS_RANGE,
       NO_STR
       "BGP specific commands\n"
       "AS confederation parameters\n"
       "Peer ASs in BGP confederation\n"
       AS_STR)
{
  struct bgp *bgp;
  as_t as;
  int i;

  bgp = vty->index;

  for (i = 0; i < argc; i++)
    {
      VTY_GET_INTEGER_RANGE ("AS", as, argv[i], 1, BGP_AS4_MAX);

      bgp_confederation_peers_remove (bgp, as);
    }
  return CMD_SUCCESS;
}

/* BGP timers.  */

DEFUN (bgp_timers,
       bgp_timers_cmd,
       "timers bgp <0-65535> <0-65535>",
       "Adjust routing timers\n"
       "BGP timers\n"
       "Keepalive interval\n"
       "Holdtime\n")
{
  struct bgp *bgp;
  unsigned long keepalive = 0;
  unsigned long holdtime = 0;

  bgp = vty->index;

  VTY_GET_INTEGER ("keepalive", keepalive, argv[0]);
  VTY_GET_INTEGER ("holdtime", holdtime, argv[1]);

  /* Holdtime value check. */
  if (holdtime < 3 && holdtime != 0)
    {
      vty_out (vty, "%% hold time value must be either 0 or greater than 3%s",
	       VTY_NEWLINE);
      return CMD_WARNING;
    }

  bgp_timers_set (bgp, keepalive, holdtime);

  return CMD_SUCCESS;
}

DEFUN (no_bgp_timers,
       no_bgp_timers_cmd,
       "no timers bgp",
       NO_STR
       "Adjust routing timers\n"
       "BGP timers\n")
{
  struct bgp *bgp;

  bgp = vty->index;
  bgp_timers_unset (bgp);

  return CMD_SUCCESS;
}

ALIAS (no_bgp_timers,
       no_bgp_timers_arg_cmd,
       "no timers bgp <0-65535> <0-65535>",
       NO_STR
       "Adjust routing timers\n"
       "BGP timers\n"
       "Keepalive interval\n"
       "Holdtime\n")

DEFUN (bgp_client_to_client_reflection,
       bgp_client_to_client_reflection_cmd,
       "bgp client-to-client reflection",
       "BGP specific commands\n"
       "Configure client to client route reflection\n"
       "reflection of routes allowed\n")
{
  struct bgp *bgp;

  bgp = vty->index;
  bgp_flag_unset (bgp, BGP_FLAG_NO_CLIENT_TO_CLIENT);
  return CMD_SUCCESS;
}

DEFUN (no_bgp_client_to_client_reflection,
       no_bgp_client_to_client_reflection_cmd,
       "no bgp client-to-client reflection",
       NO_STR
       "BGP specific commands\n"
       "Configure client to client route reflection\n"
       "reflection of routes allowed\n")
{
  struct bgp *bgp;

  bgp = vty->index;
  bgp_flag_set (bgp, BGP_FLAG_NO_CLIENT_TO_CLIENT);
  return CMD_SUCCESS;
}

/* "bgp always-compare-med" configuration. */
DEFUN (bgp_always_compare_med,
       bgp_always_compare_med_cmd,
       "bgp always-compare-med",
       "BGP specific commands\n"
       "Allow comparing MED from different neighbors\n")
{
  struct bgp *bgp;

  bgp = vty->index;
  bgp_flag_set (bgp, BGP_FLAG_ALWAYS_COMPARE_MED);
  return CMD_SUCCESS;
}

DEFUN (no_bgp_always_compare_med,
       no_bgp_always_compare_med_cmd,
       "no bgp always-compare-med",
       NO_STR
       "BGP specific commands\n"
       "Allow comparing MED from different neighbors\n")
{
  struct bgp *bgp;

  bgp = vty->index;
  bgp_flag_unset (bgp, BGP_FLAG_ALWAYS_COMPARE_MED);
  return CMD_SUCCESS;
}

/* "bgp deterministic-med" configuration. */
DEFUN (bgp_deterministic_med,
       bgp_deterministic_med_cmd,
       "bgp deterministic-med",
       "BGP specific commands\n"
       "Pick the best-MED path among paths advertised from the neighboring AS\n")
{
  struct bgp *bgp;

  bgp = vty->index;
  bgp_flag_set (bgp, BGP_FLAG_DETERMINISTIC_MED);
  return CMD_SUCCESS;
}

DEFUN (no_bgp_deterministic_med,
       no_bgp_deterministic_med_cmd,
       "no bgp deterministic-med",
       NO_STR
       "BGP specific commands\n"
       "Pick the best-MED path among paths advertised from the neighboring AS\n")
{
  struct bgp *bgp;

  bgp = vty->index;
  bgp_flag_unset (bgp, BGP_FLAG_DETERMINISTIC_MED);
  return CMD_SUCCESS;
}

/* "bgp graceful-restart" configuration. */
DEFUN (bgp_graceful_restart,
       bgp_graceful_restart_cmd,
       "bgp graceful-restart",
       "BGP specific commands\n"
       "Graceful restart capability parameters\n")
{
  struct bgp *bgp;

  bgp = vty->index;
  bgp_flag_set (bgp, BGP_FLAG_GRACEFUL_RESTART);
  return CMD_SUCCESS;
}

DEFUN (no_bgp_graceful_restart,
       no_bgp_graceful_restart_cmd,
       "no bgp graceful-restart",
       NO_STR
       "BGP specific commands\n"
       "Graceful restart capability parameters\n")
{
  struct bgp *bgp;

  bgp = vty->index;
  bgp_flag_unset (bgp, BGP_FLAG_GRACEFUL_RESTART);
  return CMD_SUCCESS;
}

DEFUN (bgp_graceful_restart_stalepath_time,
       bgp_graceful_restart_stalepath_time_cmd,
       "bgp graceful-restart stalepath-time <1-3600>",
       "BGP specific commands\n"
       "Graceful restart capability parameters\n"
       "Set the max time to hold onto restarting peer's stale paths\n"
       "Delay value (seconds)\n")
{
  struct bgp *bgp;
  u_int32_t stalepath;

  bgp = vty->index;
  if (! bgp)
    return CMD_WARNING;

  VTY_GET_INTEGER_RANGE ("stalepath-time", stalepath, argv[0], 1, 3600);
  bgp->stalepath_time = stalepath;
  return CMD_SUCCESS;
}

DEFUN (no_bgp_graceful_restart_stalepath_time,
       no_bgp_graceful_restart_stalepath_time_cmd,
       "no bgp graceful-restart stalepath-time",
       NO_STR
       "BGP specific commands\n"
       "Graceful restart capability parameters\n"
       "Set the max time to hold onto restarting peer's stale paths\n")
{
  struct bgp *bgp;

  bgp = vty->index;
  if (! bgp)
    return CMD_WARNING;

  bgp->stalepath_time = BGP_DEFAULT_STALEPATH_TIME;
  return CMD_SUCCESS;
}

ALIAS (no_bgp_graceful_restart_stalepath_time,
       no_bgp_graceful_restart_stalepath_time_val_cmd,
       "no bgp graceful-restart stalepath-time <1-3600>",
       NO_STR
       "BGP specific commands\n"
       "Graceful restart capability parameters\n"
       "Set the max time to hold onto restarting peer's stale paths\n"
       "Delay value (seconds)\n")

/* "bgp fast-external-failover" configuration. */
DEFUN (bgp_fast_external_failover,
       bgp_fast_external_failover_cmd,
       "bgp fast-external-failover",
       BGP_STR
       "Immediately reset session if a link to a directly connected external peer goes down\n")
{
  struct bgp *bgp;

  bgp = vty->index;
  bgp_flag_unset (bgp, BGP_FLAG_NO_FAST_EXT_FAILOVER);
  return CMD_SUCCESS;
}

DEFUN (no_bgp_fast_external_failover,
       no_bgp_fast_external_failover_cmd,
       "no bgp fast-external-failover",
       NO_STR
       BGP_STR
       "Immediately reset session if a link to a directly connected external peer goes down\n")
{
  struct bgp *bgp;

  bgp = vty->index;
  bgp_flag_set (bgp, BGP_FLAG_NO_FAST_EXT_FAILOVER);
  return CMD_SUCCESS;
}

/* "bgp enforce-first-as" configuration. */
DEFUN (bgp_enforce_first_as,
       bgp_enforce_first_as_cmd,
       "bgp enforce-first-as",
       BGP_STR
       "Enforce the first AS for EBGP routes\n")
{
  struct bgp *bgp;

  bgp = vty->index;
  bgp_flag_set (bgp, BGP_FLAG_ENFORCE_FIRST_AS);
  return CMD_SUCCESS;
}

DEFUN (no_bgp_enforce_first_as,
       no_bgp_enforce_first_as_cmd,
       "no bgp enforce-first-as",
       NO_STR
       BGP_STR
       "Enforce the first AS for EBGP routes\n")
{
  struct bgp *bgp;

  bgp = vty->index;
  bgp_flag_unset (bgp, BGP_FLAG_ENFORCE_FIRST_AS);
  return CMD_SUCCESS;
}

/* "bgp bestpath compare-routerid" configuration.  */
DEFUN (bgp_bestpath_compare_router_id,
       bgp_bestpath_compare_router_id_cmd,
       "bgp bestpath compare-routerid",
       "BGP specific commands\n"
       "Change the default bestpath selection\n"
       "Compare router-id for identical EBGP paths\n")
{
  struct bgp *bgp;

  bgp = vty->index;
  bgp_flag_set (bgp, BGP_FLAG_COMPARE_ROUTER_ID);
  return CMD_SUCCESS;
}

DEFUN (no_bgp_bestpath_compare_router_id,
       no_bgp_bestpath_compare_router_id_cmd,
       "no bgp bestpath compare-routerid",
       NO_STR
       "BGP specific commands\n"
       "Change the default bestpath selection\n"
       "Compare router-id for identical EBGP paths\n")
{
  struct bgp *bgp;

  bgp = vty->index;
  bgp_flag_unset (bgp, BGP_FLAG_COMPARE_ROUTER_ID);
  return CMD_SUCCESS;
}

/* "bgp bestpath as-path ignore" configuration.  */
DEFUN (bgp_bestpath_aspath_ignore,
       bgp_bestpath_aspath_ignore_cmd,
       "bgp bestpath as-path ignore",
       "BGP specific commands\n"
       "Change the default bestpath selection\n"
       "AS-path attribute\n"
       "Ignore as-path length in selecting a route\n")
{
  struct bgp *bgp;

  bgp = vty->index;
  bgp_flag_set (bgp, BGP_FLAG_ASPATH_IGNORE);
  return CMD_SUCCESS;
}

DEFUN (no_bgp_bestpath_aspath_ignore,
       no_bgp_bestpath_aspath_ignore_cmd,
       "no bgp bestpath as-path ignore",
       NO_STR
       "BGP specific commands\n"
       "Change the default bestpath selection\n"
       "AS-path attribute\n"
       "Ignore as-path length in selecting a route\n")
{
  struct bgp *bgp;

  bgp = vty->index;
  bgp_flag_unset (bgp, BGP_FLAG_ASPATH_IGNORE);
  return CMD_SUCCESS;
}

/* "bgp bestpath as-path confed" configuration.  */
DEFUN (bgp_bestpath_aspath_confed,
       bgp_bestpath_aspath_confed_cmd,
       "bgp bestpath as-path confed",
       "BGP specific commands\n"
       "Change the default bestpath selection\n"
       "AS-path attribute\n"
       "Compare path lengths including confederation sets & sequences in selecting a route\n")
{
  struct bgp *bgp;

  bgp = vty->index;
  bgp_flag_set (bgp, BGP_FLAG_ASPATH_CONFED);
  return CMD_SUCCESS;
}

DEFUN (no_bgp_bestpath_aspath_confed,
       no_bgp_bestpath_aspath_confed_cmd,
       "no bgp bestpath as-path confed",
       NO_STR
       "BGP specific commands\n"
       "Change the default bestpath selection\n"
       "AS-path attribute\n"
       "Compare path lengths including confederation sets & sequences in selecting a route\n")
{
  struct bgp *bgp;

  bgp = vty->index;
  bgp_flag_unset (bgp, BGP_FLAG_ASPATH_CONFED);
  return CMD_SUCCESS;
}

/* "bgp log-neighbor-changes" configuration.  */
DEFUN (bgp_log_neighbor_changes,
       bgp_log_neighbor_changes_cmd,
       "bgp log-neighbor-changes",
       "BGP specific commands\n"
       "Log neighbor up/down and reset reason\n")
{
  struct bgp *bgp;

  bgp = vty->index;
  bgp_flag_set (bgp, BGP_FLAG_LOG_NEIGHBOR_CHANGES);
  return CMD_SUCCESS;
}

DEFUN (no_bgp_log_neighbor_changes,
       no_bgp_log_neighbor_changes_cmd,
       "no bgp log-neighbor-changes",
       NO_STR
       "BGP specific commands\n"
       "Log neighbor up/down and reset reason\n")
{
  struct bgp *bgp;

  bgp = vty->index;
  bgp_flag_unset (bgp, BGP_FLAG_LOG_NEIGHBOR_CHANGES);
  return CMD_SUCCESS;
}

/* "bgp bestpath med" configuration. */
DEFUN (bgp_bestpath_med,
       bgp_bestpath_med_cmd,
       "bgp bestpath med (confed|missing-as-worst)",
       "BGP specific commands\n"
       "Change the default bestpath selection\n"
       "MED attribute\n"
       "Compare MED among confederation paths\n"
       "Treat missing MED as the least preferred one\n")
{
  struct bgp *bgp;
  
  bgp = vty->index;

  if (strncmp (argv[0], "confed", 1) == 0)
    bgp_flag_set (bgp, BGP_FLAG_MED_CONFED);
  else
    bgp_flag_set (bgp, BGP_FLAG_MED_MISSING_AS_WORST);

  return CMD_SUCCESS;
}

DEFUN (bgp_bestpath_med2,
       bgp_bestpath_med2_cmd,
       "bgp bestpath med confed missing-as-worst",
       "BGP specific commands\n"
       "Change the default bestpath selection\n"
       "MED attribute\n"
       "Compare MED among confederation paths\n"
       "Treat missing MED as the least preferred one\n")
{
  struct bgp *bgp;
  
  bgp = vty->index;
  bgp_flag_set (bgp, BGP_FLAG_MED_CONFED);
  bgp_flag_set (bgp, BGP_FLAG_MED_MISSING_AS_WORST);
  return CMD_SUCCESS;
}

ALIAS (bgp_bestpath_med2,
       bgp_bestpath_med3_cmd,
       "bgp bestpath med missing-as-worst confed",
       "BGP specific commands\n"
       "Change the default bestpath selection\n"
       "MED attribute\n"
       "Treat missing MED as the least preferred one\n"
       "Compare MED among confederation paths\n")

DEFUN (no_bgp_bestpath_med,
       no_bgp_bestpath_med_cmd,
       "no bgp bestpath med (confed|missing-as-worst)",
       NO_STR
       "BGP specific commands\n"
       "Change the default bestpath selection\n"
       "MED attribute\n"
       "Compare MED among confederation paths\n"
       "Treat missing MED as the least preferred one\n")
{
  struct bgp *bgp;

  bgp = vty->index;
  
  if (strncmp (argv[0], "confed", 1) == 0)
    bgp_flag_unset (bgp, BGP_FLAG_MED_CONFED);
  else
    bgp_flag_unset (bgp, BGP_FLAG_MED_MISSING_AS_WORST);

  return CMD_SUCCESS;
}

DEFUN (no_bgp_bestpath_med2,
       no_bgp_bestpath_med2_cmd,
       "no bgp bestpath med confed missing-as-worst",
       NO_STR
       "BGP specific commands\n"
       "Change the default bestpath selection\n"
       "MED attribute\n"
       "Compare MED among confederation paths\n"
       "Treat missing MED as the least preferred one\n")
{
  struct bgp *bgp;
  
  bgp = vty->index;
  bgp_flag_unset (bgp, BGP_FLAG_MED_CONFED);
  bgp_flag_unset (bgp, BGP_FLAG_MED_MISSING_AS_WORST);
  return CMD_SUCCESS;
}

ALIAS (no_bgp_bestpath_med2,
       no_bgp_bestpath_med3_cmd,
       "no bgp bestpath med missing-as-worst confed",
       NO_STR
       "BGP specific commands\n"
       "Change the default bestpath selection\n"
       "MED attribute\n"
       "Treat missing MED as the least preferred one\n"
       "Compare MED among confederation paths\n")

/* "no bgp default ipv4-unicast". */
DEFUN (no_bgp_default_ipv4_unicast,
       no_bgp_default_ipv4_unicast_cmd,
       "no bgp default ipv4-unicast",
       NO_STR
       "BGP specific commands\n"
       "Configure BGP defaults\n"
       "Activate ipv4-unicast for a peer by default\n")
{
  struct bgp *bgp;

  bgp = vty->index;
  bgp_flag_set (bgp, BGP_FLAG_NO_DEFAULT_IPV4);
  return CMD_SUCCESS;
}

DEFUN (bgp_default_ipv4_unicast,
       bgp_default_ipv4_unicast_cmd,
       "bgp default ipv4-unicast",
       "BGP specific commands\n"
       "Configure BGP defaults\n"
       "Activate ipv4-unicast for a peer by default\n")
{
  struct bgp *bgp;

  bgp = vty->index;
  bgp_flag_unset (bgp, BGP_FLAG_NO_DEFAULT_IPV4);
  return CMD_SUCCESS;
}

/* "bgp import-check" configuration.  */
DEFUN (bgp_network_import_check,
       bgp_network_import_check_cmd,
       "bgp network import-check",
       "BGP specific commands\n"
       "BGP network command\n"
       "Check BGP network route exists in IGP\n")
{
  struct bgp *bgp;

  bgp = vty->index;
  bgp_flag_set (bgp, BGP_FLAG_IMPORT_CHECK);
  return CMD_SUCCESS;
}

DEFUN (no_bgp_network_import_check,
       no_bgp_network_import_check_cmd,
       "no bgp network import-check",
       NO_STR
       "BGP specific commands\n"
       "BGP network command\n"
       "Check BGP network route exists in IGP\n")
{
  struct bgp *bgp;

  bgp = vty->index;
  bgp_flag_unset (bgp, BGP_FLAG_IMPORT_CHECK);
  return CMD_SUCCESS;
}

DEFUN (bgp_default_local_preference,
       bgp_default_local_preference_cmd,
       "bgp default local-preference <0-4294967295>",
       "BGP specific commands\n"
       "Configure BGP defaults\n"
       "local preference (higher=more preferred)\n"
       "Configure default local preference value\n")
{
  struct bgp *bgp;
  u_int32_t local_pref;

  bgp = vty->index;

  VTY_GET_INTEGER ("local preference", local_pref, argv[0]);

  bgp_default_local_preference_set (bgp, local_pref);

  return CMD_SUCCESS;
}

DEFUN (no_bgp_default_local_preference,
       no_bgp_default_local_preference_cmd,
       "no bgp default local-preference",
       NO_STR
       "BGP specific commands\n"
       "Configure BGP defaults\n"
       "local preference (higher=more preferred)\n")
{
  struct bgp *bgp;

  bgp = vty->index;
  bgp_default_local_preference_unset (bgp);
  return CMD_SUCCESS;
}

ALIAS (no_bgp_default_local_preference,
       no_bgp_default_local_preference_val_cmd,
       "no bgp default local-preference <0-4294967295>",
       NO_STR
       "BGP specific commands\n"
       "Configure BGP defaults\n"
       "local preference (higher=more preferred)\n"
       "Configure default local preference value\n")

static int
peer_remote_as_vty (struct vty *vty, const char *peer_str, 
                    const char *as_str, afi_t afi, safi_t safi)
{
  int ret;
  struct bgp *bgp;
  as_t as;
  union sockunion su;

  bgp = vty->index;

  /* Get AS number.  */
  VTY_GET_INTEGER_RANGE ("AS", as, as_str, 1, BGP_AS4_MAX);

  /* If peer is peer group, call proper function.  */
  ret = str2sockunion (peer_str, &su);
  if (ret < 0)
    {
      ret = peer_group_remote_as (bgp, peer_str, &as);
      if (ret < 0)
	{
	  vty_out (vty, "%% Create the peer-group first%s", VTY_NEWLINE);
	  return CMD_WARNING;
	}
      return CMD_SUCCESS;
    }

  if (peer_address_self_check (&su))
    {
      vty_out (vty, "%% Can not configure the local system as neighbor%s",
	       VTY_NEWLINE);
      return CMD_WARNING;
    }

  ret = peer_remote_as (bgp, &su, &as, afi, safi);

  /* This peer belongs to peer group.  */
  switch (ret)
    {
    case BGP_ERR_PEER_GROUP_MEMBER:
      vty_out (vty, "%% Peer-group AS %u. Cannot configure remote-as for member%s", as, VTY_NEWLINE);
      return CMD_WARNING;
    case BGP_ERR_PEER_GROUP_PEER_TYPE_DIFFERENT:
      vty_out (vty, "%% The AS# can not be changed from %u to %s, peer-group members must be all internal or all external%s", as, as_str, VTY_NEWLINE);
      return CMD_WARNING;
    }
  return bgp_vty_return (vty, ret);
}

DEFUN (neighbor_remote_as,
       neighbor_remote_as_cmd,
       NEIGHBOR_CMD2 "remote-as " CMD_AS_RANGE,
       NEIGHBOR_STR
       NEIGHBOR_ADDR_STR2
       "Specify a BGP neighbor\n"
       AS_STR)
{
  return peer_remote_as_vty (vty, argv[0], argv[1], AFI_IP, SAFI_UNICAST);
}

DEFUN (neighbor_peer_group,
       neighbor_peer_group_cmd,
       "neighbor WORD peer-group",
       NEIGHBOR_STR
       "Neighbor tag\n"
       "Configure peer-group\n")
{
  struct bgp *bgp;
  struct peer_group *group;

  bgp = vty->index;

  group = peer_group_get (bgp, argv[0]);
  if (! group)
    return CMD_WARNING;

  return CMD_SUCCESS;
}

DEFUN (no_neighbor,
       no_neighbor_cmd,
       NO_NEIGHBOR_CMD2,
       NO_STR
       NEIGHBOR_STR
       NEIGHBOR_ADDR_STR2)
{
  int ret;
  union sockunion su;
  struct peer_group *group;
  struct peer *peer;

  ret = str2sockunion (argv[0], &su);
  if (ret < 0)
    {
      group = peer_group_lookup (vty->index, argv[0]);
      if (group)
	peer_group_delete (group);
      else
	{
	  vty_out (vty, "%% Create the peer-group first%s", VTY_NEWLINE);
	  return CMD_WARNING;
	}
    }
  else
    {
      peer = peer_lookup (vty->index, &su);
      if (peer)
        peer_delete (peer);
    }

  return CMD_SUCCESS;
}

ALIAS (no_neighbor,
       no_neighbor_remote_as_cmd,
       NO_NEIGHBOR_CMD "remote-as " CMD_AS_RANGE,
       NO_STR
       NEIGHBOR_STR
       NEIGHBOR_ADDR_STR
       "Specify a BGP neighbor\n"
       AS_STR)

DEFUN (no_neighbor_peer_group,
       no_neighbor_peer_group_cmd,
       "no neighbor WORD peer-group",
       NO_STR
       NEIGHBOR_STR
       "Neighbor tag\n"
       "Configure peer-group\n")
{
  struct peer_group *group;

  group = peer_group_lookup (vty->index, argv[0]);
  if (group)
    peer_group_delete (group);
  else
    {
      vty_out (vty, "%% Create the peer-group first%s", VTY_NEWLINE);
      return CMD_WARNING;
    }
  return CMD_SUCCESS;
}

DEFUN (no_neighbor_peer_group_remote_as,
       no_neighbor_peer_group_remote_as_cmd,
       "no neighbor WORD remote-as " CMD_AS_RANGE,
       NO_STR
       NEIGHBOR_STR
       "Neighbor tag\n"
       "Specify a BGP neighbor\n"
       AS_STR)
{
  struct peer_group *group;

  group = peer_group_lookup (vty->index, argv[0]);
  if (group)
    peer_group_remote_as_delete (group);
  else
    {
      vty_out (vty, "%% Create the peer-group first%s", VTY_NEWLINE);
      return CMD_WARNING;
    }
  return CMD_SUCCESS;
}

DEFUN (neighbor_local_as,
       neighbor_local_as_cmd,
       NEIGHBOR_CMD2 "local-as " CMD_AS_RANGE,
       NEIGHBOR_STR
       NEIGHBOR_ADDR_STR2
       "Specify a local-as number\n"
       "AS number used as local AS\n")
{
  struct peer *peer;
  int ret;

  peer = peer_and_group_lookup_vty (vty, argv[0]);
  if (! peer)
    return CMD_WARNING;

  ret = peer_local_as_set (peer, atoi (argv[1]), 0);
  return bgp_vty_return (vty, ret);
}

DEFUN (neighbor_local_as_no_prepend,
       neighbor_local_as_no_prepend_cmd,
       NEIGHBOR_CMD2 "local-as " CMD_AS_RANGE " no-prepend",
       NEIGHBOR_STR
       NEIGHBOR_ADDR_STR2
       "Specify a local-as number\n"
       "AS number used as local AS\n"
       "Do not prepend local-as to updates from ebgp peers\n")
{
  struct peer *peer;
  int ret;

  peer = peer_and_group_lookup_vty (vty, argv[0]);
  if (! peer)
    return CMD_WARNING;

  ret = peer_local_as_set (peer, atoi (argv[1]), 1);
  return bgp_vty_return (vty, ret);
}

DEFUN (no_neighbor_local_as,
       no_neighbor_local_as_cmd,
       NO_NEIGHBOR_CMD2 "local-as",
       NO_STR
       NEIGHBOR_STR
       NEIGHBOR_ADDR_STR2
       "Specify a local-as number\n")
{
  struct peer *peer;
  int ret;

  peer = peer_and_group_lookup_vty (vty, argv[0]);
  if (! peer)
    return CMD_WARNING;

  ret = peer_local_as_unset (peer);
  return bgp_vty_return (vty, ret);
}

ALIAS (no_neighbor_local_as,
       no_neighbor_local_as_val_cmd,
       NO_NEIGHBOR_CMD2 "local-as " CMD_AS_RANGE,
       NO_STR
       NEIGHBOR_STR
       NEIGHBOR_ADDR_STR2
       "Specify a local-as number\n"
       "AS number used as local AS\n")

ALIAS (no_neighbor_local_as,
       no_neighbor_local_as_val2_cmd,
       NO_NEIGHBOR_CMD2 "local-as " CMD_AS_RANGE " no-prepend",
       NO_STR
       NEIGHBOR_STR
       NEIGHBOR_ADDR_STR2
       "Specify a local-as number\n"
       "AS number used as local AS\n"
       "Do not prepend local-as to updates from ebgp peers\n")

DEFUN (neighbor_password,
       neighbor_password_cmd,
       NEIGHBOR_CMD2 "password LINE",
       NEIGHBOR_STR
       NEIGHBOR_ADDR_STR2
       "Set a password\n"
       "The password\n")
{
  struct peer *peer;
  int ret;

  peer = peer_and_group_lookup_vty (vty, argv[0]);
  if (! peer)
    return CMD_WARNING;

  ret = peer_password_set (peer, argv[1]);
  return bgp_vty_return (vty, ret);
}

DEFUN (no_neighbor_password,
       no_neighbor_password_cmd,
       NO_NEIGHBOR_CMD2 "password",
       NO_STR
       NEIGHBOR_STR
       NEIGHBOR_ADDR_STR2
       "Set a password\n")
{
  struct peer *peer;
  int ret;

  peer = peer_and_group_lookup_vty (vty, argv[0]);
  if (! peer)
    return CMD_WARNING;

  ret = peer_password_unset (peer);
  return bgp_vty_return (vty, ret);
}

DEFUN (neighbor_activate,
       neighbor_activate_cmd,
       NEIGHBOR_CMD2 "activate",
       NEIGHBOR_STR
       NEIGHBOR_ADDR_STR2
       "Enable the Address Family for this Neighbor\n")
{
  struct peer *peer;

  peer = peer_and_group_lookup_vty (vty, argv[0]);
  if (! peer)
    return CMD_WARNING;

  peer_activate (peer, bgp_node_afi (vty), bgp_node_safi (vty));

  return CMD_SUCCESS;
}

DEFUN (no_neighbor_activate,
       no_neighbor_activate_cmd,
       NO_NEIGHBOR_CMD2 "activate",
       NO_STR
       NEIGHBOR_STR
       NEIGHBOR_ADDR_STR2
       "Enable the Address Family for this Neighbor\n")
{
  int ret;
  struct peer *peer;

  /* Lookup peer. */
  peer = peer_and_group_lookup_vty (vty, argv[0]);
  if (! peer)
    return CMD_WARNING;

  ret = peer_deactivate (peer, bgp_node_afi (vty), bgp_node_safi (vty));

  return bgp_vty_return (vty, ret);
}

DEFUN (neighbor_set_peer_group,
       neighbor_set_peer_group_cmd,
       NEIGHBOR_CMD "peer-group WORD",
       NEIGHBOR_STR
       NEIGHBOR_ADDR_STR
       "Member of the peer-group\n"
       "peer-group name\n")
{
  int ret;
  as_t as;
  union sockunion su;
  struct bgp *bgp;
  struct peer_group *group;

  bgp = vty->index;

  ret = str2sockunion (argv[0], &su);
  if (ret < 0)
    {
      vty_out (vty, "%% Malformed address: %s%s", argv[0], VTY_NEWLINE);
      return CMD_WARNING;
    }

  group = peer_group_lookup (bgp, argv[1]);
  if (! group)
    {
      vty_out (vty, "%% Configure the peer-group first%s", VTY_NEWLINE);
      return CMD_WARNING;
    }

  if (peer_address_self_check (&su))
    {
      vty_out (vty, "%% Can not configure the local system as neighbor%s",
	       VTY_NEWLINE);
      return CMD_WARNING;
    }

  ret = peer_group_bind (bgp, &su, group, bgp_node_afi (vty), 
			 bgp_node_safi (vty), &as);

  if (ret == BGP_ERR_PEER_GROUP_PEER_TYPE_DIFFERENT)
    {
      vty_out (vty, "%% Peer with AS %u cannot be in this peer-group, members must be all internal or all external%s", as, VTY_NEWLINE);
      return CMD_WARNING;
    }

  return bgp_vty_return (vty, ret);
}

DEFUN (no_neighbor_set_peer_group,
       no_neighbor_set_peer_group_cmd,
       NO_NEIGHBOR_CMD "peer-group WORD",
       NO_STR
       NEIGHBOR_STR
       NEIGHBOR_ADDR_STR
       "Member of the peer-group\n"
       "peer-group name\n")
{
  int ret;
  struct bgp *bgp;
  struct peer *peer;
  struct peer_group *group;

  bgp = vty->index;

  peer = peer_lookup_vty (vty, argv[0]);
  if (! peer)
    return CMD_WARNING;

  group = peer_group_lookup (bgp, argv[1]);
  if (! group)
    {
      vty_out (vty, "%% Configure the peer-group first%s", VTY_NEWLINE);
      return CMD_WARNING;
    }

  ret = peer_group_unbind (bgp, peer, group, bgp_node_afi (vty),
			   bgp_node_safi (vty));

  return bgp_vty_return (vty, ret);
}

static int
peer_flag_modify_vty (struct vty *vty, const char *ip_str, 
                      u_int16_t flag, int set)
{
  int ret;
  struct peer *peer;

  peer = peer_and_group_lookup_vty (vty, ip_str);
  if (! peer)
    return CMD_WARNING;

  if (set)
    ret = peer_flag_set (peer, flag);
  else
    ret = peer_flag_unset (peer, flag);

  return bgp_vty_return (vty, ret);
}

static int
peer_flag_set_vty (struct vty *vty, const char *ip_str, u_int16_t flag)
{
  return peer_flag_modify_vty (vty, ip_str, flag, 1);
}

static int
peer_flag_unset_vty (struct vty *vty, const char *ip_str, u_int16_t flag)
{
  return peer_flag_modify_vty (vty, ip_str, flag, 0);
}

/* neighbor passive. */
DEFUN (neighbor_passive,
       neighbor_passive_cmd,
       NEIGHBOR_CMD2 "passive",
       NEIGHBOR_STR
       NEIGHBOR_ADDR_STR2
       "Don't send open messages to this neighbor\n")
{
  return peer_flag_set_vty (vty, argv[0], PEER_FLAG_PASSIVE);
}

DEFUN (no_neighbor_passive,
       no_neighbor_passive_cmd,
       NO_NEIGHBOR_CMD2 "passive",
       NO_STR
       NEIGHBOR_STR
       NEIGHBOR_ADDR_STR2
       "Don't send open messages to this neighbor\n")
{
  return peer_flag_unset_vty (vty, argv[0], PEER_FLAG_PASSIVE);
}

/* neighbor shutdown. */
DEFUN (neighbor_shutdown,
       neighbor_shutdown_cmd,
       NEIGHBOR_CMD2 "shutdown",
       NEIGHBOR_STR
       NEIGHBOR_ADDR_STR2
       "Administratively shut down this neighbor\n")
{
  return peer_flag_set_vty (vty, argv[0], PEER_FLAG_SHUTDOWN);
}

DEFUN (no_neighbor_shutdown,
       no_neighbor_shutdown_cmd,
       NO_NEIGHBOR_CMD2 "shutdown",
       NO_STR
       NEIGHBOR_STR
       NEIGHBOR_ADDR_STR2
       "Administratively shut down this neighbor\n")
{
  return peer_flag_unset_vty (vty, argv[0], PEER_FLAG_SHUTDOWN);
}

/* Deprecated neighbor capability route-refresh. */
DEFUN_DEPRECATED (neighbor_capability_route_refresh,
		  neighbor_capability_route_refresh_cmd,
		  NEIGHBOR_CMD2 "capability route-refresh",
		  NEIGHBOR_STR
		  NEIGHBOR_ADDR_STR2
		  "Advertise capability to the peer\n"
		  "Advertise route-refresh capability to this neighbor\n")
{
  return CMD_SUCCESS;
}

DEFUN_DEPRECATED (no_neighbor_capability_route_refresh,
		  no_neighbor_capability_route_refresh_cmd,
		  NO_NEIGHBOR_CMD2 "capability route-refresh",
		  NO_STR
		  NEIGHBOR_STR
		  NEIGHBOR_ADDR_STR2
		  "Advertise capability to the peer\n"
		  "Advertise route-refresh capability to this neighbor\n")
{
  return CMD_SUCCESS;
}

/* neighbor capability dynamic. */
DEFUN (neighbor_capability_dynamic,
       neighbor_capability_dynamic_cmd,
       NEIGHBOR_CMD2 "capability dynamic",
       NEIGHBOR_STR
       NEIGHBOR_ADDR_STR2
       "Advertise capability to the peer\n"
       "Advertise dynamic capability to this neighbor\n")
{
  return peer_flag_set_vty (vty, argv[0], PEER_FLAG_DYNAMIC_CAPABILITY);
}

DEFUN (no_neighbor_capability_dynamic,
       no_neighbor_capability_dynamic_cmd,
       NO_NEIGHBOR_CMD2 "capability dynamic",
       NO_STR
       NEIGHBOR_STR
       NEIGHBOR_ADDR_STR2
       "Advertise capability to the peer\n"
       "Advertise dynamic capability to this neighbor\n")
{
  return peer_flag_unset_vty (vty, argv[0], PEER_FLAG_DYNAMIC_CAPABILITY);
}

/* neighbor dont-capability-negotiate */
DEFUN (neighbor_dont_capability_negotiate,
       neighbor_dont_capability_negotiate_cmd,
       NEIGHBOR_CMD2 "dont-capability-negotiate",
       NEIGHBOR_STR
       NEIGHBOR_ADDR_STR2
       "Do not perform capability negotiation\n")
{
  return peer_flag_set_vty (vty, argv[0], PEER_FLAG_DONT_CAPABILITY);
}

DEFUN (no_neighbor_dont_capability_negotiate,
       no_neighbor_dont_capability_negotiate_cmd,
       NO_NEIGHBOR_CMD2 "dont-capability-negotiate",
       NO_STR
       NEIGHBOR_STR
       NEIGHBOR_ADDR_STR2
       "Do not perform capability negotiation\n")
{
  return peer_flag_unset_vty (vty, argv[0], PEER_FLAG_DONT_CAPABILITY);
}

static int
peer_af_flag_modify_vty (struct vty *vty, const char *peer_str, afi_t afi,
			 safi_t safi, u_int32_t flag, int set)
{
  int ret;
  struct peer *peer;

  peer = peer_and_group_lookup_vty (vty, peer_str);
  if (! peer)
    return CMD_WARNING;

  if (set)
    ret = peer_af_flag_set (peer, afi, safi, flag);
  else
    ret = peer_af_flag_unset (peer, afi, safi, flag);

  return bgp_vty_return (vty, ret);
}

static int
peer_af_flag_set_vty (struct vty *vty, const char *peer_str, afi_t afi,
		      safi_t safi, u_int32_t flag)
{
  return peer_af_flag_modify_vty (vty, peer_str, afi, safi, flag, 1);
}

static int
peer_af_flag_unset_vty (struct vty *vty, const char *peer_str, afi_t afi,
			safi_t safi, u_int32_t flag)
{
  return peer_af_flag_modify_vty (vty, peer_str, afi, safi, flag, 0);
}

/* neighbor capability orf prefix-list. */
DEFUN (neighbor_capability_orf_prefix,
       neighbor_capability_orf_prefix_cmd,
       NEIGHBOR_CMD2 "capability orf prefix-list (both|send|receive)",
       NEIGHBOR_STR
       NEIGHBOR_ADDR_STR2
       "Advertise capability to the peer\n"
       "Advertise ORF capability to the peer\n"
       "Advertise prefixlist ORF capability to this neighbor\n"
       "Capability to SEND and RECEIVE the ORF to/from this neighbor\n"
       "Capability to RECEIVE the ORF from this neighbor\n"
       "Capability to SEND the ORF to this neighbor\n")
{
  u_int16_t flag = 0;

  if (strncmp (argv[1], "s", 1) == 0)
    flag = PEER_FLAG_ORF_PREFIX_SM;
  else if (strncmp (argv[1], "r", 1) == 0)
    flag = PEER_FLAG_ORF_PREFIX_RM;
  else if (strncmp (argv[1], "b", 1) == 0)
    flag = PEER_FLAG_ORF_PREFIX_SM|PEER_FLAG_ORF_PREFIX_RM;
  else
    return CMD_WARNING;

  return peer_af_flag_set_vty (vty, argv[0], bgp_node_afi (vty),
			       bgp_node_safi (vty), flag);
}

DEFUN (no_neighbor_capability_orf_prefix,
       no_neighbor_capability_orf_prefix_cmd,
       NO_NEIGHBOR_CMD2 "capability orf prefix-list (both|send|receive)",
       NO_STR
       NEIGHBOR_STR
       NEIGHBOR_ADDR_STR2
       "Advertise capability to the peer\n"
       "Advertise ORF capability to the peer\n"
       "Advertise prefixlist ORF capability to this neighbor\n"
       "Capability to SEND and RECEIVE the ORF to/from this neighbor\n"
       "Capability to RECEIVE the ORF from this neighbor\n"
       "Capability to SEND the ORF to this neighbor\n")
{
  u_int16_t flag = 0;

  if (strncmp (argv[1], "s", 1) == 0)
    flag = PEER_FLAG_ORF_PREFIX_SM;
  else if (strncmp (argv[1], "r", 1) == 0)
    flag = PEER_FLAG_ORF_PREFIX_RM;
  else if (strncmp (argv[1], "b", 1) == 0)
    flag = PEER_FLAG_ORF_PREFIX_SM|PEER_FLAG_ORF_PREFIX_RM;
  else
    return CMD_WARNING;

  return peer_af_flag_unset_vty (vty, argv[0], bgp_node_afi (vty),
				 bgp_node_safi (vty), flag);
}

/* neighbor next-hop-self. */
DEFUN (neighbor_nexthop_self,
       neighbor_nexthop_self_cmd,
       NEIGHBOR_CMD2 "next-hop-self",
       NEIGHBOR_STR
       NEIGHBOR_ADDR_STR2
       "Disable the next hop calculation for this neighbor\n")
{
  return peer_af_flag_set_vty (vty, argv[0], bgp_node_afi (vty),
			       bgp_node_safi (vty), PEER_FLAG_NEXTHOP_SELF);
}

DEFUN (no_neighbor_nexthop_self,
       no_neighbor_nexthop_self_cmd,
       NO_NEIGHBOR_CMD2 "next-hop-self",
       NO_STR
       NEIGHBOR_STR
       NEIGHBOR_ADDR_STR2
       "Disable the next hop calculation for this neighbor\n")
{
  return peer_af_flag_unset_vty (vty, argv[0], bgp_node_afi (vty),
				 bgp_node_safi (vty), PEER_FLAG_NEXTHOP_SELF);
}

/* neighbor remove-private-AS. */
DEFUN (neighbor_remove_private_as,
       neighbor_remove_private_as_cmd,
       NEIGHBOR_CMD2 "remove-private-AS",
       NEIGHBOR_STR
       NEIGHBOR_ADDR_STR2
       "Remove private AS number from outbound updates\n")
{
  return peer_af_flag_set_vty (vty, argv[0], bgp_node_afi (vty),
			       bgp_node_safi (vty),
			       PEER_FLAG_REMOVE_PRIVATE_AS);
}

DEFUN (no_neighbor_remove_private_as,
       no_neighbor_remove_private_as_cmd,
       NO_NEIGHBOR_CMD2 "remove-private-AS",
       NO_STR
       NEIGHBOR_STR
       NEIGHBOR_ADDR_STR2
       "Remove private AS number from outbound updates\n")
{
  return peer_af_flag_unset_vty (vty, argv[0], bgp_node_afi (vty),
				 bgp_node_safi (vty),
				 PEER_FLAG_REMOVE_PRIVATE_AS);
}

/* neighbor send-community. */
DEFUN (neighbor_send_community,
       neighbor_send_community_cmd,
       NEIGHBOR_CMD2 "send-community",
       NEIGHBOR_STR
       NEIGHBOR_ADDR_STR2
       "Send Community attribute to this neighbor\n")
{
  return peer_af_flag_set_vty (vty, argv[0], bgp_node_afi (vty),
			       bgp_node_safi (vty),
			       PEER_FLAG_SEND_COMMUNITY);
}

DEFUN (no_neighbor_send_community,
       no_neighbor_send_community_cmd,
       NO_NEIGHBOR_CMD2 "send-community",
       NO_STR
       NEIGHBOR_STR
       NEIGHBOR_ADDR_STR2
       "Send Community attribute to this neighbor\n")
{
  return peer_af_flag_unset_vty (vty, argv[0], bgp_node_afi (vty),
				 bgp_node_safi (vty),
				 PEER_FLAG_SEND_COMMUNITY);
}

/* neighbor send-community extended. */
DEFUN (neighbor_send_community_type,
       neighbor_send_community_type_cmd,
       NEIGHBOR_CMD2 "send-community (both|extended|standard)",
       NEIGHBOR_STR
       NEIGHBOR_ADDR_STR2
       "Send Community attribute to this neighbor\n"
       "Send Standard and Extended Community attributes\n"
       "Send Extended Community attributes\n"
       "Send Standard Community attributes\n")
{
  if (strncmp (argv[1], "s", 1) == 0)
    return peer_af_flag_set_vty (vty, argv[0], bgp_node_afi (vty),
				 bgp_node_safi (vty),
				 PEER_FLAG_SEND_COMMUNITY);
  if (strncmp (argv[1], "e", 1) == 0)
    return peer_af_flag_set_vty (vty, argv[0], bgp_node_afi (vty),
				 bgp_node_safi (vty),
				 PEER_FLAG_SEND_EXT_COMMUNITY);

  return peer_af_flag_set_vty (vty, argv[0], bgp_node_afi (vty),
			       bgp_node_safi (vty),
			       (PEER_FLAG_SEND_COMMUNITY|
				PEER_FLAG_SEND_EXT_COMMUNITY));
}

DEFUN (no_neighbor_send_community_type,
       no_neighbor_send_community_type_cmd,
       NO_NEIGHBOR_CMD2 "send-community (both|extended|standard)",
       NO_STR
       NEIGHBOR_STR
       NEIGHBOR_ADDR_STR2
       "Send Community attribute to this neighbor\n"
       "Send Standard and Extended Community attributes\n"
       "Send Extended Community attributes\n"
       "Send Standard Community attributes\n")
{
  if (strncmp (argv[1], "s", 1) == 0)
    return peer_af_flag_unset_vty (vty, argv[0], bgp_node_afi (vty),
				   bgp_node_safi (vty),
				   PEER_FLAG_SEND_COMMUNITY);
  if (strncmp (argv[1], "e", 1) == 0)
    return peer_af_flag_unset_vty (vty, argv[0], bgp_node_afi (vty),
				   bgp_node_safi (vty),
				   PEER_FLAG_SEND_EXT_COMMUNITY);

  return peer_af_flag_unset_vty (vty, argv[0], bgp_node_afi (vty),
				 bgp_node_safi (vty),
				 (PEER_FLAG_SEND_COMMUNITY |
				  PEER_FLAG_SEND_EXT_COMMUNITY));
}

/* neighbor soft-reconfig. */
DEFUN (neighbor_soft_reconfiguration,
       neighbor_soft_reconfiguration_cmd,
       NEIGHBOR_CMD2 "soft-reconfiguration inbound",
       NEIGHBOR_STR
       NEIGHBOR_ADDR_STR2
       "Per neighbor soft reconfiguration\n"
       "Allow inbound soft reconfiguration for this neighbor\n")
{
  return peer_af_flag_set_vty (vty, argv[0],
			       bgp_node_afi (vty), bgp_node_safi (vty),
			       PEER_FLAG_SOFT_RECONFIG);
}

DEFUN (no_neighbor_soft_reconfiguration,
       no_neighbor_soft_reconfiguration_cmd,
       NO_NEIGHBOR_CMD2 "soft-reconfiguration inbound",
       NO_STR
       NEIGHBOR_STR
       NEIGHBOR_ADDR_STR2
       "Per neighbor soft reconfiguration\n"
       "Allow inbound soft reconfiguration for this neighbor\n")
{
  return peer_af_flag_unset_vty (vty, argv[0],
				 bgp_node_afi (vty), bgp_node_safi (vty),
				 PEER_FLAG_SOFT_RECONFIG);
}

DEFUN (neighbor_route_reflector_client,
       neighbor_route_reflector_client_cmd,
       NEIGHBOR_CMD2 "route-reflector-client",
       NEIGHBOR_STR
       NEIGHBOR_ADDR_STR2
       "Configure a neighbor as Route Reflector client\n")
{
  struct peer *peer;


  peer = peer_and_group_lookup_vty (vty, argv[0]);
  if (! peer)
    return CMD_WARNING;

  return peer_af_flag_set_vty (vty, argv[0], bgp_node_afi (vty),
			       bgp_node_safi (vty),
			       PEER_FLAG_REFLECTOR_CLIENT);
}

DEFUN (no_neighbor_route_reflector_client,
       no_neighbor_route_reflector_client_cmd,
       NO_NEIGHBOR_CMD2 "route-reflector-client",
       NO_STR
       NEIGHBOR_STR
       NEIGHBOR_ADDR_STR2
       "Configure a neighbor as Route Reflector client\n")
{
  return peer_af_flag_unset_vty (vty, argv[0], bgp_node_afi (vty),
				 bgp_node_safi (vty),
				 PEER_FLAG_REFLECTOR_CLIENT);
}

static int
peer_rsclient_set_vty (struct vty *vty, const char *peer_str, 
                       int afi, int safi)
{
  int ret;
  struct bgp *bgp;
  struct peer *peer;
  struct peer_group *group;
  struct listnode *node, *nnode;
  struct bgp_filter *pfilter;
  struct bgp_filter *gfilter;
  int locked_and_added = 0;

  bgp = vty->index;

  peer = peer_and_group_lookup_vty (vty, peer_str);
  if ( ! peer )
    return CMD_WARNING;

  /* If it is already a RS-Client, don't do anything. */
  if ( CHECK_FLAG (peer->af_flags[afi][safi], PEER_FLAG_RSERVER_CLIENT) )
    return CMD_SUCCESS;

  if ( ! peer_rsclient_active (peer) )
    {
      peer = peer_lock (peer); /* rsclient peer list reference */
      listnode_add_sort (bgp->rsclient, peer);
      locked_and_added = 1;
    }

  ret = peer_af_flag_set (peer, afi, safi, PEER_FLAG_RSERVER_CLIENT);
  if (ret < 0)
    {
      if (locked_and_added)
        {
          listnode_delete (bgp->rsclient, peer);
          peer_unlock (peer); /* rsclient peer list reference */
        }

      return bgp_vty_return (vty, ret);
    }

  peer->rib[afi][safi] = bgp_table_init (afi, safi);
  peer->rib[afi][safi]->type = BGP_TABLE_RSCLIENT;
  /* RIB peer reference.  Released when table is free'd in bgp_table_free. */
  peer->rib[afi][safi]->owner = peer_lock (peer);

  /* Check for existing 'network' and 'redistribute' routes. */
  bgp_check_local_routes_rsclient (peer, afi, safi);

  /* Check for routes for peers configured with 'soft-reconfiguration'. */
  bgp_soft_reconfig_rsclient (peer, afi, safi);

  if (CHECK_FLAG(peer->sflags, PEER_STATUS_GROUP))
    {
      group = peer->group;
      gfilter = &peer->filter[afi][safi];

      for (ALL_LIST_ELEMENTS (group->peer, node, nnode, peer))
        {
          pfilter = &peer->filter[afi][safi];

          /* Members of a non-RS-Client group should not be RS-Clients, as that 
             is checked when the become part of the peer-group */
          ret = peer_af_flag_set (peer, afi, safi, PEER_FLAG_RSERVER_CLIENT);
          if (ret < 0)
            return bgp_vty_return (vty, ret);

          /* Make peer's RIB point to group's RIB. */
          peer->rib[afi][safi] = group->conf->rib[afi][safi];

          /* Import policy. */
          if (pfilter->map[RMAP_IMPORT].name)
            free (pfilter->map[RMAP_IMPORT].name);
          if (gfilter->map[RMAP_IMPORT].name)
            {
              pfilter->map[RMAP_IMPORT].name = strdup (gfilter->map[RMAP_IMPORT].name);
              pfilter->map[RMAP_IMPORT].map = gfilter->map[RMAP_IMPORT].map;
            }
          else
            {
              pfilter->map[RMAP_IMPORT].name = NULL;
              pfilter->map[RMAP_IMPORT].map =NULL;
            }

          /* Export policy. */
          if (gfilter->map[RMAP_EXPORT].name && ! pfilter->map[RMAP_EXPORT].name)
            {
              pfilter->map[RMAP_EXPORT].name = strdup (gfilter->map[RMAP_EXPORT].name);
              pfilter->map[RMAP_EXPORT].map = gfilter->map[RMAP_EXPORT].map;
            }
        }
    }
  return CMD_SUCCESS;
}

static int
peer_rsclient_unset_vty (struct vty *vty, const char *peer_str, 
                         int afi, int safi)
{
  int ret;
  struct bgp *bgp;
  struct peer *peer;
  struct peer_group *group;
  struct listnode *node, *nnode;

  bgp = vty->index;

  peer = peer_and_group_lookup_vty (vty, peer_str);
  if ( ! peer )
    return CMD_WARNING;

  /* If it is not a RS-Client, don't do anything. */
  if ( ! CHECK_FLAG (peer->af_flags[afi][safi], PEER_FLAG_RSERVER_CLIENT) )
    return CMD_SUCCESS;

  if (CHECK_FLAG(peer->sflags, PEER_STATUS_GROUP))
    {
      group = peer->group;

      for (ALL_LIST_ELEMENTS (group->peer, node, nnode, peer))
        {
          ret = peer_af_flag_unset (peer, afi, safi, PEER_FLAG_RSERVER_CLIENT);
          if (ret < 0)
            return bgp_vty_return (vty, ret);

          peer->rib[afi][safi] = NULL;
        }

        peer = group->conf;
    }

  ret = peer_af_flag_unset (peer, afi, safi, PEER_FLAG_RSERVER_CLIENT);
  if (ret < 0)
    return bgp_vty_return (vty, ret);

  if ( ! peer_rsclient_active (peer) )
    {
      bgp_clear_route (peer, afi, safi, BGP_CLEAR_ROUTE_MY_RSCLIENT);
      listnode_delete (bgp->rsclient, peer);
      peer_unlock (peer); /* peer bgp rsclient reference */
    }

  bgp_table_finish (&peer->rib[bgp_node_afi(vty)][bgp_node_safi(vty)]);

  return CMD_SUCCESS;
}

/* neighbor route-server-client. */
DEFUN (neighbor_route_server_client,
       neighbor_route_server_client_cmd,
       NEIGHBOR_CMD2 "route-server-client",
       NEIGHBOR_STR
       NEIGHBOR_ADDR_STR2
       "Configure a neighbor as Route Server client\n")
{
  return peer_rsclient_set_vty (vty, argv[0], bgp_node_afi(vty),
                  bgp_node_safi(vty));
}

DEFUN (no_neighbor_route_server_client,
       no_neighbor_route_server_client_cmd,
       NO_NEIGHBOR_CMD2 "route-server-client",
       NO_STR
       NEIGHBOR_STR
       NEIGHBOR_ADDR_STR2
       "Configure a neighbor as Route Server client\n")
{
  return peer_rsclient_unset_vty (vty, argv[0], bgp_node_afi(vty),
                  bgp_node_safi(vty));
}

DEFUN (neighbor_nexthop_local_unchanged,
       neighbor_nexthop_local_unchanged_cmd,
       NEIGHBOR_CMD2 "nexthop-local unchanged",
       NEIGHBOR_STR
       NEIGHBOR_ADDR_STR2
       "Configure treatment of outgoing link-local nexthop attribute\n"
       "Leave link-local nexthop unchanged for this peer\n")
{
  return peer_af_flag_set_vty (vty, argv[0], bgp_node_afi (vty),
                                bgp_node_safi (vty),
                                PEER_FLAG_NEXTHOP_LOCAL_UNCHANGED );
}

DEFUN (no_neighbor_nexthop_local_unchanged,
       no_neighbor_nexthop_local_unchanged_cmd,
       NO_NEIGHBOR_CMD2 "nexthop-local unchanged",
       NO_STR
       NEIGHBOR_STR
       NEIGHBOR_ADDR_STR2
       "Configure treatment of outgoing link-local-nexthop attribute\n"
       "Leave link-local nexthop unchanged for this peer\n")
{
  return peer_af_flag_unset_vty (vty, argv[0], bgp_node_afi (vty),
				 bgp_node_safi (vty),
                                PEER_FLAG_NEXTHOP_LOCAL_UNCHANGED );
}

DEFUN (neighbor_attr_unchanged,
       neighbor_attr_unchanged_cmd,
       NEIGHBOR_CMD2 "attribute-unchanged",
       NEIGHBOR_STR
       NEIGHBOR_ADDR_STR2
       "BGP attribute is propagated unchanged to this neighbor\n")
{
  return peer_af_flag_set_vty (vty, argv[0], bgp_node_afi (vty),
			       bgp_node_safi (vty),
			       (PEER_FLAG_AS_PATH_UNCHANGED |
				PEER_FLAG_NEXTHOP_UNCHANGED |
				PEER_FLAG_MED_UNCHANGED));
}

DEFUN (neighbor_attr_unchanged1,
       neighbor_attr_unchanged1_cmd,
       NEIGHBOR_CMD2 "attribute-unchanged (as-path|next-hop|med)",
       NEIGHBOR_STR
       NEIGHBOR_ADDR_STR2
       "BGP attribute is propagated unchanged to this neighbor\n"
       "As-path attribute\n"
       "Nexthop attribute\n"
       "Med attribute\n")
{
  u_int16_t flags = 0;

  if (strncmp (argv[1], "as-path", 1) == 0)
    SET_FLAG (flags, PEER_FLAG_AS_PATH_UNCHANGED);
  else if (strncmp (argv[1], "next-hop", 1) == 0)
    SET_FLAG (flags, PEER_FLAG_NEXTHOP_UNCHANGED);
  else if (strncmp (argv[1], "med", 1) == 0)
    SET_FLAG (flags, PEER_FLAG_MED_UNCHANGED);

  return peer_af_flag_set_vty (vty, argv[0], bgp_node_afi (vty),
			       bgp_node_safi (vty), flags);
}

DEFUN (neighbor_attr_unchanged2,
       neighbor_attr_unchanged2_cmd,
       NEIGHBOR_CMD2 "attribute-unchanged as-path (next-hop|med)",
       NEIGHBOR_STR
       NEIGHBOR_ADDR_STR2
       "BGP attribute is propagated unchanged to this neighbor\n"
       "As-path attribute\n"
       "Nexthop attribute\n"
       "Med attribute\n")
{
  u_int16_t flags = PEER_FLAG_AS_PATH_UNCHANGED;

  if (strncmp (argv[1], "next-hop", 1) == 0)
    SET_FLAG (flags, PEER_FLAG_NEXTHOP_UNCHANGED);
  else if (strncmp (argv[1], "med", 1) == 0)
    SET_FLAG (flags, PEER_FLAG_MED_UNCHANGED);

  return peer_af_flag_set_vty (vty, argv[0], bgp_node_afi (vty),
			       bgp_node_safi (vty), flags);

}

DEFUN (neighbor_attr_unchanged3,
       neighbor_attr_unchanged3_cmd,
       NEIGHBOR_CMD2 "attribute-unchanged next-hop (as-path|med)",
       NEIGHBOR_STR
       NEIGHBOR_ADDR_STR2
       "BGP attribute is propagated unchanged to this neighbor\n"
       "Nexthop attribute\n"
       "As-path attribute\n"
       "Med attribute\n")
{
  u_int16_t flags = PEER_FLAG_NEXTHOP_UNCHANGED;

  if (strncmp (argv[1], "as-path", 1) == 0)
    SET_FLAG (flags, PEER_FLAG_AS_PATH_UNCHANGED);
  else if (strncmp (argv[1], "med", 1) == 0)
    SET_FLAG (flags, PEER_FLAG_MED_UNCHANGED);

  return peer_af_flag_set_vty (vty, argv[0], bgp_node_afi (vty),
			       bgp_node_safi (vty), flags);
}

DEFUN (neighbor_attr_unchanged4,
       neighbor_attr_unchanged4_cmd,
       NEIGHBOR_CMD2 "attribute-unchanged med (as-path|next-hop)",
       NEIGHBOR_STR
       NEIGHBOR_ADDR_STR2
       "BGP attribute is propagated unchanged to this neighbor\n"
       "Med attribute\n"
       "As-path attribute\n"
       "Nexthop attribute\n")
{
  u_int16_t flags = PEER_FLAG_MED_UNCHANGED;

  if (strncmp (argv[1], "as-path", 1) == 0)
    SET_FLAG (flags, PEER_FLAG_AS_PATH_UNCHANGED);
  else if (strncmp (argv[1], "next-hop", 1) == 0)
    SET_FLAG (flags, PEER_FLAG_NEXTHOP_UNCHANGED);

  return peer_af_flag_set_vty (vty, argv[0], bgp_node_afi (vty),
			       bgp_node_safi (vty), flags);
}

ALIAS (neighbor_attr_unchanged,
       neighbor_attr_unchanged5_cmd,
       NEIGHBOR_CMD2 "attribute-unchanged as-path next-hop med",
       NEIGHBOR_STR
       NEIGHBOR_ADDR_STR2
       "BGP attribute is propagated unchanged to this neighbor\n"
       "As-path attribute\n"
       "Nexthop attribute\n"
       "Med attribute\n")

ALIAS (neighbor_attr_unchanged,
       neighbor_attr_unchanged6_cmd,
       NEIGHBOR_CMD2 "attribute-unchanged as-path med next-hop",
       NEIGHBOR_STR
       NEIGHBOR_ADDR_STR2
       "BGP attribute is propagated unchanged to this neighbor\n"
       "As-path attribute\n"
       "Med attribute\n"
       "Nexthop attribute\n")

ALIAS (neighbor_attr_unchanged,
       neighbor_attr_unchanged7_cmd,
       NEIGHBOR_CMD2 "attribute-unchanged next-hop med as-path",
       NEIGHBOR_STR
       NEIGHBOR_ADDR_STR2
       "BGP attribute is propagated unchanged to this neighbor\n"
       "Nexthop attribute\n"
       "Med attribute\n"
       "As-path attribute\n")

ALIAS (neighbor_attr_unchanged,
       neighbor_attr_unchanged8_cmd,
       NEIGHBOR_CMD2 "attribute-unchanged next-hop as-path med",
       NEIGHBOR_STR
       NEIGHBOR_ADDR_STR2
       "BGP attribute is propagated unchanged to this neighbor\n"
       "Nexthop attribute\n"
       "As-path attribute\n"
       "Med attribute\n")

ALIAS (neighbor_attr_unchanged,
       neighbor_attr_unchanged9_cmd,
       NEIGHBOR_CMD2 "attribute-unchanged med next-hop as-path",
       NEIGHBOR_STR
       NEIGHBOR_ADDR_STR2
       "BGP attribute is propagated unchanged to this neighbor\n"
       "Med attribute\n"
       "Nexthop attribute\n"
       "As-path attribute\n")

ALIAS (neighbor_attr_unchanged,
       neighbor_attr_unchanged10_cmd,
       NEIGHBOR_CMD2 "attribute-unchanged med as-path next-hop",
       NEIGHBOR_STR
       NEIGHBOR_ADDR_STR2
       "BGP attribute is propagated unchanged to this neighbor\n"
       "Med attribute\n"
       "As-path attribute\n"
       "Nexthop attribute\n")

DEFUN (no_neighbor_attr_unchanged,
       no_neighbor_attr_unchanged_cmd,
       NO_NEIGHBOR_CMD2 "attribute-unchanged",
       NO_STR	 
       NEIGHBOR_STR
       NEIGHBOR_ADDR_STR2
       "BGP attribute is propagated unchanged to this neighbor\n")
{
  return peer_af_flag_unset_vty (vty, argv[0], bgp_node_afi (vty),
				 bgp_node_safi (vty),
				 (PEER_FLAG_AS_PATH_UNCHANGED |
				  PEER_FLAG_NEXTHOP_UNCHANGED |
				  PEER_FLAG_MED_UNCHANGED));
}

DEFUN (no_neighbor_attr_unchanged1,
       no_neighbor_attr_unchanged1_cmd,
       NO_NEIGHBOR_CMD2 "attribute-unchanged (as-path|next-hop|med)",
       NO_STR
       NEIGHBOR_STR
       NEIGHBOR_ADDR_STR2
       "BGP attribute is propagated unchanged to this neighbor\n"
       "As-path attribute\n"
       "Nexthop attribute\n"
       "Med attribute\n")
{
  u_int16_t flags = 0;

  if (strncmp (argv[1], "as-path", 1) == 0)
    SET_FLAG (flags, PEER_FLAG_AS_PATH_UNCHANGED);
  else if (strncmp (argv[1], "next-hop", 1) == 0)
    SET_FLAG (flags, PEER_FLAG_NEXTHOP_UNCHANGED);
  else if (strncmp (argv[1], "med", 1) == 0)
    SET_FLAG (flags, PEER_FLAG_MED_UNCHANGED);

  return peer_af_flag_unset_vty (vty, argv[0], bgp_node_afi (vty),
				 bgp_node_safi (vty), flags);
}

DEFUN (no_neighbor_attr_unchanged2,
       no_neighbor_attr_unchanged2_cmd,
       NO_NEIGHBOR_CMD2 "attribute-unchanged as-path (next-hop|med)",
       NO_STR
       NEIGHBOR_STR
       NEIGHBOR_ADDR_STR2
       "BGP attribute is propagated unchanged to this neighbor\n"
       "As-path attribute\n"
       "Nexthop attribute\n"
       "Med attribute\n")
{
  u_int16_t flags = PEER_FLAG_AS_PATH_UNCHANGED;

  if (strncmp (argv[1], "next-hop", 1) == 0)
    SET_FLAG (flags, PEER_FLAG_NEXTHOP_UNCHANGED);
  else if (strncmp (argv[1], "med", 1) == 0)
    SET_FLAG (flags, PEER_FLAG_MED_UNCHANGED);

  return peer_af_flag_unset_vty (vty, argv[0], bgp_node_afi (vty),
			       bgp_node_safi (vty), flags);
}

DEFUN (no_neighbor_attr_unchanged3,
       no_neighbor_attr_unchanged3_cmd,
       NO_NEIGHBOR_CMD2 "attribute-unchanged next-hop (as-path|med)",
       NO_STR
       NEIGHBOR_STR
       NEIGHBOR_ADDR_STR2
       "BGP attribute is propagated unchanged to this neighbor\n"
       "Nexthop attribute\n"
       "As-path attribute\n"
       "Med attribute\n")
{
  u_int16_t flags = PEER_FLAG_NEXTHOP_UNCHANGED;

  if (strncmp (argv[1], "as-path", 1) == 0)
    SET_FLAG (flags, PEER_FLAG_AS_PATH_UNCHANGED);
  else if (strncmp (argv[1], "med", 1) == 0)
    SET_FLAG (flags, PEER_FLAG_MED_UNCHANGED);

  return peer_af_flag_unset_vty (vty, argv[0], bgp_node_afi (vty),
				 bgp_node_safi (vty), flags);
}

DEFUN (no_neighbor_attr_unchanged4,
       no_neighbor_attr_unchanged4_cmd,
       NO_NEIGHBOR_CMD2 "attribute-unchanged med (as-path|next-hop)",
       NO_STR
       NEIGHBOR_STR
       NEIGHBOR_ADDR_STR2
       "BGP attribute is propagated unchanged to this neighbor\n"
       "Med attribute\n"
       "As-path attribute\n"
       "Nexthop attribute\n")
{
  u_int16_t flags = PEER_FLAG_MED_UNCHANGED;

  if (strncmp (argv[1], "as-path", 1) == 0)
    SET_FLAG (flags, PEER_FLAG_AS_PATH_UNCHANGED);
  else if (strncmp (argv[1], "next-hop", 1) == 0)
    SET_FLAG (flags, PEER_FLAG_NEXTHOP_UNCHANGED);

  return peer_af_flag_unset_vty (vty, argv[0], bgp_node_afi (vty),
			       bgp_node_safi (vty), flags);
}

ALIAS (no_neighbor_attr_unchanged,
       no_neighbor_attr_unchanged5_cmd,
       NO_NEIGHBOR_CMD2 "attribute-unchanged as-path next-hop med",
       NO_STR
       NEIGHBOR_STR
       NEIGHBOR_ADDR_STR2
       "BGP attribute is propagated unchanged to this neighbor\n"
       "As-path attribute\n"
       "Nexthop attribute\n"
       "Med attribute\n")

ALIAS (no_neighbor_attr_unchanged,
       no_neighbor_attr_unchanged6_cmd,
       NO_NEIGHBOR_CMD2 "attribute-unchanged as-path med next-hop",
       NO_STR
       NEIGHBOR_STR
       NEIGHBOR_ADDR_STR2
       "BGP attribute is propagated unchanged to this neighbor\n"
       "As-path attribute\n"
       "Med attribute\n"
       "Nexthop attribute\n")

ALIAS (no_neighbor_attr_unchanged,
       no_neighbor_attr_unchanged7_cmd,
       NO_NEIGHBOR_CMD2 "attribute-unchanged next-hop med as-path",
       NO_STR
       NEIGHBOR_STR
       NEIGHBOR_ADDR_STR2
       "BGP attribute is propagated unchanged to this neighbor\n"
       "Nexthop attribute\n"
       "Med attribute\n"
       "As-path attribute\n")

ALIAS (no_neighbor_attr_unchanged,
       no_neighbor_attr_unchanged8_cmd,
       NO_NEIGHBOR_CMD2 "attribute-unchanged next-hop as-path med",
       NO_STR
       NEIGHBOR_STR
       NEIGHBOR_ADDR_STR2
       "BGP attribute is propagated unchanged to this neighbor\n"
       "Nexthop attribute\n"
       "As-path attribute\n"
       "Med attribute\n")

ALIAS (no_neighbor_attr_unchanged,
       no_neighbor_attr_unchanged9_cmd,
       NO_NEIGHBOR_CMD2 "attribute-unchanged med next-hop as-path",
       NO_STR
       NEIGHBOR_STR
       NEIGHBOR_ADDR_STR2
       "BGP attribute is propagated unchanged to this neighbor\n"
       "Med attribute\n"
       "Nexthop attribute\n"
       "As-path attribute\n")

ALIAS (no_neighbor_attr_unchanged,
       no_neighbor_attr_unchanged10_cmd,
       NO_NEIGHBOR_CMD2 "attribute-unchanged med as-path next-hop",
       NO_STR
       NEIGHBOR_STR
       NEIGHBOR_ADDR_STR2
       "BGP attribute is propagated unchanged to this neighbor\n"
       "Med attribute\n"
       "As-path attribute\n"
       "Nexthop attribute\n")

/* For old version Zebra compatibility.  */
DEFUN_DEPRECATED (neighbor_transparent_as,
		  neighbor_transparent_as_cmd,
		  NEIGHBOR_CMD "transparent-as",
		  NEIGHBOR_STR
		  NEIGHBOR_ADDR_STR
		  "Do not append my AS number even peer is EBGP peer\n")
{
  return peer_af_flag_set_vty (vty, argv[0], bgp_node_afi (vty),
			       bgp_node_safi (vty),
			       PEER_FLAG_AS_PATH_UNCHANGED);
}

DEFUN_DEPRECATED (neighbor_transparent_nexthop,
		  neighbor_transparent_nexthop_cmd,
		  NEIGHBOR_CMD "transparent-nexthop",
		  NEIGHBOR_STR
		  NEIGHBOR_ADDR_STR
		  "Do not change nexthop even peer is EBGP peer\n")
{
  return peer_af_flag_set_vty (vty, argv[0], bgp_node_afi (vty),
			       bgp_node_safi (vty),
			       PEER_FLAG_NEXTHOP_UNCHANGED);
}

/* EBGP multihop configuration. */
static int
peer_ebgp_multihop_set_vty (struct vty *vty, const char *ip_str, 
                            const char *ttl_str)
{
  struct peer *peer;
  unsigned int ttl;

  peer = peer_and_group_lookup_vty (vty, ip_str);
  if (! peer)
    return CMD_WARNING;

  if (! ttl_str)
    ttl = TTL_MAX;
  else
    VTY_GET_INTEGER_RANGE ("TTL", ttl, ttl_str, 1, 255);

  peer_ebgp_multihop_set (peer, ttl);

  return CMD_SUCCESS;
}

static int
peer_ebgp_multihop_unset_vty (struct vty *vty, const char *ip_str) 
{
  struct peer *peer;

  peer = peer_and_group_lookup_vty (vty, ip_str);
  if (! peer)
    return CMD_WARNING;

  peer_ebgp_multihop_unset (peer);

  return CMD_SUCCESS;
}

/* neighbor ebgp-multihop. */
DEFUN (neighbor_ebgp_multihop,
       neighbor_ebgp_multihop_cmd,
       NEIGHBOR_CMD2 "ebgp-multihop",
       NEIGHBOR_STR
       NEIGHBOR_ADDR_STR2
       "Allow EBGP neighbors not on directly connected networks\n")
{
  return peer_ebgp_multihop_set_vty (vty, argv[0], NULL);
}

DEFUN (neighbor_ebgp_multihop_ttl,
       neighbor_ebgp_multihop_ttl_cmd,
       NEIGHBOR_CMD2 "ebgp-multihop <1-255>",
       NEIGHBOR_STR
       NEIGHBOR_ADDR_STR2
       "Allow EBGP neighbors not on directly connected networks\n"
       "maximum hop count\n")
{
  return peer_ebgp_multihop_set_vty (vty, argv[0], argv[1]);
}

DEFUN (no_neighbor_ebgp_multihop,
       no_neighbor_ebgp_multihop_cmd,
       NO_NEIGHBOR_CMD2 "ebgp-multihop",
       NO_STR
       NEIGHBOR_STR
       NEIGHBOR_ADDR_STR2
       "Allow EBGP neighbors not on directly connected networks\n")
{
  return peer_ebgp_multihop_unset_vty (vty, argv[0]);
}

ALIAS (no_neighbor_ebgp_multihop,
       no_neighbor_ebgp_multihop_ttl_cmd,
       NO_NEIGHBOR_CMD2 "ebgp-multihop <1-255>",
       NO_STR
       NEIGHBOR_STR
       NEIGHBOR_ADDR_STR2
       "Allow EBGP neighbors not on directly connected networks\n"
       "maximum hop count\n")

/* disable-connected-check */
DEFUN (neighbor_disable_connected_check,
       neighbor_disable_connected_check_cmd,
       NEIGHBOR_CMD2 "disable-connected-check",
       NEIGHBOR_STR
       NEIGHBOR_ADDR_STR2
       "one-hop away EBGP peer using loopback address\n")
{
  return peer_flag_set_vty (vty, argv[0], PEER_FLAG_DISABLE_CONNECTED_CHECK);
}

DEFUN (no_neighbor_disable_connected_check,
       no_neighbor_disable_connected_check_cmd,
       NO_NEIGHBOR_CMD2 "disable-connected-check",
       NO_STR
       NEIGHBOR_STR
       NEIGHBOR_ADDR_STR2
       "one-hop away EBGP peer using loopback address\n")
{
  return peer_flag_unset_vty (vty, argv[0], PEER_FLAG_DISABLE_CONNECTED_CHECK);
}

/* Enforce multihop.  */
ALIAS (neighbor_disable_connected_check,
       neighbor_enforce_multihop_cmd,
       NEIGHBOR_CMD2 "enforce-multihop",
       NEIGHBOR_STR
       NEIGHBOR_ADDR_STR2
       "Enforce EBGP neighbors perform multihop\n")

/* Enforce multihop.  */
ALIAS (no_neighbor_disable_connected_check,
       no_neighbor_enforce_multihop_cmd,
       NO_NEIGHBOR_CMD2 "enforce-multihop",
       NO_STR
       NEIGHBOR_STR
       NEIGHBOR_ADDR_STR2
       "Enforce EBGP neighbors perform multihop\n")

DEFUN (neighbor_description,
       neighbor_description_cmd,
       NEIGHBOR_CMD2 "description .LINE",
       NEIGHBOR_STR
       NEIGHBOR_ADDR_STR2
       "Neighbor specific description\n"
       "Up to 80 characters describing this neighbor\n")
{
  struct peer *peer;
  char *str;

  peer = peer_and_group_lookup_vty (vty, argv[0]);
  if (! peer)
    return CMD_WARNING;

  if (argc == 1)
    return CMD_SUCCESS;

  str = argv_concat(argv, argc, 1);

  peer_description_set (peer, str);

  XFREE (MTYPE_TMP, str);

  return CMD_SUCCESS;
}

DEFUN (no_neighbor_description,
       no_neighbor_description_cmd,
       NO_NEIGHBOR_CMD2 "description",
       NO_STR
       NEIGHBOR_STR
       NEIGHBOR_ADDR_STR2
       "Neighbor specific description\n")
{
  struct peer *peer;

  peer = peer_and_group_lookup_vty (vty, argv[0]);
  if (! peer)
    return CMD_WARNING;

  peer_description_unset (peer);

  return CMD_SUCCESS;
}

ALIAS (no_neighbor_description,
       no_neighbor_description_val_cmd,
       NO_NEIGHBOR_CMD2 "description .LINE",
       NO_STR
       NEIGHBOR_STR
       NEIGHBOR_ADDR_STR2
       "Neighbor specific description\n"
       "Up to 80 characters describing this neighbor\n")

/* Neighbor update-source. */
static int
peer_update_source_vty (struct vty *vty, const char *peer_str, 
                        const char *source_str)
{
  struct peer *peer;
  union sockunion *su;

  peer = peer_and_group_lookup_vty (vty, peer_str);
  if (! peer)
    return CMD_WARNING;

  if (source_str)
    {
      su = sockunion_str2su (source_str);
      if (su)
	{
	  peer_update_source_addr_set (peer, su);
	  sockunion_free (su);
	}
      else
	peer_update_source_if_set (peer, source_str);
    }
  else
    peer_update_source_unset (peer);

  return CMD_SUCCESS;
}

<<<<<<< HEAD
#define BGP_UPDATE_SOURCE_STR "(A.B.C.D|X:X::X:X)"
#define BGP_UPDATE_SOURCE_HELP_STR \
  "IPv4 address\n" \
  "IPv6 address\n"
=======
#define BGP_UPDATE_SOURCE_STR "(A.B.C.D|X:X::X:X|WORD)"
#define BGP_UPDATE_SOURCE_HELP_STR \
  "IPv4 address\n" \
  "IPv6 address\n" \
  "Interface name (requires zebra to be running)\n"
>>>>>>> 2158ad23

DEFUN (neighbor_update_source,
       neighbor_update_source_cmd,
       NEIGHBOR_CMD2 "update-source " BGP_UPDATE_SOURCE_STR,
       NEIGHBOR_STR
       NEIGHBOR_ADDR_STR2
       "Source of routing updates\n"
       BGP_UPDATE_SOURCE_HELP_STR)
{
  return peer_update_source_vty (vty, argv[0], argv[1]);
}

DEFUN (no_neighbor_update_source,
       no_neighbor_update_source_cmd,
       NO_NEIGHBOR_CMD2 "update-source",
       NO_STR
       NEIGHBOR_STR
       NEIGHBOR_ADDR_STR2
       "Source of routing updates\n")
{
  return peer_update_source_vty (vty, argv[0], NULL);
}

static int
peer_default_originate_set_vty (struct vty *vty, const char *peer_str, 
                                afi_t afi, safi_t safi, 
                                const char *rmap, int set)
{
  int ret;
  struct peer *peer;

  peer = peer_and_group_lookup_vty (vty, peer_str);
  if (! peer)
    return CMD_WARNING;

  if (set)
    ret = peer_default_originate_set (peer, afi, safi, rmap);
  else
    ret = peer_default_originate_unset (peer, afi, safi);

  return bgp_vty_return (vty, ret);
}

/* neighbor default-originate. */
DEFUN (neighbor_default_originate,
       neighbor_default_originate_cmd,
       NEIGHBOR_CMD2 "default-originate",
       NEIGHBOR_STR
       NEIGHBOR_ADDR_STR2
       "Originate default route to this neighbor\n")
{
  return peer_default_originate_set_vty (vty, argv[0], bgp_node_afi (vty),
					 bgp_node_safi (vty), NULL, 1);
}

DEFUN (neighbor_default_originate_rmap,
       neighbor_default_originate_rmap_cmd,
       NEIGHBOR_CMD2 "default-originate route-map WORD",
       NEIGHBOR_STR
       NEIGHBOR_ADDR_STR2
       "Originate default route to this neighbor\n"
       "Route-map to specify criteria to originate default\n"
       "route-map name\n")
{
  return peer_default_originate_set_vty (vty, argv[0], bgp_node_afi (vty),
					 bgp_node_safi (vty), argv[1], 1);
}

DEFUN (no_neighbor_default_originate,
       no_neighbor_default_originate_cmd,
       NO_NEIGHBOR_CMD2 "default-originate",
       NO_STR
       NEIGHBOR_STR
       NEIGHBOR_ADDR_STR2
       "Originate default route to this neighbor\n")
{
  return peer_default_originate_set_vty (vty, argv[0], bgp_node_afi (vty),
					 bgp_node_safi (vty), NULL, 0);
}

ALIAS (no_neighbor_default_originate,
       no_neighbor_default_originate_rmap_cmd,
       NO_NEIGHBOR_CMD2 "default-originate route-map WORD",
       NO_STR
       NEIGHBOR_STR
       NEIGHBOR_ADDR_STR2
       "Originate default route to this neighbor\n"
       "Route-map to specify criteria to originate default\n"
       "route-map name\n")

/* Set neighbor's BGP port.  */
static int
peer_port_vty (struct vty *vty, const char *ip_str, int afi, 
               const char *port_str)
{
  struct peer *peer;
  u_int16_t port;
  struct servent *sp;

  peer = peer_lookup_vty (vty, ip_str);
  if (! peer)
    return CMD_WARNING;

  if (! port_str)
    { 
      sp = getservbyname ("bgp", "tcp");
      port = (sp == NULL) ? BGP_PORT_DEFAULT : ntohs (sp->s_port);
    }
  else
    {
      VTY_GET_INTEGER("port", port, port_str);
    }

  peer_port_set (peer, port);

  return CMD_SUCCESS;
}

/* Set specified peer's BGP port.  */
DEFUN (neighbor_port,
       neighbor_port_cmd,
       NEIGHBOR_CMD "port <0-65535>",
       NEIGHBOR_STR
       NEIGHBOR_ADDR_STR
       "Neighbor's BGP port\n"
       "TCP port number\n")
{
  return peer_port_vty (vty, argv[0], AFI_IP, argv[1]);
}

DEFUN (no_neighbor_port,
       no_neighbor_port_cmd,
       NO_NEIGHBOR_CMD "port",
       NO_STR
       NEIGHBOR_STR
       NEIGHBOR_ADDR_STR
       "Neighbor's BGP port\n")
{
  return peer_port_vty (vty, argv[0], AFI_IP, NULL);
}

ALIAS (no_neighbor_port,
       no_neighbor_port_val_cmd,
       NO_NEIGHBOR_CMD "port <0-65535>",
       NO_STR
       NEIGHBOR_STR
       NEIGHBOR_ADDR_STR
       "Neighbor's BGP port\n"
       "TCP port number\n")

/* neighbor weight. */
static int
peer_weight_set_vty (struct vty *vty, const char *ip_str, 
                     const char *weight_str)
{
  int ret;
  struct peer *peer;
  unsigned long weight;

  peer = peer_and_group_lookup_vty (vty, ip_str);
  if (! peer)
    return CMD_WARNING;

  VTY_GET_INTEGER_RANGE("weight", weight, weight_str, 0, 65535);

  ret = peer_weight_set (peer, weight);

  return CMD_SUCCESS;
}

static int
peer_weight_unset_vty (struct vty *vty, const char *ip_str)
{
  struct peer *peer;

  peer = peer_and_group_lookup_vty (vty, ip_str);
  if (! peer)
    return CMD_WARNING;

  peer_weight_unset (peer);

  return CMD_SUCCESS;
}

DEFUN (neighbor_weight,
       neighbor_weight_cmd,
       NEIGHBOR_CMD2 "weight <0-65535>",
       NEIGHBOR_STR
       NEIGHBOR_ADDR_STR2
       "Set default weight for routes from this neighbor\n"
       "default weight\n")
{
  return peer_weight_set_vty (vty, argv[0], argv[1]);
}

DEFUN (no_neighbor_weight,
       no_neighbor_weight_cmd,
       NO_NEIGHBOR_CMD2 "weight",
       NO_STR
       NEIGHBOR_STR
       NEIGHBOR_ADDR_STR2
       "Set default weight for routes from this neighbor\n")
{
  return peer_weight_unset_vty (vty, argv[0]);
}

ALIAS (no_neighbor_weight,
       no_neighbor_weight_val_cmd,
       NO_NEIGHBOR_CMD2 "weight <0-65535>",
       NO_STR
       NEIGHBOR_STR
       NEIGHBOR_ADDR_STR2
       "Set default weight for routes from this neighbor\n"
       "default weight\n")

/* Override capability negotiation. */
DEFUN (neighbor_override_capability,
       neighbor_override_capability_cmd,
       NEIGHBOR_CMD2 "override-capability",
       NEIGHBOR_STR
       NEIGHBOR_ADDR_STR2
       "Override capability negotiation result\n")
{
  return peer_flag_set_vty (vty, argv[0], PEER_FLAG_OVERRIDE_CAPABILITY);
}

DEFUN (no_neighbor_override_capability,
       no_neighbor_override_capability_cmd,
       NO_NEIGHBOR_CMD2 "override-capability",
       NO_STR
       NEIGHBOR_STR
       NEIGHBOR_ADDR_STR2
       "Override capability negotiation result\n")
{
  return peer_flag_unset_vty (vty, argv[0], PEER_FLAG_OVERRIDE_CAPABILITY);
}

DEFUN (neighbor_strict_capability,
       neighbor_strict_capability_cmd,
       NEIGHBOR_CMD "strict-capability-match",
       NEIGHBOR_STR
       NEIGHBOR_ADDR_STR
       "Strict capability negotiation match\n")
{
  return peer_flag_set_vty (vty, argv[0], PEER_FLAG_STRICT_CAP_MATCH);
}

DEFUN (no_neighbor_strict_capability,
       no_neighbor_strict_capability_cmd,
       NO_NEIGHBOR_CMD "strict-capability-match",
       NO_STR
       NEIGHBOR_STR
       NEIGHBOR_ADDR_STR
       "Strict capability negotiation match\n")
{
  return peer_flag_unset_vty (vty, argv[0], PEER_FLAG_STRICT_CAP_MATCH);
}

static int
peer_timers_set_vty (struct vty *vty, const char *ip_str, 
                     const char *keep_str, const char *hold_str)
{
  int ret;
  struct peer *peer;
  u_int32_t keepalive;
  u_int32_t holdtime;

  peer = peer_and_group_lookup_vty (vty, ip_str);
  if (! peer)
    return CMD_WARNING;

  VTY_GET_INTEGER_RANGE ("Keepalive", keepalive, keep_str, 0, 65535);
  VTY_GET_INTEGER_RANGE ("Holdtime", holdtime, hold_str, 0, 65535);

  ret = peer_timers_set (peer, keepalive, holdtime);

  return bgp_vty_return (vty, ret);
}

static int
peer_timers_unset_vty (struct vty *vty, const char *ip_str)
{
  int ret;
  struct peer *peer;

  peer = peer_lookup_vty (vty, ip_str);
  if (! peer)
    return CMD_WARNING;

  ret = peer_timers_unset (peer);

  return bgp_vty_return (vty, ret);
}

DEFUN (neighbor_timers,
       neighbor_timers_cmd,
       NEIGHBOR_CMD2 "timers <0-65535> <0-65535>",
       NEIGHBOR_STR
       NEIGHBOR_ADDR_STR2
       "BGP per neighbor timers\n"
       "Keepalive interval\n"
       "Holdtime\n")
{
  return peer_timers_set_vty (vty, argv[0], argv[1], argv[2]);
}

DEFUN (no_neighbor_timers,
       no_neighbor_timers_cmd,
       NO_NEIGHBOR_CMD2 "timers",
       NO_STR
       NEIGHBOR_STR
       NEIGHBOR_ADDR_STR2
       "BGP per neighbor timers\n")
{
  return peer_timers_unset_vty (vty, argv[0]);
}

static int
peer_timers_connect_set_vty (struct vty *vty, const char *ip_str, 
                             const char *time_str)
{
  int ret;
  struct peer *peer;
  u_int32_t connect;

  peer = peer_lookup_vty (vty, ip_str);
  if (! peer)
    return CMD_WARNING;

  VTY_GET_INTEGER_RANGE ("Connect time", connect, time_str, 0, 65535);

  ret = peer_timers_connect_set (peer, connect);

  return CMD_SUCCESS;
}

static int
peer_timers_connect_unset_vty (struct vty *vty, const char *ip_str)
{
  int ret;
  struct peer *peer;

  peer = peer_and_group_lookup_vty (vty, ip_str);
  if (! peer)
    return CMD_WARNING;

  ret = peer_timers_connect_unset (peer);

  return CMD_SUCCESS;
}

DEFUN (neighbor_timers_connect,
       neighbor_timers_connect_cmd,
       NEIGHBOR_CMD "timers connect <0-65535>",
       NEIGHBOR_STR
       NEIGHBOR_ADDR_STR
       "BGP per neighbor timers\n"
       "BGP connect timer\n"
       "Connect timer\n")
{
  return peer_timers_connect_set_vty (vty, argv[0], argv[1]);
}

DEFUN (no_neighbor_timers_connect,
       no_neighbor_timers_connect_cmd,
       NO_NEIGHBOR_CMD "timers connect",
       NO_STR
       NEIGHBOR_STR
       NEIGHBOR_ADDR_STR
       "BGP per neighbor timers\n"
       "BGP connect timer\n")
{
  return peer_timers_connect_unset_vty (vty, argv[0]);
}

ALIAS (no_neighbor_timers_connect,
       no_neighbor_timers_connect_val_cmd,
       NO_NEIGHBOR_CMD "timers connect <0-65535>",
       NO_STR
       NEIGHBOR_STR
       NEIGHBOR_ADDR_STR
       "BGP per neighbor timers\n"
       "BGP connect timer\n"
       "Connect timer\n")

static int
peer_advertise_interval_vty (struct vty *vty, const char *ip_str, 
                             const char *time_str, int set)  
{
  int ret;
  struct peer *peer;
  u_int32_t routeadv = 0;

  peer = peer_lookup_vty (vty, ip_str);
  if (! peer)
    return CMD_WARNING;

  if (time_str)
    VTY_GET_INTEGER_RANGE ("advertise interval", routeadv, time_str, 0, 600);

  if (set)
    ret = peer_advertise_interval_set (peer, routeadv);
  else
    ret = peer_advertise_interval_unset (peer);

  return CMD_SUCCESS;
}

DEFUN (neighbor_advertise_interval,
       neighbor_advertise_interval_cmd,
       NEIGHBOR_CMD "advertisement-interval <0-600>",
       NEIGHBOR_STR
       NEIGHBOR_ADDR_STR
       "Minimum interval between sending BGP routing updates\n"
       "time in seconds\n")
{
  return peer_advertise_interval_vty (vty, argv[0], argv[1], 1);
}

DEFUN (no_neighbor_advertise_interval,
       no_neighbor_advertise_interval_cmd,
       NO_NEIGHBOR_CMD "advertisement-interval",
       NO_STR
       NEIGHBOR_STR
       NEIGHBOR_ADDR_STR
       "Minimum interval between sending BGP routing updates\n")
{
  return peer_advertise_interval_vty (vty, argv[0], NULL, 0);
}

ALIAS (no_neighbor_advertise_interval,
       no_neighbor_advertise_interval_val_cmd,
       NO_NEIGHBOR_CMD "advertisement-interval <0-600>",
       NO_STR
       NEIGHBOR_STR
       NEIGHBOR_ADDR_STR
       "Minimum interval between sending BGP routing updates\n"
       "time in seconds\n")

/* neighbor interface */
static int
peer_interface_vty (struct vty *vty, const char *ip_str, const char *str)
{
  int ret;
  struct peer *peer;

  peer = peer_lookup_vty (vty, ip_str);
  if (! peer)
    return CMD_WARNING;

  if (str)
    ret = peer_interface_set (peer, str);
  else
    ret = peer_interface_unset (peer);

  return CMD_SUCCESS;
}

DEFUN (neighbor_interface,
       neighbor_interface_cmd,
       NEIGHBOR_CMD "interface WORD",
       NEIGHBOR_STR
       NEIGHBOR_ADDR_STR
       "Interface\n"
       "Interface name\n")
{
  return peer_interface_vty (vty, argv[0], argv[1]);
}

DEFUN (no_neighbor_interface,
       no_neighbor_interface_cmd,
       NO_NEIGHBOR_CMD "interface WORD",
       NO_STR
       NEIGHBOR_STR
       NEIGHBOR_ADDR_STR
       "Interface\n"
       "Interface name\n")
{
  return peer_interface_vty (vty, argv[0], NULL);
}

/* Set distribute list to the peer. */
static int
peer_distribute_set_vty (struct vty *vty, const char *ip_str, 
                         afi_t afi, safi_t safi,
			 const char *name_str, const char *direct_str)
{
  int ret;
  struct peer *peer;
  int direct = FILTER_IN;

  peer = peer_and_group_lookup_vty (vty, ip_str);
  if (! peer)
    return CMD_WARNING;

  /* Check filter direction. */
  if (strncmp (direct_str, "i", 1) == 0)
    direct = FILTER_IN;
  else if (strncmp (direct_str, "o", 1) == 0)
    direct = FILTER_OUT;

  ret = peer_distribute_set (peer, afi, safi, direct, name_str);

  return bgp_vty_return (vty, ret);
}

static int
peer_distribute_unset_vty (struct vty *vty, const char *ip_str, afi_t afi,
			   safi_t safi, const char *direct_str)
{
  int ret;
  struct peer *peer;
  int direct = FILTER_IN;

  peer = peer_and_group_lookup_vty (vty, ip_str);
  if (! peer)
    return CMD_WARNING;

  /* Check filter direction. */
  if (strncmp (direct_str, "i", 1) == 0)
    direct = FILTER_IN;
  else if (strncmp (direct_str, "o", 1) == 0)
    direct = FILTER_OUT;

  ret = peer_distribute_unset (peer, afi, safi, direct);

  return bgp_vty_return (vty, ret);
}

DEFUN (neighbor_distribute_list,
       neighbor_distribute_list_cmd,
       NEIGHBOR_CMD2 "distribute-list (<1-199>|<1300-2699>|WORD) (in|out)",
       NEIGHBOR_STR
       NEIGHBOR_ADDR_STR2
       "Filter updates to/from this neighbor\n"
       "IP access-list number\n"
       "IP access-list number (expanded range)\n"
       "IP Access-list name\n"
       "Filter incoming updates\n"
       "Filter outgoing updates\n")
{
  return peer_distribute_set_vty (vty, argv[0], bgp_node_afi (vty),
				  bgp_node_safi (vty), argv[1], argv[2]);
}

DEFUN (no_neighbor_distribute_list,
       no_neighbor_distribute_list_cmd,
       NO_NEIGHBOR_CMD2 "distribute-list (<1-199>|<1300-2699>|WORD) (in|out)",
       NO_STR
       NEIGHBOR_STR
       NEIGHBOR_ADDR_STR2
       "Filter updates to/from this neighbor\n"
       "IP access-list number\n"
       "IP access-list number (expanded range)\n"
       "IP Access-list name\n"
       "Filter incoming updates\n"
       "Filter outgoing updates\n")
{
  return peer_distribute_unset_vty (vty, argv[0], bgp_node_afi (vty),
				    bgp_node_safi (vty), argv[2]);
}

/* Set prefix list to the peer. */
static int
peer_prefix_list_set_vty (struct vty *vty, const char *ip_str, afi_t afi,
			  safi_t safi, const char *name_str, 
                          const char *direct_str)
{
  int ret;
  struct peer *peer;
  int direct = FILTER_IN;

  peer = peer_and_group_lookup_vty (vty, ip_str);
  if (! peer)
    return CMD_WARNING;

  /* Check filter direction. */
  if (strncmp (direct_str, "i", 1) == 0)
    direct = FILTER_IN;
  else if (strncmp (direct_str, "o", 1) == 0)
    direct = FILTER_OUT;

  ret = peer_prefix_list_set (peer, afi, safi, direct, name_str);

  return bgp_vty_return (vty, ret);
}

static int
peer_prefix_list_unset_vty (struct vty *vty, const char *ip_str, afi_t afi,
			    safi_t safi, const char *direct_str)
{
  int ret;
  struct peer *peer;
  int direct = FILTER_IN;

  peer = peer_and_group_lookup_vty (vty, ip_str);
  if (! peer)
    return CMD_WARNING;
  
  /* Check filter direction. */
  if (strncmp (direct_str, "i", 1) == 0)
    direct = FILTER_IN;
  else if (strncmp (direct_str, "o", 1) == 0)
    direct = FILTER_OUT;

  ret = peer_prefix_list_unset (peer, afi, safi, direct);

  return bgp_vty_return (vty, ret);
}

DEFUN (neighbor_prefix_list,
       neighbor_prefix_list_cmd,
       NEIGHBOR_CMD2 "prefix-list WORD (in|out)",
       NEIGHBOR_STR
       NEIGHBOR_ADDR_STR2
       "Filter updates to/from this neighbor\n"
       "Name of a prefix list\n"
       "Filter incoming updates\n"
       "Filter outgoing updates\n")
{
  return peer_prefix_list_set_vty (vty, argv[0], bgp_node_afi (vty),
				   bgp_node_safi (vty), argv[1], argv[2]);
}

DEFUN (no_neighbor_prefix_list,
       no_neighbor_prefix_list_cmd,
       NO_NEIGHBOR_CMD2 "prefix-list WORD (in|out)",
       NO_STR
       NEIGHBOR_STR
       NEIGHBOR_ADDR_STR2
       "Filter updates to/from this neighbor\n"
       "Name of a prefix list\n"
       "Filter incoming updates\n"
       "Filter outgoing updates\n")
{
  return peer_prefix_list_unset_vty (vty, argv[0], bgp_node_afi (vty),
				     bgp_node_safi (vty), argv[2]);
}

static int
peer_aslist_set_vty (struct vty *vty, const char *ip_str, 
                     afi_t afi, safi_t safi,
		     const char *name_str, const char *direct_str)
{
  int ret;
  struct peer *peer;
  int direct = FILTER_IN;

  peer = peer_and_group_lookup_vty (vty, ip_str);
  if (! peer)
    return CMD_WARNING;

  /* Check filter direction. */
  if (strncmp (direct_str, "i", 1) == 0)
    direct = FILTER_IN;
  else if (strncmp (direct_str, "o", 1) == 0)
    direct = FILTER_OUT;

  ret = peer_aslist_set (peer, afi, safi, direct, name_str);

  return bgp_vty_return (vty, ret);
}

static int
peer_aslist_unset_vty (struct vty *vty, const char *ip_str, 
                       afi_t afi, safi_t safi,
		       const char *direct_str)
{
  int ret;
  struct peer *peer;
  int direct = FILTER_IN;

  peer = peer_and_group_lookup_vty (vty, ip_str);
  if (! peer)
    return CMD_WARNING;

  /* Check filter direction. */
  if (strncmp (direct_str, "i", 1) == 0)
    direct = FILTER_IN;
  else if (strncmp (direct_str, "o", 1) == 0)
    direct = FILTER_OUT;

  ret = peer_aslist_unset (peer, afi, safi, direct);

  return bgp_vty_return (vty, ret);
}

DEFUN (neighbor_filter_list,
       neighbor_filter_list_cmd,
       NEIGHBOR_CMD2 "filter-list WORD (in|out)",
       NEIGHBOR_STR
       NEIGHBOR_ADDR_STR2
       "Establish BGP filters\n"
       "AS path access-list name\n"
       "Filter incoming routes\n"
       "Filter outgoing routes\n")
{
  return peer_aslist_set_vty (vty, argv[0], bgp_node_afi (vty),
			      bgp_node_safi (vty), argv[1], argv[2]);
}

DEFUN (no_neighbor_filter_list,
       no_neighbor_filter_list_cmd,
       NO_NEIGHBOR_CMD2 "filter-list WORD (in|out)",
       NO_STR
       NEIGHBOR_STR
       NEIGHBOR_ADDR_STR2
       "Establish BGP filters\n"
       "AS path access-list name\n"
       "Filter incoming routes\n"
       "Filter outgoing routes\n")
{
  return peer_aslist_unset_vty (vty, argv[0], bgp_node_afi (vty),
				bgp_node_safi (vty), argv[2]);
}

/* Set route-map to the peer. */
static int
peer_route_map_set_vty (struct vty *vty, const char *ip_str, 
                        afi_t afi, safi_t safi,
			const char *name_str, const char *direct_str)
{
  int ret;
  struct peer *peer;
  int direct = RMAP_IN;

  peer = peer_and_group_lookup_vty (vty, ip_str);
  if (! peer)
    return CMD_WARNING;

  /* Check filter direction. */
  if (strncmp (direct_str, "in", 2) == 0)
    direct = RMAP_IN;
  else if (strncmp (direct_str, "o", 1) == 0)
    direct = RMAP_OUT;
  else if (strncmp (direct_str, "im", 2) == 0)
    direct = RMAP_IMPORT;
  else if (strncmp (direct_str, "e", 1) == 0)
    direct = RMAP_EXPORT;

  ret = peer_route_map_set (peer, afi, safi, direct, name_str);

  return bgp_vty_return (vty, ret);
}

static int
peer_route_map_unset_vty (struct vty *vty, const char *ip_str, afi_t afi,
			  safi_t safi, const char *direct_str)
{
  int ret;
  struct peer *peer;
  int direct = RMAP_IN;

  peer = peer_and_group_lookup_vty (vty, ip_str);
  if (! peer)
    return CMD_WARNING;

  /* Check filter direction. */
  if (strncmp (direct_str, "in", 2) == 0)
    direct = RMAP_IN;
  else if (strncmp (direct_str, "o", 1) == 0)
    direct = RMAP_OUT;
  else if (strncmp (direct_str, "im", 2) == 0)
    direct = RMAP_IMPORT;
  else if (strncmp (direct_str, "e", 1) == 0)
    direct = RMAP_EXPORT;

  ret = peer_route_map_unset (peer, afi, safi, direct);

  return bgp_vty_return (vty, ret);
}

DEFUN (neighbor_route_map,
       neighbor_route_map_cmd,
       NEIGHBOR_CMD2 "route-map WORD (in|out|import|export)",
       NEIGHBOR_STR
       NEIGHBOR_ADDR_STR2
       "Apply route map to neighbor\n"
       "Name of route map\n"
       "Apply map to incoming routes\n"
       "Apply map to outbound routes\n"
       "Apply map to routes going into a Route-Server client's table\n"
       "Apply map to routes coming from a Route-Server client")
{
  return peer_route_map_set_vty (vty, argv[0], bgp_node_afi (vty),
				 bgp_node_safi (vty), argv[1], argv[2]);
}

DEFUN (no_neighbor_route_map,
       no_neighbor_route_map_cmd,
       NO_NEIGHBOR_CMD2 "route-map WORD (in|out|import|export)",
       NO_STR
       NEIGHBOR_STR
       NEIGHBOR_ADDR_STR2
       "Apply route map to neighbor\n"
       "Name of route map\n"
       "Apply map to incoming routes\n"
       "Apply map to outbound routes\n"
       "Apply map to routes going into a Route-Server client's table\n"
       "Apply map to routes coming from a Route-Server client")
{
  return peer_route_map_unset_vty (vty, argv[0], bgp_node_afi (vty),
				   bgp_node_safi (vty), argv[2]);
}

/* Set unsuppress-map to the peer. */
static int
peer_unsuppress_map_set_vty (struct vty *vty, const char *ip_str, afi_t afi,
			     safi_t safi, const char *name_str)
{
  int ret;
  struct peer *peer;

  peer = peer_and_group_lookup_vty (vty, ip_str);
  if (! peer)
    return CMD_WARNING;

  ret = peer_unsuppress_map_set (peer, afi, safi, name_str);

  return bgp_vty_return (vty, ret);
}

/* Unset route-map from the peer. */
static int
peer_unsuppress_map_unset_vty (struct vty *vty, const char *ip_str, afi_t afi,
			       safi_t safi)
{
  int ret;
  struct peer *peer;

  peer = peer_and_group_lookup_vty (vty, ip_str);
  if (! peer)
    return CMD_WARNING;

  ret = peer_unsuppress_map_unset (peer, afi, safi);

  return bgp_vty_return (vty, ret);
}

DEFUN (neighbor_unsuppress_map,
       neighbor_unsuppress_map_cmd,
       NEIGHBOR_CMD2 "unsuppress-map WORD",
       NEIGHBOR_STR
       NEIGHBOR_ADDR_STR2
       "Route-map to selectively unsuppress suppressed routes\n"
       "Name of route map\n")
{
  return peer_unsuppress_map_set_vty (vty, argv[0], bgp_node_afi (vty),
				      bgp_node_safi (vty), argv[1]);
}

DEFUN (no_neighbor_unsuppress_map,
       no_neighbor_unsuppress_map_cmd,
       NO_NEIGHBOR_CMD2 "unsuppress-map WORD",
       NO_STR
       NEIGHBOR_STR
       NEIGHBOR_ADDR_STR2
       "Route-map to selectively unsuppress suppressed routes\n"
       "Name of route map\n")
{
  return peer_unsuppress_map_unset_vty (vty, argv[0], bgp_node_afi (vty),
					bgp_node_safi (vty));
}

static int
peer_maximum_prefix_set_vty (struct vty *vty, const char *ip_str, afi_t afi,
			     safi_t safi, const char *num_str,  
			     const char *threshold_str, int warning,
			     const char *restart_str)
{
  int ret;
  struct peer *peer;
  u_int32_t max;
  u_char threshold;
  u_int16_t restart;

  peer = peer_and_group_lookup_vty (vty, ip_str);
  if (! peer)
    return CMD_WARNING;

  VTY_GET_INTEGER ("maxmum number", max, num_str);
  if (threshold_str)
    threshold = atoi (threshold_str);
  else
    threshold = MAXIMUM_PREFIX_THRESHOLD_DEFAULT;

  if (restart_str)
    restart = atoi (restart_str);
  else
    restart = 0;

  ret = peer_maximum_prefix_set (peer, afi, safi, max, threshold, warning, restart);

  return bgp_vty_return (vty, ret);
}

static int
peer_maximum_prefix_unset_vty (struct vty *vty, const char *ip_str, afi_t afi,
			       safi_t safi)
{
  int ret;
  struct peer *peer;

  peer = peer_and_group_lookup_vty (vty, ip_str);
  if (! peer)
    return CMD_WARNING;

  ret = peer_maximum_prefix_unset (peer, afi, safi);

  return bgp_vty_return (vty, ret);
}

/* Maximum number of prefix configuration.  prefix count is different
   for each peer configuration.  So this configuration can be set for
   each peer configuration. */
DEFUN (neighbor_maximum_prefix,
       neighbor_maximum_prefix_cmd,
       NEIGHBOR_CMD2 "maximum-prefix <1-4294967295>",
       NEIGHBOR_STR
       NEIGHBOR_ADDR_STR2
       "Maximum number of prefix accept from this peer\n"
       "maximum no. of prefix limit\n")
{
  return peer_maximum_prefix_set_vty (vty, argv[0], bgp_node_afi (vty),
				      bgp_node_safi (vty), argv[1], NULL, 0,
				      NULL);
}

DEFUN (neighbor_maximum_prefix_threshold,
       neighbor_maximum_prefix_threshold_cmd,
       NEIGHBOR_CMD2 "maximum-prefix <1-4294967295> <1-100>",
       NEIGHBOR_STR
       NEIGHBOR_ADDR_STR2
       "Maximum number of prefix accept from this peer\n"
       "maximum no. of prefix limit\n"
       "Threshold value (%) at which to generate a warning msg\n")
{
  return peer_maximum_prefix_set_vty (vty, argv[0], bgp_node_afi (vty),
				      bgp_node_safi (vty), argv[1], argv[2], 0,
				      NULL);
}

DEFUN (neighbor_maximum_prefix_warning,
       neighbor_maximum_prefix_warning_cmd,
       NEIGHBOR_CMD2 "maximum-prefix <1-4294967295> warning-only",
       NEIGHBOR_STR
       NEIGHBOR_ADDR_STR2
       "Maximum number of prefix accept from this peer\n"
       "maximum no. of prefix limit\n"
       "Only give warning message when limit is exceeded\n")
{
  return peer_maximum_prefix_set_vty (vty, argv[0], bgp_node_afi (vty),
				      bgp_node_safi (vty), argv[1], NULL, 1,
				      NULL);
}

DEFUN (neighbor_maximum_prefix_threshold_warning,
       neighbor_maximum_prefix_threshold_warning_cmd,
       NEIGHBOR_CMD2 "maximum-prefix <1-4294967295> <1-100> warning-only",
       NEIGHBOR_STR
       NEIGHBOR_ADDR_STR2
       "Maximum number of prefix accept from this peer\n"
       "maximum no. of prefix limit\n"
       "Threshold value (%) at which to generate a warning msg\n"
       "Only give warning message when limit is exceeded\n")
{
  return peer_maximum_prefix_set_vty (vty, argv[0], bgp_node_afi (vty),
				      bgp_node_safi (vty), argv[1], argv[2], 1, NULL);
}

DEFUN (neighbor_maximum_prefix_restart,
       neighbor_maximum_prefix_restart_cmd,
       NEIGHBOR_CMD2 "maximum-prefix <1-4294967295> restart <1-65535>",
       NEIGHBOR_STR
       NEIGHBOR_ADDR_STR2
       "Maximum number of prefix accept from this peer\n"
       "maximum no. of prefix limit\n"
       "Restart bgp connection after limit is exceeded\n"
       "Restart interval in minutes")
{
  return peer_maximum_prefix_set_vty (vty, argv[0], bgp_node_afi (vty),
				      bgp_node_safi (vty), argv[1], NULL, 0, argv[2]);
}

DEFUN (neighbor_maximum_prefix_threshold_restart,
       neighbor_maximum_prefix_threshold_restart_cmd,
       NEIGHBOR_CMD2 "maximum-prefix <1-4294967295> <1-100> restart <1-65535>",
       NEIGHBOR_STR
       NEIGHBOR_ADDR_STR2
       "Maximum number of prefix accept from this peer\n"
       "maximum no. of prefix limit\n"
       "Threshold value (%) at which to generate a warning msg\n"
       "Restart bgp connection after limit is exceeded\n"
       "Restart interval in minutes")
{
  return peer_maximum_prefix_set_vty (vty, argv[0], bgp_node_afi (vty),
				      bgp_node_safi (vty), argv[1], argv[2], 0, argv[3]);
}

DEFUN (no_neighbor_maximum_prefix,
       no_neighbor_maximum_prefix_cmd,
       NO_NEIGHBOR_CMD2 "maximum-prefix",
       NO_STR
       NEIGHBOR_STR
       NEIGHBOR_ADDR_STR2
       "Maximum number of prefix accept from this peer\n")
{
  return peer_maximum_prefix_unset_vty (vty, argv[0], bgp_node_afi (vty),
					bgp_node_safi (vty));
}
 
ALIAS (no_neighbor_maximum_prefix,
       no_neighbor_maximum_prefix_val_cmd,
       NO_NEIGHBOR_CMD2 "maximum-prefix <1-4294967295>",
       NO_STR
       NEIGHBOR_STR
       NEIGHBOR_ADDR_STR2
       "Maximum number of prefix accept from this peer\n"
       "maximum no. of prefix limit\n")

ALIAS (no_neighbor_maximum_prefix,
       no_neighbor_maximum_prefix_threshold_cmd,
       NO_NEIGHBOR_CMD2 "maximum-prefix <1-4294967295> warning-only",
       NO_STR
       NEIGHBOR_STR
       NEIGHBOR_ADDR_STR2
       "Maximum number of prefix accept from this peer\n"
       "maximum no. of prefix limit\n"
       "Threshold value (%) at which to generate a warning msg\n")

ALIAS (no_neighbor_maximum_prefix,
       no_neighbor_maximum_prefix_warning_cmd,
       NO_NEIGHBOR_CMD2 "maximum-prefix <1-4294967295> warning-only",
       NO_STR
       NEIGHBOR_STR
       NEIGHBOR_ADDR_STR2
       "Maximum number of prefix accept from this peer\n"
       "maximum no. of prefix limit\n"
       "Only give warning message when limit is exceeded\n")

ALIAS (no_neighbor_maximum_prefix,
       no_neighbor_maximum_prefix_threshold_warning_cmd,
       NO_NEIGHBOR_CMD2 "maximum-prefix <1-4294967295> <1-100> warning-only",
       NO_STR
       NEIGHBOR_STR
       NEIGHBOR_ADDR_STR2
       "Maximum number of prefix accept from this peer\n"
       "maximum no. of prefix limit\n"
       "Threshold value (%) at which to generate a warning msg\n"
       "Only give warning message when limit is exceeded\n")

ALIAS (no_neighbor_maximum_prefix,
       no_neighbor_maximum_prefix_restart_cmd,
       NO_NEIGHBOR_CMD2 "maximum-prefix <1-4294967295> restart <1-65535>",
       NO_STR
       NEIGHBOR_STR
       NEIGHBOR_ADDR_STR2
       "Maximum number of prefix accept from this peer\n"
       "maximum no. of prefix limit\n"
       "Restart bgp connection after limit is exceeded\n"
       "Restart interval in minutes")

ALIAS (no_neighbor_maximum_prefix,
       no_neighbor_maximum_prefix_threshold_restart_cmd,
       NO_NEIGHBOR_CMD2 "maximum-prefix <1-4294967295> <1-100> restart <1-65535>",
       NO_STR
       NEIGHBOR_STR
       NEIGHBOR_ADDR_STR2
       "Maximum number of prefix accept from this peer\n"
       "maximum no. of prefix limit\n"
       "Threshold value (%) at which to generate a warning msg\n"
       "Restart bgp connection after limit is exceeded\n"
       "Restart interval in minutes")

/* "neighbor allowas-in" */
DEFUN (neighbor_allowas_in,
       neighbor_allowas_in_cmd,
       NEIGHBOR_CMD2 "allowas-in",
       NEIGHBOR_STR
       NEIGHBOR_ADDR_STR2
       "Accept as-path with my AS present in it\n")
{
  int ret;
  struct peer *peer;
  unsigned int allow_num;

  peer = peer_and_group_lookup_vty (vty, argv[0]);
  if (! peer)
    return CMD_WARNING;

  if (argc == 1)
    allow_num = 3;
  else
    VTY_GET_INTEGER_RANGE ("AS number", allow_num, argv[1], 1, 10);

  ret = peer_allowas_in_set (peer, bgp_node_afi (vty), bgp_node_safi (vty),
			     allow_num);

  return bgp_vty_return (vty, ret);
}

ALIAS (neighbor_allowas_in,
       neighbor_allowas_in_arg_cmd,
       NEIGHBOR_CMD2 "allowas-in <1-10>",
       NEIGHBOR_STR
       NEIGHBOR_ADDR_STR2
       "Accept as-path with my AS present in it\n"
       "Number of occurances of AS number\n")

DEFUN (no_neighbor_allowas_in,
       no_neighbor_allowas_in_cmd,
       NO_NEIGHBOR_CMD2 "allowas-in",
       NO_STR
       NEIGHBOR_STR
       NEIGHBOR_ADDR_STR2
       "allow local ASN appears in aspath attribute\n")
{
  int ret;
  struct peer *peer;

  peer = peer_and_group_lookup_vty (vty, argv[0]);
  if (! peer)
    return CMD_WARNING;

  ret = peer_allowas_in_unset (peer, bgp_node_afi (vty), bgp_node_safi (vty));

  return bgp_vty_return (vty, ret);
}

/* Address family configuration.  */
DEFUN (address_family_ipv4,
       address_family_ipv4_cmd,
       "address-family ipv4",
       "Enter Address Family command mode\n"
       "Address family\n")
{
  vty->node = BGP_IPV4_NODE;
  return CMD_SUCCESS;
}

DEFUN (address_family_ipv4_safi,
       address_family_ipv4_safi_cmd,
       "address-family ipv4 (unicast|multicast)",
       "Enter Address Family command mode\n"
       "Address family\n"
       "Address Family modifier\n"
       "Address Family modifier\n")
{
  if (strncmp (argv[0], "m", 1) == 0)
    vty->node = BGP_IPV4M_NODE;
  else
    vty->node = BGP_IPV4_NODE;

  return CMD_SUCCESS;
}

DEFUN (address_family_ipv6,
       address_family_ipv6_cmd,
       "address-family ipv6",
       "Enter Address Family command mode\n"
       "Address family\n")
{
  vty->node = BGP_IPV6_NODE;
  return CMD_SUCCESS;
}

DEFUN (address_family_ipv6_safi,
       address_family_ipv6_safi_cmd,
       "address-family ipv6 (unicast|multicast)",
       "Enter Address Family command mode\n"
       "Address family\n"
       "Address Family modifier\n"
       "Address Family modifier\n")
{
  if (strncmp (argv[0], "m", 1) == 0)
    vty->node = BGP_IPV6M_NODE;
  else
    vty->node = BGP_IPV6_NODE;

  return CMD_SUCCESS;
}

DEFUN (address_family_vpnv4,
       address_family_vpnv4_cmd,
       "address-family vpnv4",
       "Enter Address Family command mode\n"
       "Address family\n")
{
  vty->node = BGP_VPNV4_NODE;
  return CMD_SUCCESS;
}

ALIAS (address_family_vpnv4,
       address_family_vpnv4_unicast_cmd,
       "address-family vpnv4 unicast",
       "Enter Address Family command mode\n"
       "Address family\n"
       "Address Family Modifier\n")

DEFUN (exit_address_family,
       exit_address_family_cmd,
       "exit-address-family",
       "Exit from Address Family configuration mode\n")
{
  if (vty->node == BGP_IPV4_NODE
      || vty->node == BGP_IPV4M_NODE
      || vty->node == BGP_VPNV4_NODE
      || vty->node == BGP_IPV6_NODE
      || vty->node == BGP_IPV6M_NODE)
    vty->node = BGP_NODE;
  return CMD_SUCCESS;
}

/* BGP clear sort. */
enum clear_sort
{
  clear_all,
  clear_peer,
  clear_group,
  clear_external,
  clear_as
};

static void
bgp_clear_vty_error (struct vty *vty, struct peer *peer, afi_t afi,
		     safi_t safi, int error)
{
  switch (error)
    {
    case BGP_ERR_AF_UNCONFIGURED:
      vty_out (vty,
	       "%%BGP: Enable %s %s address family for the neighbor %s%s",
	       afi == AFI_IP6 ? "IPv6" : safi == SAFI_MPLS_VPN ? "VPNv4" : "IPv4",
	       safi == SAFI_MULTICAST ? "Multicast" : "Unicast",
	       peer->host, VTY_NEWLINE);
      break;
    case BGP_ERR_SOFT_RECONFIG_UNCONFIGURED:
      vty_out (vty, "%%BGP: Inbound soft reconfig for %s not possible as it%s      has neither refresh capability, nor inbound soft reconfig%s", peer->host, VTY_NEWLINE, VTY_NEWLINE);
      break;
    default:
      break;
    }
}

/* `clear ip bgp' functions. */
static int
bgp_clear (struct vty *vty, struct bgp *bgp,  afi_t afi, safi_t safi,
           enum clear_sort sort,enum bgp_clear_type stype, const char *arg)
{
  int ret;
  struct peer *peer;
  struct listnode *node, *nnode;

  /* Clear all neighbors. */
  if (sort == clear_all)
    {
      for (ALL_LIST_ELEMENTS (bgp->peer, node, nnode, peer))
	{
	  if (stype == BGP_CLEAR_SOFT_NONE)
	    ret = peer_clear (peer);
	  else
	    ret = peer_clear_soft (peer, afi, safi, stype);

	  if (ret < 0)
	    bgp_clear_vty_error (vty, peer, afi, safi, ret);
	}
      return CMD_SUCCESS;
    }

  /* Clear specified neighbors. */
  if (sort == clear_peer)
    {
      union sockunion su;
      int ret;

      /* Make sockunion for lookup. */
      ret = str2sockunion (arg, &su);
      if (ret < 0)
	{
	  vty_out (vty, "Malformed address: %s%s", arg, VTY_NEWLINE);
	  return CMD_WARNING;
	}
      peer = peer_lookup (bgp, &su);
      if (! peer)
	{
	  vty_out (vty, "%%BGP: Unknown neighbor - \"%s\"%s", arg, VTY_NEWLINE);
	  return CMD_WARNING;
	}

      if (stype == BGP_CLEAR_SOFT_NONE)
	ret = peer_clear (peer);
      else
	ret = peer_clear_soft (peer, afi, safi, stype);

      if (ret < 0)
	bgp_clear_vty_error (vty, peer, afi, safi, ret);

      return CMD_SUCCESS;
    }

  /* Clear all peer-group members. */
  if (sort == clear_group)
    {
      struct peer_group *group;

      group = peer_group_lookup (bgp, arg);
      if (! group)
	{
	  vty_out (vty, "%%BGP: No such peer-group %s%s", arg, VTY_NEWLINE);
	  return CMD_WARNING; 
	}

      for (ALL_LIST_ELEMENTS (group->peer, node, nnode, peer))
	{
	  if (stype == BGP_CLEAR_SOFT_NONE)
	    {
	      ret = peer_clear (peer);
	      continue;
	    }

	  if (! peer->af_group[afi][safi])
	    continue;

	  ret = peer_clear_soft (peer, afi, safi, stype);

	  if (ret < 0)
	    bgp_clear_vty_error (vty, peer, afi, safi, ret);
	}
      return CMD_SUCCESS;
    }

  if (sort == clear_external)
    {
      for (ALL_LIST_ELEMENTS (bgp->peer, node, nnode, peer))
	{
	  if (peer_sort (peer) == BGP_PEER_IBGP) 
	    continue;

	  if (stype == BGP_CLEAR_SOFT_NONE)
	    ret = peer_clear (peer);
	  else
	    ret = peer_clear_soft (peer, afi, safi, stype);

	  if (ret < 0)
	    bgp_clear_vty_error (vty, peer, afi, safi, ret);
	}
      return CMD_SUCCESS;
    }

  if (sort == clear_as)
    {
      as_t as;
      unsigned long as_ul;
      int find = 0;

      VTY_GET_LONG ("AS", as_ul, arg);
      
      if (!as_ul)
	{
	  vty_out (vty, "Invalid AS number%s", VTY_NEWLINE); 
	  return CMD_WARNING;
	}
      as = (as_t) as_ul;

      for (ALL_LIST_ELEMENTS (bgp->peer, node, nnode, peer))
	{
	  if (peer->as != as) 
	    continue;

	  find = 1;
	  if (stype == BGP_CLEAR_SOFT_NONE)
	    ret = peer_clear (peer);
	  else
	    ret = peer_clear_soft (peer, afi, safi, stype);

	  if (ret < 0)
	    bgp_clear_vty_error (vty, peer, afi, safi, ret);
	}
      if (! find)
	vty_out (vty, "%%BGP: No peer is configured with AS %s%s", arg,
		 VTY_NEWLINE);
      return CMD_SUCCESS;
    }

  return CMD_SUCCESS;
}

static int
bgp_clear_vty (struct vty *vty, const char *name, afi_t afi, safi_t safi,
               enum clear_sort sort, enum bgp_clear_type stype, 
               const char *arg)
{
  struct bgp *bgp;

  /* BGP structure lookup. */
  if (name)
    {
      bgp = bgp_lookup_by_name (name);
      if (bgp == NULL)
        {
          vty_out (vty, "Can't find BGP view %s%s", name, VTY_NEWLINE);
          return CMD_WARNING;
        }
    }
  else
    {
      bgp = bgp_get_default ();
      if (bgp == NULL)
        {
          vty_out (vty, "No BGP process is configured%s", VTY_NEWLINE);
          return CMD_WARNING;
        }
    }

  return bgp_clear (vty, bgp, afi, safi, sort, stype, arg);
}
  
DEFUN (clear_ip_bgp_all,
       clear_ip_bgp_all_cmd,
       "clear ip bgp *",
       CLEAR_STR
       IP_STR
       BGP_STR
       "Clear all peers\n")
{
  if (argc == 1)
    return bgp_clear_vty (vty, argv[0], 0, 0, clear_all, BGP_CLEAR_SOFT_NONE, NULL);    

  return bgp_clear_vty (vty, NULL, 0, 0, clear_all, BGP_CLEAR_SOFT_NONE, NULL);
}

ALIAS (clear_ip_bgp_all,
       clear_bgp_all_cmd,
       "clear bgp *",
       CLEAR_STR
       BGP_STR
       "Clear all peers\n")

ALIAS (clear_ip_bgp_all,
       clear_bgp_ipv6_all_cmd,
       "clear bgp ipv6 *",
       CLEAR_STR
       BGP_STR
       "Address family\n"
       "Clear all peers\n")

ALIAS (clear_ip_bgp_all,
       clear_ip_bgp_instance_all_cmd,
       "clear ip bgp view WORD *",
       CLEAR_STR
       IP_STR
       BGP_STR
       "BGP view\n"
       "view name\n"
       "Clear all peers\n")

ALIAS (clear_ip_bgp_all,
       clear_bgp_instance_all_cmd,
       "clear bgp view WORD *",
       CLEAR_STR
       BGP_STR
       "BGP view\n"
       "view name\n"
       "Clear all peers\n")

DEFUN (clear_ip_bgp_peer,
       clear_ip_bgp_peer_cmd, 
       "clear ip bgp (A.B.C.D|X:X::X:X)",
       CLEAR_STR
       IP_STR
       BGP_STR
       "BGP neighbor IP address to clear\n"
       "BGP IPv6 neighbor to clear\n")
{
  return bgp_clear_vty (vty, NULL, 0, 0, clear_peer, BGP_CLEAR_SOFT_NONE, argv[0]);
}

ALIAS (clear_ip_bgp_peer,
       clear_bgp_peer_cmd, 
       "clear bgp (A.B.C.D|X:X::X:X)",
       CLEAR_STR
       BGP_STR
       "BGP neighbor address to clear\n"
       "BGP IPv6 neighbor to clear\n")

ALIAS (clear_ip_bgp_peer,
       clear_bgp_ipv6_peer_cmd, 
       "clear bgp ipv6 (A.B.C.D|X:X::X:X)",
       CLEAR_STR
       BGP_STR
       "Address family\n"
       "BGP neighbor address to clear\n"
       "BGP IPv6 neighbor to clear\n")

DEFUN (clear_ip_bgp_peer_group,
       clear_ip_bgp_peer_group_cmd, 
       "clear ip bgp peer-group WORD",
       CLEAR_STR
       IP_STR
       BGP_STR
       "Clear all members of peer-group\n"
       "BGP peer-group name\n")
{
  return bgp_clear_vty (vty, NULL, 0, 0, clear_group, BGP_CLEAR_SOFT_NONE, argv[0]);
}

ALIAS (clear_ip_bgp_peer_group,
       clear_bgp_peer_group_cmd, 
       "clear bgp peer-group WORD",
       CLEAR_STR
       BGP_STR
       "Clear all members of peer-group\n"
       "BGP peer-group name\n")

ALIAS (clear_ip_bgp_peer_group,
       clear_bgp_ipv6_peer_group_cmd, 
       "clear bgp ipv6 peer-group WORD",
       CLEAR_STR
       BGP_STR
       "Address family\n"
       "Clear all members of peer-group\n"
       "BGP peer-group name\n")

DEFUN (clear_ip_bgp_external,
       clear_ip_bgp_external_cmd,
       "clear ip bgp external",
       CLEAR_STR
       IP_STR
       BGP_STR
       "Clear all external peers\n")
{
  return bgp_clear_vty (vty, NULL, 0, 0, clear_external, BGP_CLEAR_SOFT_NONE, NULL);
}

ALIAS (clear_ip_bgp_external,
       clear_bgp_external_cmd, 
       "clear bgp external",
       CLEAR_STR
       BGP_STR
       "Clear all external peers\n")

ALIAS (clear_ip_bgp_external,
       clear_bgp_ipv6_external_cmd, 
       "clear bgp ipv6 external",
       CLEAR_STR
       BGP_STR
       "Address family\n"
       "Clear all external peers\n")

DEFUN (clear_ip_bgp_as,
       clear_ip_bgp_as_cmd,
       "clear ip bgp " CMD_AS_RANGE,
       CLEAR_STR
       IP_STR
       BGP_STR
       "Clear peers with the AS number\n")
{
  return bgp_clear_vty (vty, NULL, 0, 0, clear_as, BGP_CLEAR_SOFT_NONE, argv[0]);
}       

ALIAS (clear_ip_bgp_as,
       clear_bgp_as_cmd,
       "clear bgp " CMD_AS_RANGE,
       CLEAR_STR
       BGP_STR
       "Clear peers with the AS number\n")

ALIAS (clear_ip_bgp_as,
       clear_bgp_ipv6_as_cmd,
       "clear bgp ipv6 " CMD_AS_RANGE,
       CLEAR_STR
       BGP_STR
       "Address family\n"
       "Clear peers with the AS number\n")

/* Outbound soft-reconfiguration */
DEFUN (clear_ip_bgp_all_soft_out,
       clear_ip_bgp_all_soft_out_cmd,
       "clear ip bgp * soft out",
       CLEAR_STR
       IP_STR
       BGP_STR
       "Clear all peers\n"
       "Soft reconfig\n"
       "Soft reconfig outbound update\n")
{
  if (argc == 1)
    return bgp_clear_vty (vty, argv[0], AFI_IP, SAFI_UNICAST, clear_all,
                          BGP_CLEAR_SOFT_OUT, NULL);

  return bgp_clear_vty (vty, NULL, AFI_IP, SAFI_UNICAST, clear_all,
			BGP_CLEAR_SOFT_OUT, NULL);
}

ALIAS (clear_ip_bgp_all_soft_out,
       clear_ip_bgp_all_out_cmd,
       "clear ip bgp * out",
       CLEAR_STR
       IP_STR
       BGP_STR
       "Clear all peers\n"
       "Soft reconfig outbound update\n")

ALIAS (clear_ip_bgp_all_soft_out,
       clear_ip_bgp_instance_all_soft_out_cmd,
       "clear ip bgp view WORD * soft out",
       CLEAR_STR
       IP_STR
       BGP_STR
       "BGP view\n"
       "view name\n"
       "Clear all peers\n"
       "Soft reconfig\n"
       "Soft reconfig outbound update\n")

DEFUN (clear_ip_bgp_all_ipv4_soft_out,
       clear_ip_bgp_all_ipv4_soft_out_cmd,
       "clear ip bgp * ipv4 (unicast|multicast) soft out",
       CLEAR_STR
       IP_STR
       BGP_STR
       "Clear all peers\n"
       "Address family\n"
       "Address Family modifier\n"
       "Address Family modifier\n"
       "Soft reconfig\n"
       "Soft reconfig outbound update\n")
{
  if (strncmp (argv[0], "m", 1) == 0)
    return bgp_clear_vty (vty, NULL, AFI_IP, SAFI_MULTICAST, clear_all,
			  BGP_CLEAR_SOFT_OUT, NULL);

  return bgp_clear_vty (vty, NULL, AFI_IP, SAFI_UNICAST, clear_all,
			BGP_CLEAR_SOFT_OUT, NULL);
}

ALIAS (clear_ip_bgp_all_ipv4_soft_out,
       clear_ip_bgp_all_ipv4_out_cmd,
       "clear ip bgp * ipv4 (unicast|multicast) out",
       CLEAR_STR
       IP_STR
       BGP_STR
       "Clear all peers\n"
       "Address family\n"
       "Address Family modifier\n"
       "Address Family modifier\n"
       "Soft reconfig outbound update\n")

DEFUN (clear_ip_bgp_instance_all_ipv4_soft_out,
       clear_ip_bgp_instance_all_ipv4_soft_out_cmd,
       "clear ip bgp view WORD * ipv4 (unicast|multicast) soft out",
       CLEAR_STR
       IP_STR
       BGP_STR
       "BGP view\n"
       "view name\n"
       "Clear all peers\n"
       "Address family\n"
       "Address Family modifier\n"
       "Address Family modifier\n"
       "Soft reconfig outbound update\n")
{
  if (strncmp (argv[1], "m", 1) == 0)
    return bgp_clear_vty (vty, argv[0], AFI_IP, SAFI_MULTICAST, clear_all,
                          BGP_CLEAR_SOFT_OUT, NULL);

  return bgp_clear_vty (vty, argv[0], AFI_IP, SAFI_UNICAST, clear_all,
                        BGP_CLEAR_SOFT_OUT, NULL);
}

DEFUN (clear_ip_bgp_all_vpnv4_soft_out,
       clear_ip_bgp_all_vpnv4_soft_out_cmd,
       "clear ip bgp * vpnv4 unicast soft out",
       CLEAR_STR
       IP_STR
       BGP_STR
       "Clear all peers\n"
       "Address family\n"
       "Address Family Modifier\n"
       "Soft reconfig\n"
       "Soft reconfig outbound update\n")
{
  return bgp_clear_vty (vty, NULL, AFI_IP, SAFI_MPLS_VPN, clear_all,
			BGP_CLEAR_SOFT_OUT, NULL);
}

ALIAS (clear_ip_bgp_all_vpnv4_soft_out,
       clear_ip_bgp_all_vpnv4_out_cmd,
       "clear ip bgp * vpnv4 unicast out",
       CLEAR_STR
       IP_STR
       BGP_STR
       "Clear all peers\n"
       "Address family\n"
       "Address Family Modifier\n"
       "Soft reconfig outbound update\n")

DEFUN (clear_bgp_all_soft_out,
       clear_bgp_all_soft_out_cmd,
       "clear bgp * soft out",
       CLEAR_STR
       BGP_STR
       "Clear all peers\n"
       "Soft reconfig\n"
       "Soft reconfig outbound update\n")
{
  if (argc == 1)
    return bgp_clear_vty (vty, argv[0], AFI_IP6, SAFI_UNICAST, clear_all,
                          BGP_CLEAR_SOFT_OUT, NULL);

  return bgp_clear_vty (vty, NULL, AFI_IP6, SAFI_UNICAST, clear_all,
			BGP_CLEAR_SOFT_OUT, NULL);
}

ALIAS (clear_bgp_all_soft_out,
       clear_bgp_instance_all_soft_out_cmd,
       "clear bgp view WORD * soft out",
       CLEAR_STR
       BGP_STR
       "BGP view\n"
       "view name\n"
       "Clear all peers\n"
       "Soft reconfig\n"
       "Soft reconfig outbound update\n")

ALIAS (clear_bgp_all_soft_out,
       clear_bgp_all_out_cmd,
       "clear bgp * out",
       CLEAR_STR
       BGP_STR
       "Clear all peers\n"
       "Soft reconfig outbound update\n")

ALIAS (clear_bgp_all_soft_out,
       clear_bgp_ipv6_all_soft_out_cmd,
       "clear bgp ipv6 * soft out",
       CLEAR_STR
       BGP_STR
       "Address family\n"
       "Clear all peers\n"
       "Soft reconfig\n"
       "Soft reconfig outbound update\n")

ALIAS (clear_bgp_all_soft_out,
       clear_bgp_ipv6_all_out_cmd,
       "clear bgp ipv6 * out",
       CLEAR_STR
       BGP_STR
       "Address family\n"
       "Clear all peers\n"
       "Soft reconfig outbound update\n")

DEFUN (clear_ip_bgp_peer_soft_out,
       clear_ip_bgp_peer_soft_out_cmd,
       "clear ip bgp A.B.C.D soft out",
       CLEAR_STR
       IP_STR
       BGP_STR
       "BGP neighbor address to clear\n"
       "Soft reconfig\n"
       "Soft reconfig outbound update\n")
{
  return bgp_clear_vty (vty, NULL, AFI_IP, SAFI_UNICAST, clear_peer,
			BGP_CLEAR_SOFT_OUT, argv[0]);
}

ALIAS (clear_ip_bgp_peer_soft_out,
       clear_ip_bgp_peer_out_cmd,
       "clear ip bgp A.B.C.D out",
       CLEAR_STR
       IP_STR
       BGP_STR
       "BGP neighbor address to clear\n"
       "Soft reconfig outbound update\n")

DEFUN (clear_ip_bgp_peer_ipv4_soft_out,
       clear_ip_bgp_peer_ipv4_soft_out_cmd,
       "clear ip bgp A.B.C.D ipv4 (unicast|multicast) soft out",
       CLEAR_STR
       IP_STR
       BGP_STR
       "BGP neighbor address to clear\n"
       "Address family\n"
       "Address Family modifier\n"
       "Address Family modifier\n"
       "Soft reconfig\n"
       "Soft reconfig outbound update\n")
{
  if (strncmp (argv[1], "m", 1) == 0)
    return bgp_clear_vty (vty, NULL, AFI_IP, SAFI_MULTICAST, clear_peer,
			  BGP_CLEAR_SOFT_OUT, argv[0]);

  return bgp_clear_vty (vty, NULL, AFI_IP, SAFI_UNICAST, clear_peer,
			BGP_CLEAR_SOFT_OUT, argv[0]);
}

ALIAS (clear_ip_bgp_peer_ipv4_soft_out,
       clear_ip_bgp_peer_ipv4_out_cmd,
       "clear ip bgp A.B.C.D ipv4 (unicast|multicast) out",
       CLEAR_STR
       IP_STR
       BGP_STR
       "BGP neighbor address to clear\n"
       "Address family\n"
       "Address Family modifier\n"
       "Address Family modifier\n"
       "Soft reconfig outbound update\n")

DEFUN (clear_ip_bgp_peer_vpnv4_soft_out,
       clear_ip_bgp_peer_vpnv4_soft_out_cmd,
       "clear ip bgp A.B.C.D vpnv4 unicast soft out",
       CLEAR_STR
       IP_STR
       BGP_STR
       "BGP neighbor address to clear\n"
       "Address family\n"
       "Address Family Modifier\n"
       "Soft reconfig\n"
       "Soft reconfig outbound update\n")
{
  return bgp_clear_vty (vty, NULL, AFI_IP, SAFI_MPLS_VPN, clear_peer,
			BGP_CLEAR_SOFT_OUT, argv[0]);
}

ALIAS (clear_ip_bgp_peer_vpnv4_soft_out,
       clear_ip_bgp_peer_vpnv4_out_cmd,
       "clear ip bgp A.B.C.D vpnv4 unicast out",
       CLEAR_STR
       IP_STR
       BGP_STR
       "BGP neighbor address to clear\n"
       "Address family\n"
       "Address Family Modifier\n"
       "Soft reconfig outbound update\n")

DEFUN (clear_bgp_peer_soft_out,
       clear_bgp_peer_soft_out_cmd,
       "clear bgp (A.B.C.D|X:X::X:X) soft out",
       CLEAR_STR
       BGP_STR
       "BGP neighbor address to clear\n"
       "BGP IPv6 neighbor to clear\n"
       "Soft reconfig\n"
       "Soft reconfig outbound update\n")
{
  return bgp_clear_vty (vty, NULL, AFI_IP6, SAFI_UNICAST, clear_peer,
			BGP_CLEAR_SOFT_OUT, argv[0]);
}

ALIAS (clear_bgp_peer_soft_out,
       clear_bgp_ipv6_peer_soft_out_cmd,
       "clear bgp ipv6 (A.B.C.D|X:X::X:X) soft out",
       CLEAR_STR
       BGP_STR
       "Address family\n"
       "BGP neighbor address to clear\n"
       "BGP IPv6 neighbor to clear\n"
       "Soft reconfig\n"
       "Soft reconfig outbound update\n")

ALIAS (clear_bgp_peer_soft_out,
       clear_bgp_peer_out_cmd,
       "clear bgp (A.B.C.D|X:X::X:X) out",
       CLEAR_STR
       BGP_STR
       "BGP neighbor address to clear\n"
       "BGP IPv6 neighbor to clear\n"
       "Soft reconfig outbound update\n")

ALIAS (clear_bgp_peer_soft_out,
       clear_bgp_ipv6_peer_out_cmd,
       "clear bgp ipv6 (A.B.C.D|X:X::X:X) out",
       CLEAR_STR
       BGP_STR
       "Address family\n"
       "BGP neighbor address to clear\n"
       "BGP IPv6 neighbor to clear\n"
       "Soft reconfig outbound update\n")

DEFUN (clear_ip_bgp_peer_group_soft_out,
       clear_ip_bgp_peer_group_soft_out_cmd, 
       "clear ip bgp peer-group WORD soft out",
       CLEAR_STR
       IP_STR
       BGP_STR
       "Clear all members of peer-group\n"
       "BGP peer-group name\n"
       "Soft reconfig\n"
       "Soft reconfig outbound update\n")
{
  return bgp_clear_vty (vty, NULL, AFI_IP, SAFI_UNICAST, clear_group,
			BGP_CLEAR_SOFT_OUT, argv[0]);
}

ALIAS (clear_ip_bgp_peer_group_soft_out,
       clear_ip_bgp_peer_group_out_cmd, 
       "clear ip bgp peer-group WORD out",
       CLEAR_STR
       IP_STR
       BGP_STR
       "Clear all members of peer-group\n"
       "BGP peer-group name\n"
       "Soft reconfig outbound update\n")

DEFUN (clear_ip_bgp_peer_group_ipv4_soft_out,
       clear_ip_bgp_peer_group_ipv4_soft_out_cmd,
       "clear ip bgp peer-group WORD ipv4 (unicast|multicast) soft out",
       CLEAR_STR
       IP_STR
       BGP_STR
       "Clear all members of peer-group\n"
       "BGP peer-group name\n"
       "Address family\n"
       "Address Family modifier\n"
       "Address Family modifier\n"
       "Soft reconfig\n"
       "Soft reconfig outbound update\n")
{
  if (strncmp (argv[1], "m", 1) == 0)
    return bgp_clear_vty (vty, NULL, AFI_IP, SAFI_MULTICAST, clear_group,
			  BGP_CLEAR_SOFT_OUT, argv[0]);

  return bgp_clear_vty (vty, NULL, AFI_IP, SAFI_UNICAST, clear_group,
			BGP_CLEAR_SOFT_OUT, argv[0]);
}

ALIAS (clear_ip_bgp_peer_group_ipv4_soft_out,
       clear_ip_bgp_peer_group_ipv4_out_cmd,
       "clear ip bgp peer-group WORD ipv4 (unicast|multicast) out",
       CLEAR_STR
       IP_STR
       BGP_STR
       "Clear all members of peer-group\n"
       "BGP peer-group name\n"
       "Address family\n"
       "Address Family modifier\n"
       "Address Family modifier\n"
       "Soft reconfig outbound update\n")

DEFUN (clear_bgp_peer_group_soft_out,
       clear_bgp_peer_group_soft_out_cmd,
       "clear bgp peer-group WORD soft out",
       CLEAR_STR
       BGP_STR
       "Clear all members of peer-group\n"
       "BGP peer-group name\n"
       "Soft reconfig\n"
       "Soft reconfig outbound update\n")
{
  return bgp_clear_vty (vty, NULL, AFI_IP6, SAFI_UNICAST, clear_group,
			BGP_CLEAR_SOFT_OUT, argv[0]);
}

ALIAS (clear_bgp_peer_group_soft_out,
       clear_bgp_ipv6_peer_group_soft_out_cmd,
       "clear bgp ipv6 peer-group WORD soft out",
       CLEAR_STR
       BGP_STR
       "Address family\n"
       "Clear all members of peer-group\n"
       "BGP peer-group name\n"
       "Soft reconfig\n"
       "Soft reconfig outbound update\n")

ALIAS (clear_bgp_peer_group_soft_out,
       clear_bgp_peer_group_out_cmd,
       "clear bgp peer-group WORD out",
       CLEAR_STR
       BGP_STR
       "Clear all members of peer-group\n"
       "BGP peer-group name\n"
       "Soft reconfig outbound update\n")

ALIAS (clear_bgp_peer_group_soft_out,
       clear_bgp_ipv6_peer_group_out_cmd,
       "clear bgp ipv6 peer-group WORD out",
       CLEAR_STR
       BGP_STR
       "Address family\n"
       "Clear all members of peer-group\n"
       "BGP peer-group name\n"
       "Soft reconfig outbound update\n")

DEFUN (clear_ip_bgp_external_soft_out,
       clear_ip_bgp_external_soft_out_cmd, 
       "clear ip bgp external soft out",
       CLEAR_STR
       IP_STR
       BGP_STR
       "Clear all external peers\n"
       "Soft reconfig\n"
       "Soft reconfig outbound update\n")
{
  return bgp_clear_vty (vty, NULL, AFI_IP, SAFI_UNICAST, clear_external,
			BGP_CLEAR_SOFT_OUT, NULL);
}

ALIAS (clear_ip_bgp_external_soft_out,
       clear_ip_bgp_external_out_cmd, 
       "clear ip bgp external out",
       CLEAR_STR
       IP_STR
       BGP_STR
       "Clear all external peers\n"
       "Soft reconfig outbound update\n")

DEFUN (clear_ip_bgp_external_ipv4_soft_out,
       clear_ip_bgp_external_ipv4_soft_out_cmd,
       "clear ip bgp external ipv4 (unicast|multicast) soft out",
       CLEAR_STR
       IP_STR
       BGP_STR
       "Clear all external peers\n"
       "Address family\n"
       "Address Family modifier\n"
       "Address Family modifier\n"
       "Soft reconfig\n"
       "Soft reconfig outbound update\n")
{
  if (strncmp (argv[0], "m", 1) == 0)
    return bgp_clear_vty (vty, NULL, AFI_IP, SAFI_MULTICAST, clear_external,
			  BGP_CLEAR_SOFT_OUT, NULL);

  return bgp_clear_vty (vty, NULL, AFI_IP, SAFI_UNICAST, clear_external,
			BGP_CLEAR_SOFT_OUT, NULL);
}

ALIAS (clear_ip_bgp_external_ipv4_soft_out,
       clear_ip_bgp_external_ipv4_out_cmd,
       "clear ip bgp external ipv4 (unicast|multicast) out",
       CLEAR_STR
       IP_STR
       BGP_STR
       "Clear all external peers\n"
       "Address family\n"
       "Address Family modifier\n"
       "Address Family modifier\n"
       "Soft reconfig outbound update\n")

DEFUN (clear_bgp_external_soft_out,
       clear_bgp_external_soft_out_cmd,
       "clear bgp external soft out",
       CLEAR_STR
       BGP_STR
       "Clear all external peers\n"
       "Soft reconfig\n"
       "Soft reconfig outbound update\n")
{
  return bgp_clear_vty (vty, NULL, AFI_IP6, SAFI_UNICAST, clear_external,
			BGP_CLEAR_SOFT_OUT, NULL);
}

ALIAS (clear_bgp_external_soft_out,
       clear_bgp_ipv6_external_soft_out_cmd,
       "clear bgp ipv6 external soft out",
       CLEAR_STR
       BGP_STR
       "Address family\n"
       "Clear all external peers\n"
       "Soft reconfig\n"
       "Soft reconfig outbound update\n")

ALIAS (clear_bgp_external_soft_out,
       clear_bgp_external_out_cmd,
       "clear bgp external out",
       CLEAR_STR
       BGP_STR
       "Clear all external peers\n"
       "Soft reconfig outbound update\n")

ALIAS (clear_bgp_external_soft_out,
       clear_bgp_ipv6_external_out_cmd,
       "clear bgp ipv6 external WORD out",
       CLEAR_STR
       BGP_STR
       "Address family\n"
       "Clear all external peers\n"
       "Soft reconfig outbound update\n")

DEFUN (clear_ip_bgp_as_soft_out,
       clear_ip_bgp_as_soft_out_cmd,
       "clear ip bgp " CMD_AS_RANGE " soft out",
       CLEAR_STR
       IP_STR
       BGP_STR
       "Clear peers with the AS number\n"
       "Soft reconfig\n"
       "Soft reconfig outbound update\n")
{
  return bgp_clear_vty (vty, NULL, AFI_IP, SAFI_UNICAST, clear_as,
			BGP_CLEAR_SOFT_OUT, argv[0]);
}

ALIAS (clear_ip_bgp_as_soft_out,
       clear_ip_bgp_as_out_cmd,
       "clear ip bgp " CMD_AS_RANGE " out",
       CLEAR_STR
       IP_STR
       BGP_STR
       "Clear peers with the AS number\n"
       "Soft reconfig outbound update\n")

DEFUN (clear_ip_bgp_as_ipv4_soft_out,
       clear_ip_bgp_as_ipv4_soft_out_cmd,
       "clear ip bgp " CMD_AS_RANGE " ipv4 (unicast|multicast) soft out",
       CLEAR_STR
       IP_STR
       BGP_STR
       "Clear peers with the AS number\n"
       "Address family\n"
       "Address Family modifier\n"
       "Address Family modifier\n"
       "Soft reconfig\n"
       "Soft reconfig outbound update\n")
{
  if (strncmp (argv[1], "m", 1) == 0)
    return bgp_clear_vty (vty, NULL, AFI_IP, SAFI_MULTICAST, clear_as,
			  BGP_CLEAR_SOFT_OUT, argv[0]);

  return bgp_clear_vty (vty, NULL, AFI_IP, SAFI_UNICAST, clear_as,
			BGP_CLEAR_SOFT_OUT, argv[0]);
}

ALIAS (clear_ip_bgp_as_ipv4_soft_out,
       clear_ip_bgp_as_ipv4_out_cmd,
       "clear ip bgp " CMD_AS_RANGE " ipv4 (unicast|multicast) out",
       CLEAR_STR
       IP_STR
       BGP_STR
       "Clear peers with the AS number\n"
       "Address family\n"
       "Address Family modifier\n"
       "Address Family modifier\n"
       "Soft reconfig outbound update\n")

DEFUN (clear_ip_bgp_as_vpnv4_soft_out,
       clear_ip_bgp_as_vpnv4_soft_out_cmd,
       "clear ip bgp " CMD_AS_RANGE " vpnv4 unicast soft out",
       CLEAR_STR
       IP_STR
       BGP_STR
       "Clear peers with the AS number\n"
       "Address family\n"
       "Address Family modifier\n"
       "Soft reconfig\n"
       "Soft reconfig outbound update\n")
{
  return bgp_clear_vty (vty, NULL, AFI_IP, SAFI_MPLS_VPN, clear_as,
			BGP_CLEAR_SOFT_OUT, argv[0]);
}

ALIAS (clear_ip_bgp_as_vpnv4_soft_out,
       clear_ip_bgp_as_vpnv4_out_cmd,
       "clear ip bgp " CMD_AS_RANGE " vpnv4 unicast out",
       CLEAR_STR
       IP_STR
       BGP_STR
       "Clear peers with the AS number\n"
       "Address family\n"
       "Address Family modifier\n"
       "Soft reconfig outbound update\n")

DEFUN (clear_bgp_as_soft_out,
       clear_bgp_as_soft_out_cmd,
       "clear bgp " CMD_AS_RANGE " soft out",
       CLEAR_STR
       BGP_STR
       "Clear peers with the AS number\n"
       "Soft reconfig\n"
       "Soft reconfig outbound update\n")
{
  return bgp_clear_vty (vty, NULL, AFI_IP6, SAFI_UNICAST, clear_as,
			BGP_CLEAR_SOFT_OUT, argv[0]);
}

ALIAS (clear_bgp_as_soft_out,
       clear_bgp_ipv6_as_soft_out_cmd,
       "clear bgp ipv6 " CMD_AS_RANGE " soft out",
       CLEAR_STR
       BGP_STR
       "Address family\n"
       "Clear peers with the AS number\n"
       "Soft reconfig\n"
       "Soft reconfig outbound update\n")

ALIAS (clear_bgp_as_soft_out,
       clear_bgp_as_out_cmd,
       "clear bgp " CMD_AS_RANGE " out",
       CLEAR_STR
       BGP_STR
       "Clear peers with the AS number\n"
       "Soft reconfig outbound update\n")

ALIAS (clear_bgp_as_soft_out,
       clear_bgp_ipv6_as_out_cmd,
       "clear bgp ipv6 " CMD_AS_RANGE " out",
       CLEAR_STR
       BGP_STR
       "Address family\n"
       "Clear peers with the AS number\n"
       "Soft reconfig outbound update\n")

/* Inbound soft-reconfiguration */
DEFUN (clear_ip_bgp_all_soft_in,
       clear_ip_bgp_all_soft_in_cmd,
       "clear ip bgp * soft in",
       CLEAR_STR
       IP_STR
       BGP_STR
       "Clear all peers\n"
       "Soft reconfig\n"
       "Soft reconfig inbound update\n")
{
  if (argc == 1)
    return bgp_clear_vty (vty, argv[0], AFI_IP, SAFI_UNICAST, clear_all,
                          BGP_CLEAR_SOFT_IN, NULL);

  return bgp_clear_vty (vty, NULL, AFI_IP, SAFI_UNICAST, clear_all,
			BGP_CLEAR_SOFT_IN, NULL);
}

ALIAS (clear_ip_bgp_all_soft_in,
       clear_ip_bgp_instance_all_soft_in_cmd,
       "clear ip bgp view WORD * soft in",
       CLEAR_STR
       IP_STR
       BGP_STR
       "BGP view\n"
       "view name\n"
       "Clear all peers\n"
       "Soft reconfig\n"
       "Soft reconfig inbound update\n")

ALIAS (clear_ip_bgp_all_soft_in,
       clear_ip_bgp_all_in_cmd,
       "clear ip bgp * in",
       CLEAR_STR
       IP_STR
       BGP_STR
       "Clear all peers\n"
       "Soft reconfig inbound update\n")

DEFUN (clear_ip_bgp_all_in_prefix_filter,
       clear_ip_bgp_all_in_prefix_filter_cmd,
       "clear ip bgp * in prefix-filter",
       CLEAR_STR
       IP_STR
       BGP_STR
       "Clear all peers\n"
       "Soft reconfig inbound update\n"
       "Push out prefix-list ORF and do inbound soft reconfig\n")
{
  if (argc== 1)
    return bgp_clear_vty (vty, argv[0], AFI_IP, SAFI_UNICAST, clear_all,
                          BGP_CLEAR_SOFT_IN_ORF_PREFIX, NULL);

  return bgp_clear_vty (vty, NULL, AFI_IP, SAFI_UNICAST, clear_all,
			BGP_CLEAR_SOFT_IN_ORF_PREFIX, NULL);
}

ALIAS (clear_ip_bgp_all_in_prefix_filter,
       clear_ip_bgp_instance_all_in_prefix_filter_cmd,
       "clear ip bgp view WORD * in prefix-filter",
       CLEAR_STR
       IP_STR
       BGP_STR
       "BGP view\n"
       "view name\n"
       "Clear all peers\n"
       "Soft reconfig inbound update\n"
       "Push out prefix-list ORF and do inbound soft reconfig\n")


DEFUN (clear_ip_bgp_all_ipv4_soft_in,
       clear_ip_bgp_all_ipv4_soft_in_cmd,
       "clear ip bgp * ipv4 (unicast|multicast) soft in",
       CLEAR_STR
       IP_STR
       BGP_STR
       "Clear all peers\n"
       "Address family\n"
       "Address Family modifier\n"
       "Address Family modifier\n"
       "Soft reconfig\n"
       "Soft reconfig inbound update\n")
{
  if (strncmp (argv[0], "m", 1) == 0)
    return bgp_clear_vty (vty, NULL, AFI_IP, SAFI_MULTICAST, clear_all,
			  BGP_CLEAR_SOFT_IN, NULL);

  return bgp_clear_vty (vty, NULL, AFI_IP, SAFI_UNICAST, clear_all,
			BGP_CLEAR_SOFT_IN, NULL);
}

ALIAS (clear_ip_bgp_all_ipv4_soft_in,
       clear_ip_bgp_all_ipv4_in_cmd,
       "clear ip bgp * ipv4 (unicast|multicast) in",
       CLEAR_STR
       IP_STR
       BGP_STR
       "Clear all peers\n"
       "Address family\n"
       "Address Family modifier\n"
       "Address Family modifier\n"
       "Soft reconfig inbound update\n")

DEFUN (clear_ip_bgp_instance_all_ipv4_soft_in,
       clear_ip_bgp_instance_all_ipv4_soft_in_cmd,
       "clear ip bgp view WORD * ipv4 (unicast|multicast) soft in",
       CLEAR_STR
       IP_STR
       BGP_STR
       "BGP view\n"
       "view name\n"
       "Clear all peers\n"
       "Address family\n"
       "Address Family modifier\n"
       "Address Family modifier\n"
       "Soft reconfig\n"
       "Soft reconfig inbound update\n")
{
  if (strncmp (argv[1], "m", 1) == 0)
    return bgp_clear_vty (vty, argv[0], AFI_IP, SAFI_MULTICAST, clear_all,
                          BGP_CLEAR_SOFT_IN, NULL);

  return bgp_clear_vty (vty, argv[0], AFI_IP, SAFI_UNICAST, clear_all,
                        BGP_CLEAR_SOFT_IN, NULL);
}

DEFUN (clear_ip_bgp_all_ipv4_in_prefix_filter,
       clear_ip_bgp_all_ipv4_in_prefix_filter_cmd,
       "clear ip bgp * ipv4 (unicast|multicast) in prefix-filter",
       CLEAR_STR
       IP_STR
       BGP_STR
       "Clear all peers\n"
       "Address family\n"
       "Address Family modifier\n"
       "Address Family modifier\n"
       "Soft reconfig inbound update\n"
       "Push out prefix-list ORF and do inbound soft reconfig\n")
{
  if (strncmp (argv[0], "m", 1) == 0)
    return bgp_clear_vty (vty, NULL, AFI_IP, SAFI_MULTICAST, clear_all,
			  BGP_CLEAR_SOFT_IN_ORF_PREFIX, NULL);

  return bgp_clear_vty (vty, NULL, AFI_IP, SAFI_UNICAST, clear_all,
			BGP_CLEAR_SOFT_IN_ORF_PREFIX, NULL);
}

DEFUN (clear_ip_bgp_instance_all_ipv4_in_prefix_filter,
       clear_ip_bgp_instance_all_ipv4_in_prefix_filter_cmd,
       "clear ip bgp view WORD * ipv4 (unicast|multicast) in prefix-filter",
       CLEAR_STR
       IP_STR
       BGP_STR
       "Clear all peers\n"
       "Address family\n"
       "Address Family modifier\n"
       "Address Family modifier\n"
       "Soft reconfig inbound update\n"
       "Push out prefix-list ORF and do inbound soft reconfig\n")
{
  if (strncmp (argv[1], "m", 1) == 0)
    return bgp_clear_vty (vty, argv[0], AFI_IP, SAFI_MULTICAST, clear_all,
                          BGP_CLEAR_SOFT_IN_ORF_PREFIX, NULL);

  return bgp_clear_vty (vty, argv[0], AFI_IP, SAFI_UNICAST, clear_all,
                        BGP_CLEAR_SOFT_IN_ORF_PREFIX, NULL);
}

DEFUN (clear_ip_bgp_all_vpnv4_soft_in,
       clear_ip_bgp_all_vpnv4_soft_in_cmd,
       "clear ip bgp * vpnv4 unicast soft in",
       CLEAR_STR
       IP_STR
       BGP_STR
       "Clear all peers\n"
       "Address family\n"
       "Address Family Modifier\n"
       "Soft reconfig\n"
       "Soft reconfig inbound update\n")
{
  return bgp_clear_vty (vty, NULL, AFI_IP, SAFI_MPLS_VPN, clear_all,
			BGP_CLEAR_SOFT_IN, NULL);
}

ALIAS (clear_ip_bgp_all_vpnv4_soft_in,
       clear_ip_bgp_all_vpnv4_in_cmd,
       "clear ip bgp * vpnv4 unicast in",
       CLEAR_STR
       IP_STR
       BGP_STR
       "Clear all peers\n"
       "Address family\n"
       "Address Family Modifier\n"
       "Soft reconfig inbound update\n")

DEFUN (clear_bgp_all_soft_in,
       clear_bgp_all_soft_in_cmd,
       "clear bgp * soft in",
       CLEAR_STR
       BGP_STR
       "Clear all peers\n"
       "Soft reconfig\n"
       "Soft reconfig inbound update\n")
{
  if (argc == 1)
    return bgp_clear_vty (vty, argv[0], AFI_IP6, SAFI_UNICAST, clear_all,
                        BGP_CLEAR_SOFT_IN, NULL);

  return bgp_clear_vty (vty, NULL, AFI_IP6, SAFI_UNICAST, clear_all,
			BGP_CLEAR_SOFT_IN, NULL);
}

ALIAS (clear_bgp_all_soft_in,
       clear_bgp_instance_all_soft_in_cmd,
       "clear bgp view WORD * soft in",
       CLEAR_STR
       BGP_STR
       "BGP view\n"
       "view name\n"
       "Clear all peers\n"
       "Soft reconfig\n"
       "Soft reconfig inbound update\n")

ALIAS (clear_bgp_all_soft_in,
       clear_bgp_ipv6_all_soft_in_cmd,
       "clear bgp ipv6 * soft in",
       CLEAR_STR
       BGP_STR
       "Address family\n"
       "Clear all peers\n"
       "Soft reconfig\n"
       "Soft reconfig inbound update\n")

ALIAS (clear_bgp_all_soft_in,
       clear_bgp_all_in_cmd,
       "clear bgp * in",
       CLEAR_STR
       BGP_STR
       "Clear all peers\n"
       "Soft reconfig inbound update\n")

ALIAS (clear_bgp_all_soft_in,
       clear_bgp_ipv6_all_in_cmd,
       "clear bgp ipv6 * in",
       CLEAR_STR
       BGP_STR
       "Address family\n"
       "Clear all peers\n"
       "Soft reconfig inbound update\n")

DEFUN (clear_bgp_all_in_prefix_filter,
       clear_bgp_all_in_prefix_filter_cmd,
       "clear bgp * in prefix-filter",
       CLEAR_STR
       BGP_STR
       "Clear all peers\n"
       "Soft reconfig inbound update\n"
       "Push out prefix-list ORF and do inbound soft reconfig\n")
{
  return bgp_clear_vty (vty, NULL, AFI_IP6, SAFI_UNICAST, clear_all,
			BGP_CLEAR_SOFT_IN_ORF_PREFIX, NULL);
}

ALIAS (clear_bgp_all_in_prefix_filter,
       clear_bgp_ipv6_all_in_prefix_filter_cmd,
       "clear bgp ipv6 * in prefix-filter",
       CLEAR_STR
       BGP_STR
       "Address family\n"
       "Clear all peers\n"
       "Soft reconfig inbound update\n"
       "Push out prefix-list ORF and do inbound soft reconfig\n")

DEFUN (clear_ip_bgp_peer_soft_in,
       clear_ip_bgp_peer_soft_in_cmd,
       "clear ip bgp A.B.C.D soft in",
       CLEAR_STR
       IP_STR
       BGP_STR
       "BGP neighbor address to clear\n"
       "Soft reconfig\n"
       "Soft reconfig inbound update\n")
{
  return bgp_clear_vty (vty, NULL, AFI_IP, SAFI_UNICAST, clear_peer,
			BGP_CLEAR_SOFT_IN, argv[0]);
}

ALIAS (clear_ip_bgp_peer_soft_in,
       clear_ip_bgp_peer_in_cmd,
       "clear ip bgp A.B.C.D in",
       CLEAR_STR
       IP_STR
       BGP_STR
       "BGP neighbor address to clear\n"
       "Soft reconfig inbound update\n")
       
DEFUN (clear_ip_bgp_peer_in_prefix_filter,
       clear_ip_bgp_peer_in_prefix_filter_cmd,
       "clear ip bgp A.B.C.D in prefix-filter",
       CLEAR_STR
       IP_STR
       BGP_STR
       "BGP neighbor address to clear\n"
       "Soft reconfig inbound update\n"
       "Push out the existing ORF prefix-list\n")
{
  return bgp_clear_vty (vty, NULL, AFI_IP, SAFI_UNICAST, clear_peer,
			BGP_CLEAR_SOFT_IN_ORF_PREFIX, argv[0]);
}

DEFUN (clear_ip_bgp_peer_ipv4_soft_in,
       clear_ip_bgp_peer_ipv4_soft_in_cmd,
       "clear ip bgp A.B.C.D ipv4 (unicast|multicast) soft in",
       CLEAR_STR
       IP_STR
       BGP_STR
       "BGP neighbor address to clear\n"
       "Address family\n"
       "Address Family modifier\n"
       "Address Family modifier\n"
       "Soft reconfig\n"
       "Soft reconfig inbound update\n")
{
  if (strncmp (argv[1], "m", 1) == 0)
    return bgp_clear_vty (vty, NULL, AFI_IP, SAFI_MULTICAST, clear_peer,
			  BGP_CLEAR_SOFT_IN, argv[0]);

  return bgp_clear_vty (vty, NULL, AFI_IP, SAFI_UNICAST, clear_peer,
			BGP_CLEAR_SOFT_IN, argv[0]);
}

ALIAS (clear_ip_bgp_peer_ipv4_soft_in,
       clear_ip_bgp_peer_ipv4_in_cmd,
       "clear ip bgp A.B.C.D ipv4 (unicast|multicast) in",
       CLEAR_STR
       IP_STR
       BGP_STR
       "BGP neighbor address to clear\n"
       "Address family\n"
       "Address Family modifier\n"
       "Address Family modifier\n"
       "Soft reconfig inbound update\n")

DEFUN (clear_ip_bgp_peer_ipv4_in_prefix_filter,
       clear_ip_bgp_peer_ipv4_in_prefix_filter_cmd,
       "clear ip bgp A.B.C.D ipv4 (unicast|multicast) in prefix-filter",
       CLEAR_STR
       IP_STR
       BGP_STR
       "BGP neighbor address to clear\n"
       "Address family\n"
       "Address Family modifier\n"
       "Address Family modifier\n"
       "Soft reconfig inbound update\n"
       "Push out the existing ORF prefix-list\n")
{
  if (strncmp (argv[1], "m", 1) == 0)
    return bgp_clear_vty (vty, NULL, AFI_IP, SAFI_MULTICAST, clear_peer,
			  BGP_CLEAR_SOFT_IN_ORF_PREFIX, argv[0]);

  return bgp_clear_vty (vty, NULL, AFI_IP, SAFI_UNICAST, clear_peer,
			BGP_CLEAR_SOFT_IN_ORF_PREFIX, argv[0]);
}

DEFUN (clear_ip_bgp_peer_vpnv4_soft_in,
       clear_ip_bgp_peer_vpnv4_soft_in_cmd,
       "clear ip bgp A.B.C.D vpnv4 unicast soft in",
       CLEAR_STR
       IP_STR
       BGP_STR
       "BGP neighbor address to clear\n"
       "Address family\n"
       "Address Family Modifier\n"
       "Soft reconfig\n"
       "Soft reconfig inbound update\n")
{
  return bgp_clear_vty (vty, NULL, AFI_IP, SAFI_MPLS_VPN, clear_peer,
			BGP_CLEAR_SOFT_IN, argv[0]);
}

ALIAS (clear_ip_bgp_peer_vpnv4_soft_in,
       clear_ip_bgp_peer_vpnv4_in_cmd,
       "clear ip bgp A.B.C.D vpnv4 unicast in",
       CLEAR_STR
       IP_STR
       BGP_STR
       "BGP neighbor address to clear\n"
       "Address family\n"
       "Address Family Modifier\n"
       "Soft reconfig inbound update\n")

DEFUN (clear_bgp_peer_soft_in,
       clear_bgp_peer_soft_in_cmd,
       "clear bgp (A.B.C.D|X:X::X:X) soft in",
       CLEAR_STR
       BGP_STR
       "BGP neighbor address to clear\n"
       "BGP IPv6 neighbor to clear\n"
       "Soft reconfig\n"
       "Soft reconfig inbound update\n")
{
  return bgp_clear_vty (vty, NULL, AFI_IP6, SAFI_UNICAST, clear_peer,
			BGP_CLEAR_SOFT_IN, argv[0]);
}

ALIAS (clear_bgp_peer_soft_in,
       clear_bgp_ipv6_peer_soft_in_cmd,
       "clear bgp ipv6 (A.B.C.D|X:X::X:X) soft in",
       CLEAR_STR
       BGP_STR
       "Address family\n"
       "BGP neighbor address to clear\n"
       "BGP IPv6 neighbor to clear\n"
       "Soft reconfig\n"
       "Soft reconfig inbound update\n")

ALIAS (clear_bgp_peer_soft_in,
       clear_bgp_peer_in_cmd,
       "clear bgp (A.B.C.D|X:X::X:X) in",
       CLEAR_STR
       BGP_STR
       "BGP neighbor address to clear\n"
       "BGP IPv6 neighbor to clear\n"
       "Soft reconfig inbound update\n")

ALIAS (clear_bgp_peer_soft_in,
       clear_bgp_ipv6_peer_in_cmd,
       "clear bgp ipv6 (A.B.C.D|X:X::X:X) in",
       CLEAR_STR
       BGP_STR
       "Address family\n"
       "BGP neighbor address to clear\n"
       "BGP IPv6 neighbor to clear\n"
       "Soft reconfig inbound update\n")

DEFUN (clear_bgp_peer_in_prefix_filter,
       clear_bgp_peer_in_prefix_filter_cmd,
       "clear bgp (A.B.C.D|X:X::X:X) in prefix-filter",
       CLEAR_STR
       BGP_STR
       "BGP neighbor address to clear\n"
       "BGP IPv6 neighbor to clear\n"
       "Soft reconfig inbound update\n"
       "Push out the existing ORF prefix-list\n")
{
  return bgp_clear_vty (vty, NULL, AFI_IP6, SAFI_UNICAST, clear_peer,
			BGP_CLEAR_SOFT_IN_ORF_PREFIX, argv[0]);
}

ALIAS (clear_bgp_peer_in_prefix_filter,
       clear_bgp_ipv6_peer_in_prefix_filter_cmd,
       "clear bgp ipv6 (A.B.C.D|X:X::X:X) in prefix-filter",
       CLEAR_STR
       BGP_STR
       "Address family\n"
       "BGP neighbor address to clear\n"
       "BGP IPv6 neighbor to clear\n"
       "Soft reconfig inbound update\n"
       "Push out the existing ORF prefix-list\n")

DEFUN (clear_ip_bgp_peer_group_soft_in,
       clear_ip_bgp_peer_group_soft_in_cmd,
       "clear ip bgp peer-group WORD soft in",
       CLEAR_STR
       IP_STR
       BGP_STR
       "Clear all members of peer-group\n"
       "BGP peer-group name\n"
       "Soft reconfig\n"
       "Soft reconfig inbound update\n")
{
  return bgp_clear_vty (vty, NULL, AFI_IP, SAFI_UNICAST, clear_group,
			BGP_CLEAR_SOFT_IN, argv[0]);
}

ALIAS (clear_ip_bgp_peer_group_soft_in,
       clear_ip_bgp_peer_group_in_cmd,
       "clear ip bgp peer-group WORD in",
       CLEAR_STR
       IP_STR
       BGP_STR
       "Clear all members of peer-group\n"
       "BGP peer-group name\n"
       "Soft reconfig inbound update\n")

DEFUN (clear_ip_bgp_peer_group_in_prefix_filter,
       clear_ip_bgp_peer_group_in_prefix_filter_cmd,
       "clear ip bgp peer-group WORD in prefix-filter",
       CLEAR_STR
       IP_STR
       BGP_STR
       "Clear all members of peer-group\n"
       "BGP peer-group name\n"
       "Soft reconfig inbound update\n"
       "Push out prefix-list ORF and do inbound soft reconfig\n")
{
  return bgp_clear_vty (vty, NULL, AFI_IP, SAFI_UNICAST, clear_group,
			BGP_CLEAR_SOFT_IN_ORF_PREFIX, argv[0]);
}

DEFUN (clear_ip_bgp_peer_group_ipv4_soft_in,
       clear_ip_bgp_peer_group_ipv4_soft_in_cmd,
       "clear ip bgp peer-group WORD ipv4 (unicast|multicast) soft in",
       CLEAR_STR
       IP_STR
       BGP_STR
       "Clear all members of peer-group\n"
       "BGP peer-group name\n"
       "Address family\n"
       "Address Family modifier\n"
       "Address Family modifier\n"
       "Soft reconfig\n"
       "Soft reconfig inbound update\n")
{
  if (strncmp (argv[1], "m", 1) == 0)
    return bgp_clear_vty (vty, NULL, AFI_IP, SAFI_MULTICAST, clear_group,
			  BGP_CLEAR_SOFT_IN, argv[0]);

  return bgp_clear_vty (vty, NULL, AFI_IP, SAFI_UNICAST, clear_group,
			BGP_CLEAR_SOFT_IN, argv[0]);
}

ALIAS (clear_ip_bgp_peer_group_ipv4_soft_in,
       clear_ip_bgp_peer_group_ipv4_in_cmd,
       "clear ip bgp peer-group WORD ipv4 (unicast|multicast) in",
       CLEAR_STR
       IP_STR
       BGP_STR
       "Clear all members of peer-group\n"
       "BGP peer-group name\n"
       "Address family\n"
       "Address Family modifier\n"
       "Address Family modifier\n"
       "Soft reconfig inbound update\n")

DEFUN (clear_ip_bgp_peer_group_ipv4_in_prefix_filter,
       clear_ip_bgp_peer_group_ipv4_in_prefix_filter_cmd,
       "clear ip bgp peer-group WORD ipv4 (unicast|multicast) in prefix-filter",
       CLEAR_STR
       IP_STR
       BGP_STR
       "Clear all members of peer-group\n"
       "BGP peer-group name\n"
       "Address family\n"
       "Address Family modifier\n"
       "Address Family modifier\n"
       "Soft reconfig inbound update\n"
       "Push out prefix-list ORF and do inbound soft reconfig\n")
{
  if (strncmp (argv[1], "m", 1) == 0)
    return bgp_clear_vty (vty, NULL, AFI_IP, SAFI_MULTICAST, clear_group,
			  BGP_CLEAR_SOFT_IN_ORF_PREFIX, argv[0]);

  return bgp_clear_vty (vty, NULL, AFI_IP, SAFI_UNICAST, clear_group,
			BGP_CLEAR_SOFT_IN_ORF_PREFIX, argv[0]);
}

DEFUN (clear_bgp_peer_group_soft_in,
       clear_bgp_peer_group_soft_in_cmd,
       "clear bgp peer-group WORD soft in",
       CLEAR_STR
       BGP_STR
       "Clear all members of peer-group\n"
       "BGP peer-group name\n"
       "Soft reconfig\n"
       "Soft reconfig inbound update\n")
{
  return bgp_clear_vty (vty, NULL, AFI_IP6, SAFI_UNICAST, clear_group,
			BGP_CLEAR_SOFT_IN, argv[0]);
}

ALIAS (clear_bgp_peer_group_soft_in,
       clear_bgp_ipv6_peer_group_soft_in_cmd,
       "clear bgp ipv6 peer-group WORD soft in",
       CLEAR_STR
       BGP_STR
       "Address family\n"
       "Clear all members of peer-group\n"
       "BGP peer-group name\n"
       "Soft reconfig\n"
       "Soft reconfig inbound update\n")

ALIAS (clear_bgp_peer_group_soft_in,
       clear_bgp_peer_group_in_cmd,
       "clear bgp peer-group WORD in",
       CLEAR_STR
       BGP_STR
       "Clear all members of peer-group\n"
       "BGP peer-group name\n"
       "Soft reconfig inbound update\n")

ALIAS (clear_bgp_peer_group_soft_in,
       clear_bgp_ipv6_peer_group_in_cmd,
       "clear bgp ipv6 peer-group WORD in",
       CLEAR_STR
       BGP_STR
       "Address family\n"
       "Clear all members of peer-group\n"
       "BGP peer-group name\n"
       "Soft reconfig inbound update\n")

DEFUN (clear_bgp_peer_group_in_prefix_filter,
       clear_bgp_peer_group_in_prefix_filter_cmd,
       "clear bgp peer-group WORD in prefix-filter",
       CLEAR_STR
       BGP_STR
       "Clear all members of peer-group\n"
       "BGP peer-group name\n"
       "Soft reconfig inbound update\n"
       "Push out prefix-list ORF and do inbound soft reconfig\n")
{
  return bgp_clear_vty (vty, NULL, AFI_IP6, SAFI_UNICAST, clear_group,
			BGP_CLEAR_SOFT_IN_ORF_PREFIX, argv[0]);
}

ALIAS (clear_bgp_peer_group_in_prefix_filter,
       clear_bgp_ipv6_peer_group_in_prefix_filter_cmd,
       "clear bgp ipv6 peer-group WORD in prefix-filter",
       CLEAR_STR
       BGP_STR
       "Address family\n"
       "Clear all members of peer-group\n"
       "BGP peer-group name\n"
       "Soft reconfig inbound update\n"
       "Push out prefix-list ORF and do inbound soft reconfig\n")

DEFUN (clear_ip_bgp_external_soft_in,
       clear_ip_bgp_external_soft_in_cmd,
       "clear ip bgp external soft in",
       CLEAR_STR
       IP_STR
       BGP_STR
       "Clear all external peers\n"
       "Soft reconfig\n"
       "Soft reconfig inbound update\n")
{
  return bgp_clear_vty (vty, NULL, AFI_IP, SAFI_UNICAST, clear_external,
			BGP_CLEAR_SOFT_IN, NULL);
}

ALIAS (clear_ip_bgp_external_soft_in,
       clear_ip_bgp_external_in_cmd,
       "clear ip bgp external in",
       CLEAR_STR
       IP_STR
       BGP_STR
       "Clear all external peers\n"
       "Soft reconfig inbound update\n")

DEFUN (clear_ip_bgp_external_in_prefix_filter,
       clear_ip_bgp_external_in_prefix_filter_cmd,
       "clear ip bgp external in prefix-filter",
       CLEAR_STR
       IP_STR
       BGP_STR
       "Clear all external peers\n"
       "Soft reconfig inbound update\n"
       "Push out prefix-list ORF and do inbound soft reconfig\n")
{
  return bgp_clear_vty (vty, NULL, AFI_IP, SAFI_UNICAST, clear_external,
			BGP_CLEAR_SOFT_IN_ORF_PREFIX, NULL);
}

DEFUN (clear_ip_bgp_external_ipv4_soft_in,
       clear_ip_bgp_external_ipv4_soft_in_cmd,
       "clear ip bgp external ipv4 (unicast|multicast) soft in",
       CLEAR_STR
       IP_STR
       BGP_STR
       "Clear all external peers\n"
       "Address family\n"
       "Address Family modifier\n"
       "Address Family modifier\n"
       "Soft reconfig\n"
       "Soft reconfig inbound update\n")
{
  if (strncmp (argv[0], "m", 1) == 0)
    return bgp_clear_vty (vty, NULL, AFI_IP, SAFI_MULTICAST, clear_external,
			  BGP_CLEAR_SOFT_IN, NULL);

  return bgp_clear_vty (vty, NULL, AFI_IP, SAFI_UNICAST, clear_external,
			BGP_CLEAR_SOFT_IN, NULL);
}

ALIAS (clear_ip_bgp_external_ipv4_soft_in,
       clear_ip_bgp_external_ipv4_in_cmd,
       "clear ip bgp external ipv4 (unicast|multicast) in",
       CLEAR_STR
       IP_STR
       BGP_STR
       "Clear all external peers\n"
       "Address family\n"
       "Address Family modifier\n"
       "Address Family modifier\n"
       "Soft reconfig inbound update\n")

DEFUN (clear_ip_bgp_external_ipv4_in_prefix_filter,
       clear_ip_bgp_external_ipv4_in_prefix_filter_cmd,
       "clear ip bgp external ipv4 (unicast|multicast) in prefix-filter",
       CLEAR_STR
       IP_STR
       BGP_STR
       "Clear all external peers\n"
       "Address family\n"
       "Address Family modifier\n"
       "Address Family modifier\n"
       "Soft reconfig inbound update\n"
       "Push out prefix-list ORF and do inbound soft reconfig\n")
{
  if (strncmp (argv[0], "m", 1) == 0)
    return bgp_clear_vty (vty, NULL, AFI_IP, SAFI_MULTICAST, clear_external,
			  BGP_CLEAR_SOFT_IN_ORF_PREFIX, NULL);

  return bgp_clear_vty (vty, NULL, AFI_IP, SAFI_UNICAST, clear_external,
			BGP_CLEAR_SOFT_IN_ORF_PREFIX, NULL);
}

DEFUN (clear_bgp_external_soft_in,
       clear_bgp_external_soft_in_cmd,
       "clear bgp external soft in",
       CLEAR_STR
       BGP_STR
       "Clear all external peers\n"
       "Soft reconfig\n"
       "Soft reconfig inbound update\n")
{
  return bgp_clear_vty (vty, NULL, AFI_IP6, SAFI_UNICAST, clear_external,
			BGP_CLEAR_SOFT_IN, NULL);
}

ALIAS (clear_bgp_external_soft_in,
       clear_bgp_ipv6_external_soft_in_cmd,
       "clear bgp ipv6 external soft in",
       CLEAR_STR
       BGP_STR
       "Address family\n"
       "Clear all external peers\n"
       "Soft reconfig\n"
       "Soft reconfig inbound update\n")

ALIAS (clear_bgp_external_soft_in,
       clear_bgp_external_in_cmd,
       "clear bgp external in",
       CLEAR_STR
       BGP_STR
       "Clear all external peers\n"
       "Soft reconfig inbound update\n")

ALIAS (clear_bgp_external_soft_in,
       clear_bgp_ipv6_external_in_cmd,
       "clear bgp ipv6 external WORD in",
       CLEAR_STR
       BGP_STR
       "Address family\n"
       "Clear all external peers\n"
       "Soft reconfig inbound update\n")

DEFUN (clear_bgp_external_in_prefix_filter,
       clear_bgp_external_in_prefix_filter_cmd,
       "clear bgp external in prefix-filter",
       CLEAR_STR
       BGP_STR
       "Clear all external peers\n"
       "Soft reconfig inbound update\n"
       "Push out prefix-list ORF and do inbound soft reconfig\n")
{
  return bgp_clear_vty (vty, NULL, AFI_IP6, SAFI_UNICAST, clear_external,
			BGP_CLEAR_SOFT_IN_ORF_PREFIX, NULL);
}

ALIAS (clear_bgp_external_in_prefix_filter,
       clear_bgp_ipv6_external_in_prefix_filter_cmd,
       "clear bgp ipv6 external in prefix-filter",
       CLEAR_STR
       BGP_STR
       "Address family\n"
       "Clear all external peers\n"
       "Soft reconfig inbound update\n"
       "Push out prefix-list ORF and do inbound soft reconfig\n")

DEFUN (clear_ip_bgp_as_soft_in,
       clear_ip_bgp_as_soft_in_cmd,
       "clear ip bgp " CMD_AS_RANGE " soft in",
       CLEAR_STR
       IP_STR
       BGP_STR
       "Clear peers with the AS number\n"
       "Soft reconfig\n"
       "Soft reconfig inbound update\n")
{
  return bgp_clear_vty (vty, NULL, AFI_IP, SAFI_UNICAST, clear_as,
			BGP_CLEAR_SOFT_IN, argv[0]);
}

ALIAS (clear_ip_bgp_as_soft_in,
       clear_ip_bgp_as_in_cmd,
       "clear ip bgp " CMD_AS_RANGE " in",
       CLEAR_STR
       IP_STR
       BGP_STR
       "Clear peers with the AS number\n"
       "Soft reconfig inbound update\n")

DEFUN (clear_ip_bgp_as_in_prefix_filter,
       clear_ip_bgp_as_in_prefix_filter_cmd,
       "clear ip bgp " CMD_AS_RANGE " in prefix-filter",
       CLEAR_STR
       IP_STR
       BGP_STR
       "Clear peers with the AS number\n"
       "Soft reconfig inbound update\n"
       "Push out prefix-list ORF and do inbound soft reconfig\n")
{
  return bgp_clear_vty (vty, NULL, AFI_IP, SAFI_UNICAST, clear_as,
			BGP_CLEAR_SOFT_IN_ORF_PREFIX, argv[0]);
}

DEFUN (clear_ip_bgp_as_ipv4_soft_in,
       clear_ip_bgp_as_ipv4_soft_in_cmd,
       "clear ip bgp " CMD_AS_RANGE " ipv4 (unicast|multicast) soft in",
       CLEAR_STR
       IP_STR
       BGP_STR
       "Clear peers with the AS number\n"
       "Address family\n"
       "Address Family modifier\n"
       "Address Family modifier\n"
       "Soft reconfig\n"
       "Soft reconfig inbound update\n")
{
  if (strncmp (argv[1], "m", 1) == 0)
    return bgp_clear_vty (vty, NULL, AFI_IP, SAFI_MULTICAST, clear_as,
			  BGP_CLEAR_SOFT_IN, argv[0]);

  return bgp_clear_vty (vty, NULL, AFI_IP, SAFI_UNICAST, clear_as,
			BGP_CLEAR_SOFT_IN, argv[0]);
}

ALIAS (clear_ip_bgp_as_ipv4_soft_in,
       clear_ip_bgp_as_ipv4_in_cmd,
       "clear ip bgp " CMD_AS_RANGE " ipv4 (unicast|multicast) in",
       CLEAR_STR
       IP_STR
       BGP_STR
       "Clear peers with the AS number\n"
       "Address family\n"
       "Address Family modifier\n"
       "Address Family modifier\n"
       "Soft reconfig inbound update\n")

DEFUN (clear_ip_bgp_as_ipv4_in_prefix_filter,
       clear_ip_bgp_as_ipv4_in_prefix_filter_cmd,
       "clear ip bgp " CMD_AS_RANGE " ipv4 (unicast|multicast) in prefix-filter",
       CLEAR_STR
       IP_STR
       BGP_STR
       "Clear peers with the AS number\n"
       "Address family\n"
       "Address Family modifier\n"
       "Address Family modifier\n"
       "Soft reconfig inbound update\n"
       "Push out prefix-list ORF and do inbound soft reconfig\n")
{
  if (strncmp (argv[1], "m", 1) == 0)
    return bgp_clear_vty (vty, NULL, AFI_IP, SAFI_MULTICAST, clear_as,
			  BGP_CLEAR_SOFT_IN_ORF_PREFIX, argv[0]);

  return bgp_clear_vty (vty, NULL, AFI_IP, SAFI_UNICAST, clear_as,
			BGP_CLEAR_SOFT_IN_ORF_PREFIX, argv[0]);
}

DEFUN (clear_ip_bgp_as_vpnv4_soft_in,
       clear_ip_bgp_as_vpnv4_soft_in_cmd,
       "clear ip bgp " CMD_AS_RANGE " vpnv4 unicast soft in",
       CLEAR_STR
       IP_STR
       BGP_STR
       "Clear peers with the AS number\n"
       "Address family\n"
       "Address Family modifier\n"
       "Soft reconfig\n"
       "Soft reconfig inbound update\n")
{
  return bgp_clear_vty (vty, NULL, AFI_IP, SAFI_MPLS_VPN, clear_as,
			BGP_CLEAR_SOFT_IN, argv[0]);
}

ALIAS (clear_ip_bgp_as_vpnv4_soft_in,
       clear_ip_bgp_as_vpnv4_in_cmd,
       "clear ip bgp " CMD_AS_RANGE " vpnv4 unicast in",
       CLEAR_STR
       IP_STR
       BGP_STR
       "Clear peers with the AS number\n"
       "Address family\n"
       "Address Family modifier\n"
       "Soft reconfig inbound update\n")

DEFUN (clear_bgp_as_soft_in,
       clear_bgp_as_soft_in_cmd,
       "clear bgp " CMD_AS_RANGE " soft in",
       CLEAR_STR
       BGP_STR
       "Clear peers with the AS number\n"
       "Soft reconfig\n"
       "Soft reconfig inbound update\n")
{
  return bgp_clear_vty (vty, NULL, AFI_IP6, SAFI_UNICAST, clear_as,
			BGP_CLEAR_SOFT_IN, argv[0]);
}

ALIAS (clear_bgp_as_soft_in,
       clear_bgp_ipv6_as_soft_in_cmd,
       "clear bgp ipv6 " CMD_AS_RANGE " soft in",
       CLEAR_STR
       BGP_STR
       "Address family\n"
       "Clear peers with the AS number\n"
       "Soft reconfig\n"
       "Soft reconfig inbound update\n")

ALIAS (clear_bgp_as_soft_in,
       clear_bgp_as_in_cmd,
       "clear bgp " CMD_AS_RANGE " in",
       CLEAR_STR
       BGP_STR
       "Clear peers with the AS number\n"
       "Soft reconfig inbound update\n")

ALIAS (clear_bgp_as_soft_in,
       clear_bgp_ipv6_as_in_cmd,
       "clear bgp ipv6 " CMD_AS_RANGE " in",
       CLEAR_STR
       BGP_STR
       "Address family\n"
       "Clear peers with the AS number\n"
       "Soft reconfig inbound update\n")

DEFUN (clear_bgp_as_in_prefix_filter,
       clear_bgp_as_in_prefix_filter_cmd,
       "clear bgp " CMD_AS_RANGE " in prefix-filter",
       CLEAR_STR
       BGP_STR
       "Clear peers with the AS number\n"
       "Soft reconfig inbound update\n"
       "Push out prefix-list ORF and do inbound soft reconfig\n")
{
  return bgp_clear_vty (vty, NULL, AFI_IP6, SAFI_UNICAST, clear_as,
			BGP_CLEAR_SOFT_IN_ORF_PREFIX, argv[0]);
}

ALIAS (clear_bgp_as_in_prefix_filter,
       clear_bgp_ipv6_as_in_prefix_filter_cmd,
       "clear bgp ipv6 " CMD_AS_RANGE " in prefix-filter",
       CLEAR_STR
       BGP_STR
       "Address family\n"
       "Clear peers with the AS number\n"
       "Soft reconfig inbound update\n"
       "Push out prefix-list ORF and do inbound soft reconfig\n")

/* Both soft-reconfiguration */
DEFUN (clear_ip_bgp_all_soft,
       clear_ip_bgp_all_soft_cmd,
       "clear ip bgp * soft",
       CLEAR_STR
       IP_STR
       BGP_STR
       "Clear all peers\n"
       "Soft reconfig\n")
{
  if (argc == 1)
    return bgp_clear_vty (vty, argv[0], AFI_IP, SAFI_UNICAST, clear_all,
                        BGP_CLEAR_SOFT_BOTH, NULL);

  return bgp_clear_vty (vty, NULL, AFI_IP, SAFI_UNICAST, clear_all,
			BGP_CLEAR_SOFT_BOTH, NULL);
}

ALIAS (clear_ip_bgp_all_soft,
       clear_ip_bgp_instance_all_soft_cmd,
       "clear ip bgp view WORD * soft",
       CLEAR_STR
       IP_STR
       BGP_STR
       "BGP view\n"
       "view name\n"
       "Clear all peers\n"
       "Soft reconfig\n")


DEFUN (clear_ip_bgp_all_ipv4_soft,
       clear_ip_bgp_all_ipv4_soft_cmd,
       "clear ip bgp * ipv4 (unicast|multicast) soft",
       CLEAR_STR
       IP_STR
       BGP_STR
       "Clear all peers\n"
       "Address family\n"
       "Address Family Modifier\n"
       "Address Family Modifier\n"
       "Soft reconfig\n")
{
  if (strncmp (argv[0], "m", 1) == 0)
    return bgp_clear_vty (vty, NULL, AFI_IP, SAFI_MULTICAST, clear_all,
			  BGP_CLEAR_SOFT_BOTH, NULL);

  return bgp_clear_vty (vty, NULL, AFI_IP, SAFI_UNICAST, clear_all,
			BGP_CLEAR_SOFT_BOTH, NULL);
}

DEFUN (clear_ip_bgp_instance_all_ipv4_soft,
       clear_ip_bgp_instance_all_ipv4_soft_cmd,
       "clear ip bgp view WORD * ipv4 (unicast|multicast) soft",
       CLEAR_STR
       IP_STR
       BGP_STR
       "BGP view\n"
       "view name\n"
       "Clear all peers\n"
       "Address family\n"
       "Address Family Modifier\n"
       "Address Family Modifier\n"
       "Soft reconfig\n")
{
  if (strncmp (argv[1], "m", 1) == 0)
    return bgp_clear_vty (vty, NULL, AFI_IP, SAFI_MULTICAST, clear_all,
                          BGP_CLEAR_SOFT_BOTH, NULL);

  return bgp_clear_vty (vty, NULL, AFI_IP, SAFI_UNICAST, clear_all,
                        BGP_CLEAR_SOFT_BOTH, NULL);
}

DEFUN (clear_ip_bgp_all_vpnv4_soft,
       clear_ip_bgp_all_vpnv4_soft_cmd,
       "clear ip bgp * vpnv4 unicast soft",
       CLEAR_STR
       IP_STR
       BGP_STR
       "Clear all peers\n"
       "Address family\n"
       "Address Family Modifier\n"
       "Soft reconfig\n")
{
  return bgp_clear_vty (vty, NULL, AFI_IP, SAFI_MPLS_VPN, clear_all,
			BGP_CLEAR_SOFT_BOTH, argv[0]);
}

DEFUN (clear_bgp_all_soft,
       clear_bgp_all_soft_cmd,
       "clear bgp * soft",
       CLEAR_STR
       BGP_STR
       "Clear all peers\n"
       "Soft reconfig\n")
{
  if (argc == 1)
    return bgp_clear_vty (vty, argv[0], AFI_IP6, SAFI_UNICAST, clear_all,
                        BGP_CLEAR_SOFT_BOTH, argv[0]);
 
  return bgp_clear_vty (vty, NULL, AFI_IP6, SAFI_UNICAST, clear_all,
			BGP_CLEAR_SOFT_BOTH, argv[0]);
}

ALIAS (clear_bgp_all_soft,
       clear_bgp_instance_all_soft_cmd,
       "clear bgp view WORD * soft",
       CLEAR_STR
       BGP_STR
       "BGP view\n"
       "view name\n"
       "Clear all peers\n"
       "Soft reconfig\n")

ALIAS (clear_bgp_all_soft,
       clear_bgp_ipv6_all_soft_cmd,
       "clear bgp ipv6 * soft",
       CLEAR_STR
       BGP_STR
       "Address family\n"
       "Clear all peers\n"
       "Soft reconfig\n")

DEFUN (clear_ip_bgp_peer_soft,
       clear_ip_bgp_peer_soft_cmd,
       "clear ip bgp A.B.C.D soft",
       CLEAR_STR
       IP_STR
       BGP_STR
       "BGP neighbor address to clear\n"
       "Soft reconfig\n")
{
  return bgp_clear_vty (vty, NULL, AFI_IP, SAFI_UNICAST, clear_peer,
			BGP_CLEAR_SOFT_BOTH, argv[0]);
}

DEFUN (clear_ip_bgp_peer_ipv4_soft,
       clear_ip_bgp_peer_ipv4_soft_cmd,
       "clear ip bgp A.B.C.D ipv4 (unicast|multicast) soft",
       CLEAR_STR
       IP_STR
       BGP_STR
       "BGP neighbor address to clear\n"
       "Address family\n"
       "Address Family Modifier\n"
       "Address Family Modifier\n"
       "Soft reconfig\n")
{
  if (strncmp (argv[1], "m", 1) == 0)
    return bgp_clear_vty (vty, NULL, AFI_IP, SAFI_MULTICAST, clear_peer,
			  BGP_CLEAR_SOFT_BOTH, argv[0]);

  return bgp_clear_vty (vty, NULL, AFI_IP, SAFI_UNICAST, clear_peer,
			BGP_CLEAR_SOFT_BOTH, argv[0]);
}

DEFUN (clear_ip_bgp_peer_vpnv4_soft,
       clear_ip_bgp_peer_vpnv4_soft_cmd,
       "clear ip bgp A.B.C.D vpnv4 unicast soft",
       CLEAR_STR
       IP_STR
       BGP_STR
       "BGP neighbor address to clear\n"
       "Address family\n"
       "Address Family Modifier\n"
       "Soft reconfig\n")
{
  return bgp_clear_vty (vty, NULL, AFI_IP, SAFI_MPLS_VPN, clear_peer,
			BGP_CLEAR_SOFT_BOTH, argv[0]);
}

DEFUN (clear_bgp_peer_soft,
       clear_bgp_peer_soft_cmd,
       "clear bgp (A.B.C.D|X:X::X:X) soft",
       CLEAR_STR
       BGP_STR
       "BGP neighbor address to clear\n"
       "BGP IPv6 neighbor to clear\n"
       "Soft reconfig\n")
{
  return bgp_clear_vty (vty, NULL, AFI_IP6, SAFI_UNICAST, clear_peer,
			BGP_CLEAR_SOFT_BOTH, argv[0]);
}

ALIAS (clear_bgp_peer_soft,
       clear_bgp_ipv6_peer_soft_cmd,
       "clear bgp ipv6 (A.B.C.D|X:X::X:X) soft",
       CLEAR_STR
       BGP_STR
       "Address family\n"
       "BGP neighbor address to clear\n"
       "BGP IPv6 neighbor to clear\n"
       "Soft reconfig\n")

DEFUN (clear_ip_bgp_peer_group_soft,
       clear_ip_bgp_peer_group_soft_cmd,
       "clear ip bgp peer-group WORD soft",
       CLEAR_STR
       IP_STR
       BGP_STR
       "Clear all members of peer-group\n"
       "BGP peer-group name\n"
       "Soft reconfig\n")
{
  return bgp_clear_vty (vty, NULL, AFI_IP, SAFI_UNICAST, clear_group,
			BGP_CLEAR_SOFT_BOTH, argv[0]);
}

DEFUN (clear_ip_bgp_peer_group_ipv4_soft,
       clear_ip_bgp_peer_group_ipv4_soft_cmd,
       "clear ip bgp peer-group WORD ipv4 (unicast|multicast) soft",
       CLEAR_STR
       IP_STR
       BGP_STR
       "Clear all members of peer-group\n"
       "BGP peer-group name\n"
       "Address family\n"
       "Address Family modifier\n"
       "Address Family modifier\n"
       "Soft reconfig\n")
{
  if (strncmp (argv[1], "m", 1) == 0)
    return bgp_clear_vty (vty, NULL, AFI_IP, SAFI_MULTICAST, clear_group,
			  BGP_CLEAR_SOFT_BOTH, argv[0]);

  return bgp_clear_vty (vty, NULL, AFI_IP, SAFI_UNICAST, clear_group,
			BGP_CLEAR_SOFT_BOTH, argv[0]);
}

DEFUN (clear_bgp_peer_group_soft,
       clear_bgp_peer_group_soft_cmd,
       "clear bgp peer-group WORD soft",
       CLEAR_STR
       BGP_STR
       "Clear all members of peer-group\n"
       "BGP peer-group name\n"
       "Soft reconfig\n")
{
  return bgp_clear_vty (vty, NULL, AFI_IP6, SAFI_UNICAST, clear_group,
			BGP_CLEAR_SOFT_BOTH, argv[0]);
}

ALIAS (clear_bgp_peer_group_soft,
       clear_bgp_ipv6_peer_group_soft_cmd,
       "clear bgp ipv6 peer-group WORD soft",
       CLEAR_STR
       BGP_STR
       "Address family\n"
       "Clear all members of peer-group\n"
       "BGP peer-group name\n"
       "Soft reconfig\n")

DEFUN (clear_ip_bgp_external_soft,
       clear_ip_bgp_external_soft_cmd,
       "clear ip bgp external soft",
       CLEAR_STR
       IP_STR
       BGP_STR
       "Clear all external peers\n"
       "Soft reconfig\n")
{
  return bgp_clear_vty (vty, NULL, AFI_IP, SAFI_UNICAST, clear_external,
			BGP_CLEAR_SOFT_BOTH, NULL);
}

DEFUN (clear_ip_bgp_external_ipv4_soft,
       clear_ip_bgp_external_ipv4_soft_cmd,
       "clear ip bgp external ipv4 (unicast|multicast) soft",
       CLEAR_STR
       IP_STR
       BGP_STR
       "Clear all external peers\n"
       "Address family\n"
       "Address Family modifier\n"
       "Address Family modifier\n"
       "Soft reconfig\n")
{
  if (strncmp (argv[0], "m", 1) == 0)
    return bgp_clear_vty (vty, NULL, AFI_IP, SAFI_MULTICAST, clear_external,
			  BGP_CLEAR_SOFT_BOTH, NULL);

  return bgp_clear_vty (vty, NULL, AFI_IP, SAFI_UNICAST, clear_external,
			BGP_CLEAR_SOFT_BOTH, NULL);
}

DEFUN (clear_bgp_external_soft,
       clear_bgp_external_soft_cmd,
       "clear bgp external soft",
       CLEAR_STR
       BGP_STR
       "Clear all external peers\n"
       "Soft reconfig\n")
{
  return bgp_clear_vty (vty, NULL, AFI_IP6, SAFI_UNICAST, clear_external,
			BGP_CLEAR_SOFT_BOTH, NULL);
}

ALIAS (clear_bgp_external_soft,
       clear_bgp_ipv6_external_soft_cmd,
       "clear bgp ipv6 external soft",
       CLEAR_STR
       BGP_STR
       "Address family\n"
       "Clear all external peers\n"
       "Soft reconfig\n")

DEFUN (clear_ip_bgp_as_soft,
       clear_ip_bgp_as_soft_cmd,
       "clear ip bgp " CMD_AS_RANGE " soft",
       CLEAR_STR
       IP_STR
       BGP_STR
       "Clear peers with the AS number\n"
       "Soft reconfig\n")
{
  return bgp_clear_vty (vty, NULL, AFI_IP, SAFI_UNICAST, clear_as,
			BGP_CLEAR_SOFT_BOTH, argv[0]);
}

DEFUN (clear_ip_bgp_as_ipv4_soft,
       clear_ip_bgp_as_ipv4_soft_cmd,
       "clear ip bgp " CMD_AS_RANGE " ipv4 (unicast|multicast) soft",
       CLEAR_STR
       IP_STR
       BGP_STR
       "Clear peers with the AS number\n"
       "Address family\n"
       "Address Family Modifier\n"
       "Address Family Modifier\n"
       "Soft reconfig\n")
{
  if (strncmp (argv[1], "m", 1) == 0)
    return bgp_clear_vty (vty, NULL, AFI_IP, SAFI_MULTICAST, clear_as,
			  BGP_CLEAR_SOFT_BOTH, argv[0]);

  return bgp_clear_vty (vty, NULL,AFI_IP, SAFI_UNICAST, clear_as,
			BGP_CLEAR_SOFT_BOTH, argv[0]);
}

DEFUN (clear_ip_bgp_as_vpnv4_soft,
       clear_ip_bgp_as_vpnv4_soft_cmd,
       "clear ip bgp " CMD_AS_RANGE " vpnv4 unicast soft",
       CLEAR_STR
       IP_STR
       BGP_STR
       "Clear peers with the AS number\n"
       "Address family\n"
       "Address Family Modifier\n"
       "Soft reconfig\n")
{
  return bgp_clear_vty (vty, NULL, AFI_IP, SAFI_MPLS_VPN, clear_as,
			BGP_CLEAR_SOFT_BOTH, argv[0]);
}

DEFUN (clear_bgp_as_soft,
       clear_bgp_as_soft_cmd,
       "clear bgp " CMD_AS_RANGE " soft",
       CLEAR_STR
       BGP_STR
       "Clear peers with the AS number\n"
       "Soft reconfig\n")
{
  return bgp_clear_vty (vty, NULL, AFI_IP6, SAFI_UNICAST, clear_as,
			BGP_CLEAR_SOFT_BOTH, argv[0]);
}

ALIAS (clear_bgp_as_soft,
       clear_bgp_ipv6_as_soft_cmd,
       "clear bgp ipv6 " CMD_AS_RANGE " soft",
       CLEAR_STR
       BGP_STR
       "Address family\n"
       "Clear peers with the AS number\n"
       "Soft reconfig\n")

/* RS-client soft reconfiguration. */
#ifdef HAVE_IPV6
DEFUN (clear_bgp_all_rsclient,
       clear_bgp_all_rsclient_cmd,
       "clear bgp * rsclient",
       CLEAR_STR
       BGP_STR
       "Clear all peers\n"
       "Soft reconfig for rsclient RIB\n")
{
  if (argc == 1)
    return bgp_clear_vty (vty, argv[0], AFI_IP6, SAFI_UNICAST, clear_all,
                          BGP_CLEAR_SOFT_RSCLIENT, NULL);

  return bgp_clear_vty (vty, NULL, AFI_IP6, SAFI_UNICAST, clear_all,
                        BGP_CLEAR_SOFT_RSCLIENT, NULL);
}

ALIAS (clear_bgp_all_rsclient,
       clear_bgp_ipv6_all_rsclient_cmd,
       "clear bgp ipv6 * rsclient",
       CLEAR_STR
       BGP_STR
       "Address family\n"
       "Clear all peers\n"
       "Soft reconfig for rsclient RIB\n")

ALIAS (clear_bgp_all_rsclient,
       clear_bgp_instance_all_rsclient_cmd,
       "clear bgp view WORD * rsclient",
       CLEAR_STR
       BGP_STR
       "BGP view\n"
       "view name\n"
       "Clear all peers\n"
       "Soft reconfig for rsclient RIB\n")

ALIAS (clear_bgp_all_rsclient,
       clear_bgp_ipv6_instance_all_rsclient_cmd,
       "clear bgp ipv6 view WORD * rsclient",
       CLEAR_STR
       BGP_STR
       "Address family\n"
       "BGP view\n"
       "view name\n"
       "Clear all peers\n"
       "Soft reconfig for rsclient RIB\n")
#endif /* HAVE_IPV6 */

DEFUN (clear_ip_bgp_all_rsclient,
       clear_ip_bgp_all_rsclient_cmd,
       "clear ip bgp * rsclient",
       CLEAR_STR
       IP_STR
       BGP_STR
       "Clear all peers\n"
       "Soft reconfig for rsclient RIB\n")
{
  if (argc == 1)
    return bgp_clear_vty (vty, argv[0], AFI_IP, SAFI_UNICAST, clear_all,
                          BGP_CLEAR_SOFT_RSCLIENT, NULL);

  return bgp_clear_vty (vty, NULL, AFI_IP, SAFI_UNICAST, clear_all,
                        BGP_CLEAR_SOFT_RSCLIENT, NULL);
}

ALIAS (clear_ip_bgp_all_rsclient,
       clear_ip_bgp_instance_all_rsclient_cmd,
       "clear ip bgp view WORD * rsclient",
       CLEAR_STR
       IP_STR
       BGP_STR
       "BGP view\n"
       "view name\n"
       "Clear all peers\n"
       "Soft reconfig for rsclient RIB\n")

#ifdef HAVE_IPV6
DEFUN (clear_bgp_peer_rsclient,
       clear_bgp_peer_rsclient_cmd,
       "clear bgp (A.B.C.D|X:X::X:X) rsclient",
       CLEAR_STR
       BGP_STR
       "BGP neighbor IP address to clear\n"
       "BGP IPv6 neighbor to clear\n"
       "Soft reconfig for rsclient RIB\n")
{
  if (argc == 2)
    return bgp_clear_vty (vty, argv[0], AFI_IP6, SAFI_UNICAST, clear_peer,
                          BGP_CLEAR_SOFT_RSCLIENT, argv[1]);

  return bgp_clear_vty (vty, NULL, AFI_IP6, SAFI_UNICAST, clear_peer,
                        BGP_CLEAR_SOFT_RSCLIENT, argv[0]);
}

ALIAS (clear_bgp_peer_rsclient,
       clear_bgp_ipv6_peer_rsclient_cmd,
       "clear bgp ipv6 (A.B.C.D|X:X::X:X) rsclient",
       CLEAR_STR
       BGP_STR
       "Address family\n"
       "BGP neighbor IP address to clear\n"
       "BGP IPv6 neighbor to clear\n"
       "Soft reconfig for rsclient RIB\n")

ALIAS (clear_bgp_peer_rsclient,
       clear_bgp_instance_peer_rsclient_cmd,
       "clear bgp view WORD (A.B.C.D|X:X::X:X) rsclient",
       CLEAR_STR
       BGP_STR
       "BGP view\n"
       "view name\n"
       "BGP neighbor IP address to clear\n"
       "BGP IPv6 neighbor to clear\n"
       "Soft reconfig for rsclient RIB\n")

ALIAS (clear_bgp_peer_rsclient,
       clear_bgp_ipv6_instance_peer_rsclient_cmd,
       "clear bgp ipv6 view WORD (A.B.C.D|X:X::X:X) rsclient",
       CLEAR_STR
       BGP_STR
       "Address family\n"
       "BGP view\n"
       "view name\n"
       "BGP neighbor IP address to clear\n"
       "BGP IPv6 neighbor to clear\n"
       "Soft reconfig for rsclient RIB\n")
#endif /* HAVE_IPV6 */

DEFUN (clear_ip_bgp_peer_rsclient,
       clear_ip_bgp_peer_rsclient_cmd,
       "clear ip bgp (A.B.C.D|X:X::X:X) rsclient",
       CLEAR_STR
       IP_STR
       BGP_STR
       "BGP neighbor IP address to clear\n"
       "BGP IPv6 neighbor to clear\n"
       "Soft reconfig for rsclient RIB\n")
{
  if (argc == 2)
    return bgp_clear_vty (vty, argv[0], AFI_IP, SAFI_UNICAST, clear_peer,
                          BGP_CLEAR_SOFT_RSCLIENT, argv[1]);

  return bgp_clear_vty (vty, NULL, AFI_IP, SAFI_UNICAST, clear_peer,
                        BGP_CLEAR_SOFT_RSCLIENT, argv[0]);
}

ALIAS (clear_ip_bgp_peer_rsclient,
       clear_ip_bgp_instance_peer_rsclient_cmd,
       "clear ip bgp view WORD (A.B.C.D|X:X::X:X) rsclient",
       CLEAR_STR
       IP_STR
       BGP_STR
       "BGP view\n"
       "view name\n"
       "BGP neighbor IP address to clear\n"
       "BGP IPv6 neighbor to clear\n"
       "Soft reconfig for rsclient RIB\n")

DEFUN (show_bgp_views,
       show_bgp_views_cmd,
       "show bgp views",
       SHOW_STR
       BGP_STR
       "Show the defined BGP views\n")
{
  struct list *inst = bm->bgp;
  struct listnode *node;
  struct bgp *bgp;

  if (!bgp_option_check (BGP_OPT_MULTIPLE_INSTANCE))
    {
      vty_out (vty, "Multiple BGP views are not defined%s", VTY_NEWLINE);
      return CMD_WARNING;
    }
  
  vty_out (vty, "Defined BGP views:%s", VTY_NEWLINE);
  for (ALL_LIST_ELEMENTS_RO(inst, node, bgp))
    vty_out (vty, "\t%s (AS%u)%s", 
             bgp->name ? bgp->name : "(null)",
             bgp->as, VTY_NEWLINE);
  
  return CMD_SUCCESS;
}

DEFUN (show_bgp_memory, 
       show_bgp_memory_cmd,
       "show bgp memory",
       SHOW_STR
       BGP_STR
       "Global BGP memory statistics\n")
{
  char memstrbuf[MTYPE_MEMSTR_LEN];
  unsigned long count;
  
  /* RIB related usage stats */
  count = mtype_stats_alloc (MTYPE_BGP_NODE);
  vty_out (vty, "%ld RIB nodes, using %s of memory%s", count,
           mtype_memstr (memstrbuf, sizeof (memstrbuf),
                         count * sizeof (struct bgp_node)),
           VTY_NEWLINE);
  
  count = mtype_stats_alloc (MTYPE_BGP_ROUTE);
  vty_out (vty, "%ld BGP routes, using %s of memory%s", count,
           mtype_memstr (memstrbuf, sizeof (memstrbuf),
                         count * sizeof (struct bgp_info)),
           VTY_NEWLINE);
  if ((count = mtype_stats_alloc (MTYPE_BGP_ROUTE_EXTRA)))
    vty_out (vty, "%ld BGP route ancillaries, using %s of memory%s", count,
             mtype_memstr (memstrbuf, sizeof (memstrbuf),
                           count * sizeof (struct bgp_info_extra)),
             VTY_NEWLINE);
  
  if ((count = mtype_stats_alloc (MTYPE_BGP_STATIC)))
    vty_out (vty, "%ld Static routes, using %s of memory%s", count,
             mtype_memstr (memstrbuf, sizeof (memstrbuf),
                         count * sizeof (struct bgp_static)),
             VTY_NEWLINE);
  
  /* Adj-In/Out */
  if ((count = mtype_stats_alloc (MTYPE_BGP_ADJ_IN)))
    vty_out (vty, "%ld Adj-In entries, using %s of memory%s", count,
             mtype_memstr (memstrbuf, sizeof (memstrbuf),
                           count * sizeof (struct bgp_adj_in)),
             VTY_NEWLINE);
  if ((count = mtype_stats_alloc (MTYPE_BGP_ADJ_OUT)))
    vty_out (vty, "%ld Adj-Out entries, using %s of memory%s", count,
             mtype_memstr (memstrbuf, sizeof (memstrbuf),
                           count * sizeof (struct bgp_adj_out)),
             VTY_NEWLINE);
  
  if ((count = mtype_stats_alloc (MTYPE_BGP_NEXTHOP_CACHE)))
    vty_out (vty, "%ld Nexthop cache entries, using %s of memory%s", count,
             mtype_memstr (memstrbuf, sizeof (memstrbuf),
                         count * sizeof (struct bgp_nexthop_cache)),
             VTY_NEWLINE);

  if ((count = mtype_stats_alloc (MTYPE_BGP_DAMP_INFO)))
    vty_out (vty, "%ld Dampening entries, using %s of memory%s", count,
             mtype_memstr (memstrbuf, sizeof (memstrbuf),
                         count * sizeof (struct bgp_damp_info)),
             VTY_NEWLINE);

  /* Attributes */
  count = attr_count();
  vty_out (vty, "%ld BGP attributes, using %s of memory%s", count, 
           mtype_memstr (memstrbuf, sizeof (memstrbuf), 
                         count * sizeof(struct attr)), 
           VTY_NEWLINE);
  if ((count = mtype_stats_alloc (MTYPE_ATTR_EXTRA)))
    vty_out (vty, "%ld BGP extra attributes, using %s of memory%s", count, 
             mtype_memstr (memstrbuf, sizeof (memstrbuf), 
                           count * sizeof(struct attr_extra)), 
             VTY_NEWLINE);
  
  if ((count = attr_unknown_count()))
    vty_out (vty, "%ld unknown attributes%s", count, VTY_NEWLINE);
  
  /* AS_PATH attributes */
  count = aspath_count ();
  vty_out (vty, "%ld BGP AS-PATH entries, using %s of memory%s", count,
           mtype_memstr (memstrbuf, sizeof (memstrbuf),
                         count * sizeof (struct aspath)),
           VTY_NEWLINE);
  
  count = mtype_stats_alloc (MTYPE_AS_SEG);
  vty_out (vty, "%ld BGP AS-PATH segments, using %s of memory%s", count,
           mtype_memstr (memstrbuf, sizeof (memstrbuf),
                         count * sizeof (struct assegment)),
           VTY_NEWLINE);
  
  /* Other attributes */
  if ((count = community_count ()))
    vty_out (vty, "%ld BGP community entries, using %s of memory%s", count,
             mtype_memstr (memstrbuf, sizeof (memstrbuf),
                         count * sizeof (struct community)),
             VTY_NEWLINE);
  if ((count = mtype_stats_alloc (MTYPE_ECOMMUNITY)))
    vty_out (vty, "%ld BGP community entries, using %s of memory%s", count,
             mtype_memstr (memstrbuf, sizeof (memstrbuf),
                         count * sizeof (struct ecommunity)),
             VTY_NEWLINE);
  
  if ((count = mtype_stats_alloc (MTYPE_CLUSTER)))
    vty_out (vty, "%ld Cluster lists, using %s of memory%s", count,
             mtype_memstr (memstrbuf, sizeof (memstrbuf),
                         count * sizeof (struct cluster_list)),
             VTY_NEWLINE);
  
  /* Peer related usage */
  count = mtype_stats_alloc (MTYPE_BGP_PEER);
  vty_out (vty, "%ld peers, using %s of memory%s", count,
           mtype_memstr (memstrbuf, sizeof (memstrbuf),
                         count * sizeof (struct peer)),
           VTY_NEWLINE);
  
  if ((count = mtype_stats_alloc (MTYPE_PEER_GROUP)))
    vty_out (vty, "%ld peer groups, using %s of memory%s", count,
             mtype_memstr (memstrbuf, sizeof (memstrbuf),
                           count * sizeof (struct peer_group)),
             VTY_NEWLINE);
  
  /* Other */
  if ((count = mtype_stats_alloc (MTYPE_HASH)))
    vty_out (vty, "%ld hash tables, using %s of memory%s", count,
             mtype_memstr (memstrbuf, sizeof (memstrbuf),
                           count * sizeof (struct hash)),
             VTY_NEWLINE);
  if ((count = mtype_stats_alloc (MTYPE_HASH_BACKET)))
    vty_out (vty, "%ld hash buckets, using %s of memory%s", count,
             mtype_memstr (memstrbuf, sizeof (memstrbuf),
                           count * sizeof (struct hash_backet)),
             VTY_NEWLINE);
  if ((count = mtype_stats_alloc (MTYPE_BGP_REGEXP)))
    vty_out (vty, "%ld compiled regexes, using %s of memory%s", count,
             mtype_memstr (memstrbuf, sizeof (memstrbuf),
                           count * sizeof (regex_t)),
             VTY_NEWLINE);
  return CMD_SUCCESS;
}

/* Show BGP peer's summary information. */
static int
bgp_show_summary (struct vty *vty, struct bgp *bgp, int afi, int safi)
{
  struct peer *peer;
  struct listnode *node, *nnode;
  unsigned int count = 0;
  char timebuf[BGP_UPTIME_LEN];
  int len;

  /* Header string for each address family. */
  static char header[] = "Neighbor        V    AS MsgRcvd MsgSent   TblVer  InQ OutQ Up/Down  State/PfxRcd";
  
  for (ALL_LIST_ELEMENTS (bgp->peer, node, nnode, peer))
    {
      if (peer->afc[afi][safi])
	{
          if (!count)
            {
              unsigned long ents;
              char memstrbuf[MTYPE_MEMSTR_LEN];
              
              /* Usage summary and header */
              vty_out (vty,
                       "BGP router identifier %s, local AS number %u%s",
                       inet_ntoa (bgp->router_id), bgp->as, VTY_NEWLINE);

              ents = bgp_table_count (bgp->rib[afi][safi]);
              vty_out (vty, "RIB entries %ld, using %s of memory%s", ents,
                       mtype_memstr (memstrbuf, sizeof (memstrbuf),
                                     ents * sizeof (struct bgp_node)),
                       VTY_NEWLINE);
              
              /* Peer related usage */
              ents = listcount (bgp->peer);
              vty_out (vty, "Peers %ld, using %s of memory%s",
                       ents,
                       mtype_memstr (memstrbuf, sizeof (memstrbuf),
                                     ents * sizeof (struct peer)),
                       VTY_NEWLINE);
              
              if ((ents = listcount (bgp->rsclient)))
                vty_out (vty, "RS-Client peers %ld, using %s of memory%s",
                         ents,
                         mtype_memstr (memstrbuf, sizeof (memstrbuf),
                                       ents * sizeof (struct peer)),
                         VTY_NEWLINE);
              
              if ((ents = listcount (bgp->group)))
                vty_out (vty, "Peer groups %ld, using %s of memory%s", ents,
                         mtype_memstr (memstrbuf, sizeof (memstrbuf),
                                       ents * sizeof (struct peer_group)),
                         VTY_NEWLINE);

              if (CHECK_FLAG (bgp->af_flags[afi][safi], BGP_CONFIG_DAMPENING))
                vty_out (vty, "Dampening enabled.%s", VTY_NEWLINE);
              vty_out (vty, "%s", VTY_NEWLINE);
              vty_out (vty, "%s%s", header, VTY_NEWLINE);
            }
          
	  count++;

	  len = vty_out (vty, "%s", peer->host);
	  len = 16 - len;
	  if (len < 1)
	    vty_out (vty, "%s%*s", VTY_NEWLINE, 16, " ");
	  else
	    vty_out (vty, "%*s", len, " ");

	  vty_out (vty, "4 ");

	  vty_out (vty, "%5u %7d %7d %8d %4d %4lu ",
		   peer->as,
		   peer->open_in + peer->update_in + peer->keepalive_in
		   + peer->notify_in + peer->refresh_in + peer->dynamic_cap_in,
		   peer->open_out + peer->update_out + peer->keepalive_out
		   + peer->notify_out + peer->refresh_out
		   + peer->dynamic_cap_out,
		   0, 0, (unsigned long) peer->obuf->count);

	  vty_out (vty, "%8s", 
		   peer_uptime (peer->uptime, timebuf, BGP_UPTIME_LEN));

	  if (peer->status == Established)
	    {
	      vty_out (vty, " %8ld", peer->pcount[afi][safi]);
	    }
	  else
	    {
	      if (CHECK_FLAG (peer->flags, PEER_FLAG_SHUTDOWN))
		vty_out (vty, " Idle (Admin)");
	      else if (CHECK_FLAG (peer->sflags, PEER_STATUS_PREFIX_OVERFLOW))
		vty_out (vty, " Idle (PfxCt)");
	      else
		vty_out (vty, " %-11s", LOOKUP(bgp_status_msg, peer->status));
	    }

	  vty_out (vty, "%s", VTY_NEWLINE);
	}
    }

  if (count)
    vty_out (vty, "%sTotal number of neighbors %d%s", VTY_NEWLINE,
	     count, VTY_NEWLINE);
  else
    vty_out (vty, "No %s neighbor is configured%s",
	     afi == AFI_IP ? "IPv4" : "IPv6", VTY_NEWLINE);
  return CMD_SUCCESS;
}

static int 
bgp_show_summary_vty (struct vty *vty, const char *name, 
                      afi_t afi, safi_t safi)
{
  struct bgp *bgp;

  if (name)
    {
      bgp = bgp_lookup_by_name (name);
      
      if (! bgp)
	{
	  vty_out (vty, "%% No such BGP instance exist%s", VTY_NEWLINE); 
	  return CMD_WARNING;
	}

      bgp_show_summary (vty, bgp, afi, safi);
      return CMD_SUCCESS;
    }
  
  bgp = bgp_get_default ();

  if (bgp)
    bgp_show_summary (vty, bgp, afi, safi);    
 
  return CMD_SUCCESS;
}

/* `show ip bgp summary' commands. */
DEFUN (show_ip_bgp_summary, 
       show_ip_bgp_summary_cmd,
       "show ip bgp summary",
       SHOW_STR
       IP_STR
       BGP_STR
       "Summary of BGP neighbor status\n")
{
  return bgp_show_summary_vty (vty, NULL, AFI_IP, SAFI_UNICAST);
}

DEFUN (show_ip_bgp_instance_summary,
       show_ip_bgp_instance_summary_cmd,
       "show ip bgp view WORD summary",
       SHOW_STR
       IP_STR
       BGP_STR
       "BGP view\n"
       "View name\n"
       "Summary of BGP neighbor status\n")
{
  return bgp_show_summary_vty (vty, argv[0], AFI_IP, SAFI_UNICAST);  
}

DEFUN (show_ip_bgp_ipv4_summary, 
       show_ip_bgp_ipv4_summary_cmd,
       "show ip bgp ipv4 (unicast|multicast) summary",
       SHOW_STR
       IP_STR
       BGP_STR
       "Address family\n"
       "Address Family modifier\n"
       "Address Family modifier\n"
       "Summary of BGP neighbor status\n")
{
  if (strncmp (argv[0], "m", 1) == 0)
    return bgp_show_summary_vty (vty, NULL, AFI_IP, SAFI_MULTICAST);

  return bgp_show_summary_vty (vty, NULL, AFI_IP, SAFI_UNICAST);
}

DEFUN (show_ip_bgp_instance_ipv4_summary,
       show_ip_bgp_instance_ipv4_summary_cmd,
       "show ip bgp view WORD ipv4 (unicast|multicast) summary",
       SHOW_STR
       IP_STR
       BGP_STR
       "BGP view\n"
       "View name\n"
       "Address family\n"
       "Address Family modifier\n"
       "Address Family modifier\n"
       "Summary of BGP neighbor status\n")
{
  if (strncmp (argv[1], "m", 1) == 0)
    return bgp_show_summary_vty (vty, argv[0], AFI_IP, SAFI_MULTICAST);
  else
    return bgp_show_summary_vty (vty, argv[0], AFI_IP, SAFI_UNICAST);
}

DEFUN (show_ip_bgp_vpnv4_all_summary,
       show_ip_bgp_vpnv4_all_summary_cmd,
       "show ip bgp vpnv4 all summary",
       SHOW_STR
       IP_STR
       BGP_STR
       "Display VPNv4 NLRI specific information\n"
       "Display information about all VPNv4 NLRIs\n"
       "Summary of BGP neighbor status\n")
{
  return bgp_show_summary_vty (vty, NULL, AFI_IP, SAFI_MPLS_VPN);
}

DEFUN (show_ip_bgp_vpnv4_rd_summary,
       show_ip_bgp_vpnv4_rd_summary_cmd,
       "show ip bgp vpnv4 rd ASN:nn_or_IP-address:nn summary",
       SHOW_STR
       IP_STR
       BGP_STR
       "Display VPNv4 NLRI specific information\n"
       "Display information for a route distinguisher\n"
       "VPN Route Distinguisher\n"
       "Summary of BGP neighbor status\n")
{
  int ret;
  struct prefix_rd prd;

  ret = str2prefix_rd (argv[0], &prd);
  if (! ret)
    {
      vty_out (vty, "%% Malformed Route Distinguisher%s", VTY_NEWLINE);
      return CMD_WARNING;
    }

  return bgp_show_summary_vty (vty, NULL, AFI_IP, SAFI_MPLS_VPN);
}

#ifdef HAVE_IPV6
DEFUN (show_bgp_summary, 
       show_bgp_summary_cmd,
       "show bgp summary",
       SHOW_STR
       BGP_STR
       "Summary of BGP neighbor status\n")
{
  return bgp_show_summary_vty (vty, NULL, AFI_IP6, SAFI_UNICAST);
}

DEFUN (show_bgp_instance_summary,
       show_bgp_instance_summary_cmd,
       "show bgp view WORD summary",
       SHOW_STR
       BGP_STR
       "BGP view\n"
       "View name\n"
       "Summary of BGP neighbor status\n")
{
  return bgp_show_summary_vty (vty, argv[0], AFI_IP6, SAFI_UNICAST);
}

ALIAS (show_bgp_summary, 
       show_bgp_ipv6_summary_cmd,
       "show bgp ipv6 summary",
       SHOW_STR
       BGP_STR
       "Address family\n"
       "Summary of BGP neighbor status\n")

ALIAS (show_bgp_instance_summary,
       show_bgp_instance_ipv6_summary_cmd,
       "show bgp view WORD ipv6 summary",
       SHOW_STR
       BGP_STR
       "BGP view\n"
       "View name\n"
       "Address family\n"
       "Summary of BGP neighbor status\n")

/* old command */
DEFUN (show_ipv6_bgp_summary, 
       show_ipv6_bgp_summary_cmd,
       "show ipv6 bgp summary",
       SHOW_STR
       IPV6_STR
       BGP_STR
       "Summary of BGP neighbor status\n")
{
  return bgp_show_summary_vty (vty, NULL, AFI_IP6, SAFI_UNICAST);
}

/* old command */
DEFUN (show_ipv6_mbgp_summary, 
       show_ipv6_mbgp_summary_cmd,
       "show ipv6 mbgp summary",
       SHOW_STR
       IPV6_STR
       MBGP_STR
       "Summary of BGP neighbor status\n")
{
  return bgp_show_summary_vty (vty, NULL, AFI_IP6, SAFI_MULTICAST);
}
#endif /* HAVE_IPV6 */

const char *
afi_safi_print (afi_t afi, safi_t safi)
{
  if (afi == AFI_IP && safi == SAFI_UNICAST)
    return "IPv4 Unicast";
  else if (afi == AFI_IP && safi == SAFI_MULTICAST)
    return "IPv4 Multicast";
  else if (afi == AFI_IP && safi == SAFI_MPLS_VPN)
    return "VPNv4 Unicast";
  else if (afi == AFI_IP6 && safi == SAFI_UNICAST)
    return "IPv6 Unicast";
  else if (afi == AFI_IP6 && safi == SAFI_MULTICAST)
    return "IPv6 Multicast";
  else
    return "Unknown";
}

/* Show BGP peer's information. */
enum show_type
{
  show_all,
  show_peer
};

static void
bgp_show_peer_afi_orf_cap (struct vty *vty, struct peer *p,
			   afi_t afi, safi_t safi,
			   u_int16_t adv_smcap, u_int16_t adv_rmcap,
			   u_int16_t rcv_smcap, u_int16_t rcv_rmcap)
{
  /* Send-Mode */
  if (CHECK_FLAG (p->af_cap[afi][safi], adv_smcap)
      || CHECK_FLAG (p->af_cap[afi][safi], rcv_smcap))
    {
      vty_out (vty, "      Send-mode: ");
      if (CHECK_FLAG (p->af_cap[afi][safi], adv_smcap))
	vty_out (vty, "advertised");
      if (CHECK_FLAG (p->af_cap[afi][safi], rcv_smcap))
	vty_out (vty, "%sreceived",
		 CHECK_FLAG (p->af_cap[afi][safi], adv_smcap) ?
		 ", " : "");
      vty_out (vty, "%s", VTY_NEWLINE);
    }

  /* Receive-Mode */
  if (CHECK_FLAG (p->af_cap[afi][safi], adv_rmcap)
      || CHECK_FLAG (p->af_cap[afi][safi], rcv_rmcap))
    {
      vty_out (vty, "      Receive-mode: ");
      if (CHECK_FLAG (p->af_cap[afi][safi], adv_rmcap))
	vty_out (vty, "advertised");
      if (CHECK_FLAG (p->af_cap[afi][safi], rcv_rmcap))
	vty_out (vty, "%sreceived",
		 CHECK_FLAG (p->af_cap[afi][safi], adv_rmcap) ?
		 ", " : "");
      vty_out (vty, "%s", VTY_NEWLINE);
    }
}

static void
bgp_show_peer_afi (struct vty *vty, struct peer *p, afi_t afi, safi_t safi)
{
  struct bgp_filter *filter;
  char orf_pfx_name[BUFSIZ];
  int orf_pfx_count;

  filter = &p->filter[afi][safi];

  vty_out (vty, " For address family: %s%s", afi_safi_print (afi, safi),
	   VTY_NEWLINE);

  if (p->af_group[afi][safi])
    vty_out (vty, "  %s peer-group member%s", p->group->name, VTY_NEWLINE);

  if (CHECK_FLAG (p->af_cap[afi][safi], PEER_CAP_ORF_PREFIX_SM_ADV)
      || CHECK_FLAG (p->af_cap[afi][safi], PEER_CAP_ORF_PREFIX_SM_RCV)
      || CHECK_FLAG (p->af_cap[afi][safi], PEER_CAP_ORF_PREFIX_SM_OLD_RCV)
      || CHECK_FLAG (p->af_cap[afi][safi], PEER_CAP_ORF_PREFIX_RM_ADV)
      || CHECK_FLAG (p->af_cap[afi][safi], PEER_CAP_ORF_PREFIX_RM_RCV)
      || CHECK_FLAG (p->af_cap[afi][safi], PEER_CAP_ORF_PREFIX_RM_OLD_RCV))
    vty_out (vty, "  AF-dependant capabilities:%s", VTY_NEWLINE);

  if (CHECK_FLAG (p->af_cap[afi][safi], PEER_CAP_ORF_PREFIX_SM_ADV)
      || CHECK_FLAG (p->af_cap[afi][safi], PEER_CAP_ORF_PREFIX_SM_RCV)
      || CHECK_FLAG (p->af_cap[afi][safi], PEER_CAP_ORF_PREFIX_RM_ADV)
      || CHECK_FLAG (p->af_cap[afi][safi], PEER_CAP_ORF_PREFIX_RM_RCV))
    {
      vty_out (vty, "    Outbound Route Filter (ORF) type (%d) Prefix-list:%s",
	       ORF_TYPE_PREFIX, VTY_NEWLINE);
      bgp_show_peer_afi_orf_cap (vty, p, afi, safi,
				 PEER_CAP_ORF_PREFIX_SM_ADV,
				 PEER_CAP_ORF_PREFIX_RM_ADV,
				 PEER_CAP_ORF_PREFIX_SM_RCV,
				 PEER_CAP_ORF_PREFIX_RM_RCV);
    }
  if (CHECK_FLAG (p->af_cap[afi][safi], PEER_CAP_ORF_PREFIX_SM_ADV)
      || CHECK_FLAG (p->af_cap[afi][safi], PEER_CAP_ORF_PREFIX_SM_OLD_RCV)
      || CHECK_FLAG (p->af_cap[afi][safi], PEER_CAP_ORF_PREFIX_RM_ADV)
      || CHECK_FLAG (p->af_cap[afi][safi], PEER_CAP_ORF_PREFIX_RM_OLD_RCV))
    {
      vty_out (vty, "    Outbound Route Filter (ORF) type (%d) Prefix-list:%s",
	       ORF_TYPE_PREFIX_OLD, VTY_NEWLINE);
      bgp_show_peer_afi_orf_cap (vty, p, afi, safi,
				 PEER_CAP_ORF_PREFIX_SM_ADV,
				 PEER_CAP_ORF_PREFIX_RM_ADV,
				 PEER_CAP_ORF_PREFIX_SM_OLD_RCV,
				 PEER_CAP_ORF_PREFIX_RM_OLD_RCV);
    }

  sprintf (orf_pfx_name, "%s.%d.%d", p->host, afi, safi);
  orf_pfx_count =  prefix_bgp_show_prefix_list (NULL, afi, orf_pfx_name);

  if (CHECK_FLAG (p->af_sflags[afi][safi], PEER_STATUS_ORF_PREFIX_SEND)
      || orf_pfx_count)
    {
      vty_out (vty, "  Outbound Route Filter (ORF):");
      if (CHECK_FLAG (p->af_sflags[afi][safi], PEER_STATUS_ORF_PREFIX_SEND))
	  vty_out (vty, " sent;");
      if (orf_pfx_count)
	vty_out (vty, " received (%d entries)", orf_pfx_count);
      vty_out (vty, "%s", VTY_NEWLINE);
    }
  if (CHECK_FLAG (p->af_sflags[afi][safi], PEER_STATUS_ORF_WAIT_REFRESH))
      vty_out (vty, "  First update is deferred until ORF or ROUTE-REFRESH is received%s", VTY_NEWLINE);

  if (CHECK_FLAG (p->af_flags[afi][safi], PEER_FLAG_REFLECTOR_CLIENT))
    vty_out (vty, "  Route-Reflector Client%s", VTY_NEWLINE);
  if (CHECK_FLAG (p->af_flags[afi][safi], PEER_FLAG_RSERVER_CLIENT))
    vty_out (vty, "  Route-Server Client%s", VTY_NEWLINE);
  if (CHECK_FLAG (p->af_flags[afi][safi], PEER_FLAG_SOFT_RECONFIG))
    vty_out (vty, "  Inbound soft reconfiguration allowed%s", VTY_NEWLINE);
  if (CHECK_FLAG (p->af_flags[afi][safi], PEER_FLAG_REMOVE_PRIVATE_AS))
    vty_out (vty, "  Private AS number removed from updates to this neighbor%s", VTY_NEWLINE);
  if (CHECK_FLAG (p->af_flags[afi][safi], PEER_FLAG_NEXTHOP_SELF))
    vty_out (vty, "  NEXT_HOP is always this router%s", VTY_NEWLINE);
  if (CHECK_FLAG (p->af_flags[afi][safi], PEER_FLAG_AS_PATH_UNCHANGED))
    vty_out (vty, "  AS_PATH is propagated unchanged to this neighbor%s", VTY_NEWLINE);
  if (CHECK_FLAG (p->af_flags[afi][safi], PEER_FLAG_NEXTHOP_UNCHANGED))
    vty_out (vty, "  NEXT_HOP is propagated unchanged to this neighbor%s", VTY_NEWLINE);
  if (CHECK_FLAG (p->af_flags[afi][safi], PEER_FLAG_MED_UNCHANGED))
    vty_out (vty, "  MED is propagated unchanged to this neighbor%s", VTY_NEWLINE);
  if (CHECK_FLAG (p->af_flags[afi][safi], PEER_FLAG_SEND_COMMUNITY)
      || CHECK_FLAG (p->af_flags[afi][safi], PEER_FLAG_SEND_EXT_COMMUNITY))
    {
      vty_out (vty, "  Community attribute sent to this neighbor");
      if (CHECK_FLAG (p->af_flags[afi][safi], PEER_FLAG_SEND_COMMUNITY)
	&& CHECK_FLAG (p->af_flags[afi][safi], PEER_FLAG_SEND_EXT_COMMUNITY))
	vty_out (vty, "(both)%s", VTY_NEWLINE);
      else if (CHECK_FLAG (p->af_flags[afi][safi], PEER_FLAG_SEND_EXT_COMMUNITY))
	vty_out (vty, "(extended)%s", VTY_NEWLINE);
      else 
	vty_out (vty, "(standard)%s", VTY_NEWLINE);
    }
  if (CHECK_FLAG (p->af_flags[afi][safi], PEER_FLAG_DEFAULT_ORIGINATE))
    {
      vty_out (vty, "  Default information originate,");

      if (p->default_rmap[afi][safi].name)
	vty_out (vty, " default route-map %s%s,",
		 p->default_rmap[afi][safi].map ? "*" : "",
		 p->default_rmap[afi][safi].name);
      if (CHECK_FLAG (p->af_sflags[afi][safi], PEER_STATUS_DEFAULT_ORIGINATE))
	vty_out (vty, " default sent%s", VTY_NEWLINE);
      else
	vty_out (vty, " default not sent%s", VTY_NEWLINE);
    }

  if (filter->plist[FILTER_IN].name
      || filter->dlist[FILTER_IN].name
      || filter->aslist[FILTER_IN].name
      || filter->map[RMAP_IN].name)
    vty_out (vty, "  Inbound path policy configured%s", VTY_NEWLINE);
  if (filter->plist[FILTER_OUT].name
      || filter->dlist[FILTER_OUT].name
      || filter->aslist[FILTER_OUT].name
      || filter->map[RMAP_OUT].name
      || filter->usmap.name)
    vty_out (vty, "  Outbound path policy configured%s", VTY_NEWLINE);
  if (filter->map[RMAP_IMPORT].name)
    vty_out (vty, "  Import policy for this RS-client configured%s", VTY_NEWLINE);
  if (filter->map[RMAP_EXPORT].name)
    vty_out (vty, "  Export policy for this RS-client configured%s", VTY_NEWLINE);

  /* prefix-list */
  if (filter->plist[FILTER_IN].name)
    vty_out (vty, "  Incoming update prefix filter list is %s%s%s",
	     filter->plist[FILTER_IN].plist ? "*" : "",
	     filter->plist[FILTER_IN].name,
	     VTY_NEWLINE);
  if (filter->plist[FILTER_OUT].name)
    vty_out (vty, "  Outgoing update prefix filter list is %s%s%s",
	     filter->plist[FILTER_OUT].plist ? "*" : "",
	     filter->plist[FILTER_OUT].name,
	     VTY_NEWLINE);

  /* distribute-list */
  if (filter->dlist[FILTER_IN].name)
    vty_out (vty, "  Incoming update network filter list is %s%s%s",
	     filter->dlist[FILTER_IN].alist ? "*" : "",
	     filter->dlist[FILTER_IN].name,
	     VTY_NEWLINE);
  if (filter->dlist[FILTER_OUT].name)
    vty_out (vty, "  Outgoing update network filter list is %s%s%s",
	     filter->dlist[FILTER_OUT].alist ? "*" : "",
	     filter->dlist[FILTER_OUT].name,
	     VTY_NEWLINE);

  /* filter-list. */
  if (filter->aslist[FILTER_IN].name)
    vty_out (vty, "  Incoming update AS path filter list is %s%s%s",
	     filter->aslist[FILTER_IN].aslist ? "*" : "",
	     filter->aslist[FILTER_IN].name,
	     VTY_NEWLINE);
  if (filter->aslist[FILTER_OUT].name)
    vty_out (vty, "  Outgoing update AS path filter list is %s%s%s",
	     filter->aslist[FILTER_OUT].aslist ? "*" : "",
	     filter->aslist[FILTER_OUT].name,
	     VTY_NEWLINE);

  /* route-map. */
  if (filter->map[RMAP_IN].name)
    vty_out (vty, "  Route map for incoming advertisements is %s%s%s",
            filter->map[RMAP_IN].map ? "*" : "",
            filter->map[RMAP_IN].name,
	     VTY_NEWLINE);
  if (filter->map[RMAP_OUT].name)
    vty_out (vty, "  Route map for outgoing advertisements is %s%s%s",
            filter->map[RMAP_OUT].map ? "*" : "",
            filter->map[RMAP_OUT].name,
            VTY_NEWLINE);
  if (filter->map[RMAP_IMPORT].name)
    vty_out (vty, "  Route map for advertisements going into this RS-client's table is %s%s%s",
            filter->map[RMAP_IMPORT].map ? "*" : "",
            filter->map[RMAP_IMPORT].name,
            VTY_NEWLINE);
  if (filter->map[RMAP_EXPORT].name)
    vty_out (vty, "  Route map for advertisements coming from this RS-client is %s%s%s",
            filter->map[RMAP_EXPORT].map ? "*" : "",
            filter->map[RMAP_EXPORT].name,
	     VTY_NEWLINE);

  /* unsuppress-map */
  if (filter->usmap.name)
    vty_out (vty, "  Route map for selective unsuppress is %s%s%s",
	     filter->usmap.map ? "*" : "",
	     filter->usmap.name, VTY_NEWLINE);

  /* Receive prefix count */
  vty_out (vty, "  %ld accepted prefixes%s", p->pcount[afi][safi], VTY_NEWLINE);

  /* Maximum prefix */
  if (CHECK_FLAG (p->af_flags[afi][safi], PEER_FLAG_MAX_PREFIX))
    {
      vty_out (vty, "  Maximum prefixes allowed %ld%s%s", p->pmax[afi][safi],
	       CHECK_FLAG (p->af_flags[afi][safi], PEER_FLAG_MAX_PREFIX_WARNING)
	       ? " (warning-only)" : "", VTY_NEWLINE);
      vty_out (vty, "  Threshold for warning message %d%%",
	       p->pmax_threshold[afi][safi]);
      if (p->pmax_restart[afi][safi])
	vty_out (vty, ", restart interval %d min", p->pmax_restart[afi][safi]);
      vty_out (vty, "%s", VTY_NEWLINE);
    }

  vty_out (vty, "%s", VTY_NEWLINE);
}

static void
bgp_show_peer (struct vty *vty, struct peer *p)
{
  struct bgp *bgp;
  char buf1[BUFSIZ];
  char timebuf[BGP_UPTIME_LEN];
  afi_t afi;
  safi_t safi;

  bgp = p->bgp;

  /* Configured IP address. */
  vty_out (vty, "BGP neighbor is %s, ", p->host);
  vty_out (vty, "remote AS %u, ", p->as);
  vty_out (vty, "local AS %u%s, ",
	   p->change_local_as ? p->change_local_as : p->local_as,
	   CHECK_FLAG (p->flags, PEER_FLAG_LOCAL_AS_NO_PREPEND) ?
	   " no-prepend" : "");
  vty_out (vty, "%s link%s",
	   p->as == p->local_as ? "internal" : "external",
	   VTY_NEWLINE);

  /* Description. */
  if (p->desc)
    vty_out (vty, " Description: %s%s", p->desc, VTY_NEWLINE);
  
  /* Peer-group */
  if (p->group)
    vty_out (vty, " Member of peer-group %s for session parameters%s",
	     p->group->name, VTY_NEWLINE);

  /* Administrative shutdown. */
  if (CHECK_FLAG (p->flags, PEER_FLAG_SHUTDOWN))
    vty_out (vty, " Administratively shut down%s", VTY_NEWLINE);

  /* BGP Version. */
  vty_out (vty, "  BGP version 4");
  vty_out (vty, ", remote router ID %s%s", 
	   inet_ntop (AF_INET, &p->remote_id, buf1, BUFSIZ),
	   VTY_NEWLINE);

  /* Confederation */
  if (CHECK_FLAG (bgp->config, BGP_CONFIG_CONFEDERATION)
      && bgp_confederation_peers_check (bgp, p->as))
    vty_out (vty, "  Neighbor under common administration%s", VTY_NEWLINE);
  
  /* Status. */
  vty_out (vty, "  BGP state = %s",  
	   LOOKUP (bgp_status_msg, p->status));
  if (p->status == Established) 
    vty_out (vty, ", up for %8s", 
	     peer_uptime (p->uptime, timebuf, BGP_UPTIME_LEN));
  else if (p->status == Active)
    {
      if (CHECK_FLAG (p->flags, PEER_FLAG_PASSIVE))
	vty_out (vty, " (passive)"); 
      else if (CHECK_FLAG (p->sflags, PEER_STATUS_NSF_WAIT))
	vty_out (vty, " (NSF passive)"); 
    }
  vty_out (vty, "%s", VTY_NEWLINE);
  
  /* read timer */
  vty_out (vty, "  Last read %s", peer_uptime (p->readtime, timebuf, BGP_UPTIME_LEN));

  /* Configured timer values. */
  vty_out (vty, ", hold time is %d, keepalive interval is %d seconds%s",
	   p->v_holdtime, p->v_keepalive, VTY_NEWLINE);
  if (CHECK_FLAG (p->config, PEER_CONFIG_TIMER))
    {
      vty_out (vty, "  Configured hold time is %d", p->holdtime);
      vty_out (vty, ", keepalive interval is %d seconds%s",
	       p->keepalive, VTY_NEWLINE);
    }

  /* Capability. */
  if (p->status == Established) 
    {
      if (p->cap
	  || p->afc_adv[AFI_IP][SAFI_UNICAST]
	  || p->afc_recv[AFI_IP][SAFI_UNICAST]
	  || p->afc_adv[AFI_IP][SAFI_MULTICAST]
	  || p->afc_recv[AFI_IP][SAFI_MULTICAST]
#ifdef HAVE_IPV6
	  || p->afc_adv[AFI_IP6][SAFI_UNICAST]
	  || p->afc_recv[AFI_IP6][SAFI_UNICAST]
	  || p->afc_adv[AFI_IP6][SAFI_MULTICAST]
	  || p->afc_recv[AFI_IP6][SAFI_MULTICAST]
#endif /* HAVE_IPV6 */
	  || p->afc_adv[AFI_IP][SAFI_MPLS_VPN]
	  || p->afc_recv[AFI_IP][SAFI_MPLS_VPN])
	{
	  vty_out (vty, "  Neighbor capabilities:%s", VTY_NEWLINE);

	  /* AS4 */
	  if (CHECK_FLAG (p->cap, PEER_CAP_AS4_RCV)
	      || CHECK_FLAG (p->cap, PEER_CAP_AS4_ADV))
	    {
	      vty_out (vty, "    4 Byte AS:");
	      if (CHECK_FLAG (p->cap, PEER_CAP_AS4_ADV))
		vty_out (vty, " advertised");
	      if (CHECK_FLAG (p->cap, PEER_CAP_AS4_RCV))
		vty_out (vty, " %sreceived",
			 CHECK_FLAG (p->cap, PEER_CAP_AS4_ADV) ? "and " : "");
	      vty_out (vty, "%s", VTY_NEWLINE);
	    }
	  /* Dynamic */
	  if (CHECK_FLAG (p->cap, PEER_CAP_DYNAMIC_RCV)
	      || CHECK_FLAG (p->cap, PEER_CAP_DYNAMIC_ADV))
	    {
	      vty_out (vty, "    Dynamic:");
	      if (CHECK_FLAG (p->cap, PEER_CAP_DYNAMIC_ADV))
		vty_out (vty, " advertised");
	      if (CHECK_FLAG (p->cap, PEER_CAP_DYNAMIC_RCV))
		vty_out (vty, " %sreceived",
			 CHECK_FLAG (p->cap, PEER_CAP_DYNAMIC_ADV) ? "and " : "");
	      vty_out (vty, "%s", VTY_NEWLINE);
	    }

	  /* Route Refresh */
	  if (CHECK_FLAG (p->cap, PEER_CAP_REFRESH_ADV)
	      || CHECK_FLAG (p->cap, PEER_CAP_REFRESH_NEW_RCV)
	      || CHECK_FLAG (p->cap, PEER_CAP_REFRESH_OLD_RCV))
	    {
	      vty_out (vty, "    Route refresh:");
 	      if (CHECK_FLAG (p->cap, PEER_CAP_REFRESH_ADV))
		vty_out (vty, " advertised");
	      if (CHECK_FLAG (p->cap, PEER_CAP_REFRESH_NEW_RCV)
		  || CHECK_FLAG (p->cap, PEER_CAP_REFRESH_OLD_RCV))
		vty_out (vty, " %sreceived(%s)",
			 CHECK_FLAG (p->cap, PEER_CAP_REFRESH_ADV) ? "and " : "",
			 (CHECK_FLAG (p->cap, PEER_CAP_REFRESH_OLD_RCV)
			  && CHECK_FLAG (p->cap, PEER_CAP_REFRESH_NEW_RCV)) ?
			 "old & new" : CHECK_FLAG (p->cap, PEER_CAP_REFRESH_OLD_RCV) ? "old" : "new");

	      vty_out (vty, "%s", VTY_NEWLINE);
	    }

	  /* Multiprotocol Extensions */
	  for (afi = AFI_IP ; afi < AFI_MAX ; afi++)
	    for (safi = SAFI_UNICAST ; safi < SAFI_MAX ; safi++)
	      if (p->afc_adv[afi][safi] || p->afc_recv[afi][safi])
		{
		  vty_out (vty, "    Address family %s:", afi_safi_print (afi, safi));
		  if (p->afc_adv[afi][safi]) 
		    vty_out (vty, " advertised");
		  if (p->afc_recv[afi][safi])
		    vty_out (vty, " %sreceived", p->afc_adv[afi][safi] ? "and " : "");
		  vty_out (vty, "%s", VTY_NEWLINE);
		} 

	  /* Gracefull Restart */
	  if (CHECK_FLAG (p->cap, PEER_CAP_RESTART_RCV)
	      || CHECK_FLAG (p->cap, PEER_CAP_RESTART_ADV))
	    {
	      vty_out (vty, "    Graceful Restart Capabilty:");
	      if (CHECK_FLAG (p->cap, PEER_CAP_RESTART_ADV))
		vty_out (vty, " advertised");
	      if (CHECK_FLAG (p->cap, PEER_CAP_RESTART_RCV))
		vty_out (vty, " %sreceived",
			 CHECK_FLAG (p->cap, PEER_CAP_RESTART_ADV) ? "and " : "");
	      vty_out (vty, "%s", VTY_NEWLINE);

	      if (CHECK_FLAG (p->cap, PEER_CAP_RESTART_RCV))
		{
		  int restart_af_count = 0;

		  vty_out (vty, "      Remote Restart timer is %d seconds%s",
			   p->v_gr_restart, VTY_NEWLINE);	
		  vty_out (vty, "      Address families by peer:%s        ", VTY_NEWLINE);

		  for (afi = AFI_IP ; afi < AFI_MAX ; afi++)
		    for (safi = SAFI_UNICAST ; safi < SAFI_MAX ; safi++)
		      if (CHECK_FLAG (p->af_cap[afi][safi], PEER_CAP_RESTART_AF_RCV))
			{
			  vty_out (vty, "%s%s(%s)", restart_af_count ? ", " : "",
				   afi_safi_print (afi, safi),
				   CHECK_FLAG (p->af_cap[afi][safi], PEER_CAP_RESTART_AF_PRESERVE_RCV) ?
				   "preserved" : "not preserved");
			  restart_af_count++;
			}
		  if (! restart_af_count)
		    vty_out (vty, "none");
		  vty_out (vty, "%s", VTY_NEWLINE);
		}
	    }
	}
    }

  /* graceful restart information */
  if (CHECK_FLAG (p->cap, PEER_CAP_RESTART_RCV)
      || p->t_gr_restart
      || p->t_gr_stale)
    {
      int eor_send_af_count = 0;
      int eor_receive_af_count = 0;

      vty_out (vty, "  Graceful restart informations:%s", VTY_NEWLINE);
      if (p->status == Established) 
	{
	  vty_out (vty, "    End-of-RIB send: ");
	  for (afi = AFI_IP ; afi < AFI_MAX ; afi++)
	    for (safi = SAFI_UNICAST ; safi < SAFI_MAX ; safi++)
	      if (CHECK_FLAG (p->af_sflags[afi][safi], PEER_STATUS_EOR_SEND))
		{
		  vty_out (vty, "%s%s", eor_send_af_count ? ", " : "",
			   afi_safi_print (afi, safi));
		  eor_send_af_count++;
		}
	  vty_out (vty, "%s", VTY_NEWLINE);

	  vty_out (vty, "    End-of-RIB received: ");
	  for (afi = AFI_IP ; afi < AFI_MAX ; afi++)
	    for (safi = SAFI_UNICAST ; safi < SAFI_MAX ; safi++)
	      if (CHECK_FLAG (p->af_sflags[afi][safi], PEER_STATUS_EOR_RECEIVED))
		{
		  vty_out (vty, "%s%s", eor_receive_af_count ? ", " : "",
			   afi_safi_print (afi, safi));
		  eor_receive_af_count++;
		}
	  vty_out (vty, "%s", VTY_NEWLINE);
	}

      if (p->t_gr_restart)
        vty_out (vty, "    The remaining time of restart timer is %ld%s",
                 thread_timer_remain_second (p->t_gr_restart), VTY_NEWLINE);
      
      if (p->t_gr_stale)
        vty_out (vty, "    The remaining time of stalepath timer is %ld%s",
                 thread_timer_remain_second (p->t_gr_stale), VTY_NEWLINE);
    }

  /* Packet counts. */
  vty_out (vty, "  Message statistics:%s", VTY_NEWLINE);
  vty_out (vty, "    Inq depth is 0%s", VTY_NEWLINE);
  vty_out (vty, "    Outq depth is %lu%s", (unsigned long) p->obuf->count, VTY_NEWLINE);
  vty_out (vty, "                         Sent       Rcvd%s", VTY_NEWLINE);
  vty_out (vty, "    Opens:         %10d %10d%s", p->open_out, p->open_in, VTY_NEWLINE);
  vty_out (vty, "    Notifications: %10d %10d%s", p->notify_out, p->notify_in, VTY_NEWLINE);
  vty_out (vty, "    Updates:       %10d %10d%s", p->update_out, p->update_in, VTY_NEWLINE);
  vty_out (vty, "    Keepalives:    %10d %10d%s", p->keepalive_out, p->keepalive_in, VTY_NEWLINE);
  vty_out (vty, "    Route Refresh: %10d %10d%s", p->refresh_out, p->refresh_in, VTY_NEWLINE);
  vty_out (vty, "    Capability:    %10d %10d%s", p->dynamic_cap_out, p->dynamic_cap_in, VTY_NEWLINE);
  vty_out (vty, "    Total:         %10d %10d%s", p->open_out + p->notify_out +
	   p->update_out + p->keepalive_out + p->refresh_out + p->dynamic_cap_out,
	   p->open_in + p->notify_in + p->update_in + p->keepalive_in + p->refresh_in +
	   p->dynamic_cap_in, VTY_NEWLINE);

  /* advertisement-interval */
  vty_out (vty, "  Minimum time between advertisement runs is %d seconds%s",
	   p->v_routeadv, VTY_NEWLINE);

  /* Update-source. */
  if (p->update_if || p->update_source)
    {
      vty_out (vty, "  Update source is ");
      if (p->update_if)
	vty_out (vty, "%s", p->update_if);
      else if (p->update_source)
	vty_out (vty, "%s",
		 sockunion2str (p->update_source, buf1, SU_ADDRSTRLEN));
      vty_out (vty, "%s", VTY_NEWLINE);
    }

  /* Default weight */
  if (CHECK_FLAG (p->config, PEER_CONFIG_WEIGHT))
    vty_out (vty, "  Default weight %d%s", p->weight,
	     VTY_NEWLINE);

  vty_out (vty, "%s", VTY_NEWLINE);

  /* Address Family Information */
  for (afi = AFI_IP ; afi < AFI_MAX ; afi++)
    for (safi = SAFI_UNICAST ; safi < SAFI_MAX ; safi++)
      if (p->afc[afi][safi])
	bgp_show_peer_afi (vty, p, afi, safi);

  vty_out (vty, "  Connections established %d; dropped %d%s",
	   p->established, p->dropped,
	   VTY_NEWLINE);

  if (! p->dropped)
    vty_out (vty, "  Last reset never%s", VTY_NEWLINE);
  else
    vty_out (vty, "  Last reset %s, due to %s%s",
            peer_uptime (p->resettime, timebuf, BGP_UPTIME_LEN),
            peer_down_str[(int) p->last_reset], VTY_NEWLINE);

  if (CHECK_FLAG (p->sflags, PEER_STATUS_PREFIX_OVERFLOW))
    {
      vty_out (vty, "  Peer had exceeded the max. no. of prefixes configured.%s", VTY_NEWLINE);

      if (p->t_pmax_restart)
	vty_out (vty, "  Reduce the no. of prefix from %s, will restart in %ld seconds%s",
		 p->host, thread_timer_remain_second (p->t_pmax_restart),
		 VTY_NEWLINE);
      else
	vty_out (vty, "  Reduce the no. of prefix and clear ip bgp %s to restore peering%s",
		 p->host, VTY_NEWLINE);
    }

  /* EBGP Multihop */
  if (peer_sort (p) != BGP_PEER_IBGP && p->ttl > 1)
    vty_out (vty, "  External BGP neighbor may be up to %d hops away.%s",
	     p->ttl, VTY_NEWLINE);

  /* Local address. */
  if (p->su_local)
    {
      vty_out (vty, "Local host: %s, Local port: %d%s",
	       sockunion2str (p->su_local, buf1, SU_ADDRSTRLEN),
	       ntohs (p->su_local->sin.sin_port),
	       VTY_NEWLINE);
    }
      
  /* Remote address. */
  if (p->su_remote)
    {
      vty_out (vty, "Foreign host: %s, Foreign port: %d%s",
	       sockunion2str (p->su_remote, buf1, SU_ADDRSTRLEN),
	       ntohs (p->su_remote->sin.sin_port),
	       VTY_NEWLINE);
    }

  /* Nexthop display. */
  if (p->su_local)
    {
      vty_out (vty, "Nexthop: %s%s", 
	       inet_ntop (AF_INET, &p->nexthop.v4, buf1, BUFSIZ),
	       VTY_NEWLINE);
#ifdef HAVE_IPV6
      vty_out (vty, "Nexthop global: %s%s", 
	       inet_ntop (AF_INET6, &p->nexthop.v6_global, buf1, BUFSIZ),
	       VTY_NEWLINE);
      vty_out (vty, "Nexthop local: %s%s",
	       inet_ntop (AF_INET6, &p->nexthop.v6_local, buf1, BUFSIZ),
	       VTY_NEWLINE);
      vty_out (vty, "BGP connection: %s%s",
	       p->shared_network ? "shared network" : "non shared network",
	       VTY_NEWLINE);
#endif /* HAVE_IPV6 */
    }

  /* Timer information. */
  if (p->t_start)
    vty_out (vty, "Next start timer due in %ld seconds%s",
	     thread_timer_remain_second (p->t_start), VTY_NEWLINE);
  if (p->t_connect)
    vty_out (vty, "Next connect timer due in %ld seconds%s",
	     thread_timer_remain_second (p->t_connect), VTY_NEWLINE);
  
  vty_out (vty, "Read thread: %s  Write thread: %s%s", 
	   p->t_read ? "on" : "off",
	   p->t_write ? "on" : "off",
	   VTY_NEWLINE);

  if (p->notify.code == BGP_NOTIFY_OPEN_ERR
      && p->notify.subcode == BGP_NOTIFY_OPEN_UNSUP_CAPBL)
    bgp_capability_vty_out (vty, p);
 
  vty_out (vty, "%s", VTY_NEWLINE);
}

static int
bgp_show_neighbor (struct vty *vty, struct bgp *bgp,
		   enum show_type type, union sockunion *su)
{
  struct listnode *node, *nnode;
  struct peer *peer;
  int find = 0;

  for (ALL_LIST_ELEMENTS (bgp->peer, node, nnode, peer))
    {
      switch (type)
	{
	case show_all:
	  bgp_show_peer (vty, peer);
	  break;
	case show_peer:
	  if (sockunion_same (&peer->su, su))
	    {
	      find = 1;
	      bgp_show_peer (vty, peer);
	    }
	  break;
	}
    }

  if (type == show_peer && ! find)
    vty_out (vty, "%% No such neighbor%s", VTY_NEWLINE);
  
  return CMD_SUCCESS;
}

static int 
bgp_show_neighbor_vty (struct vty *vty, const char *name, 
                       enum show_type type, const char *ip_str)
{
  int ret;
  struct bgp *bgp;
  union sockunion su;

  if (ip_str)
    {
      ret = str2sockunion (ip_str, &su);
      if (ret < 0)
        {
          vty_out (vty, "%% Malformed address: %s%s", ip_str, VTY_NEWLINE);
          return CMD_WARNING;
        }
    }

  if (name)
    {
      bgp = bgp_lookup_by_name (name);
      
      if (! bgp)
        {
          vty_out (vty, "%% No such BGP instance exist%s", VTY_NEWLINE); 
          return CMD_WARNING;
        }

      bgp_show_neighbor (vty, bgp, type, &su);

      return CMD_SUCCESS;
    }

  bgp = bgp_get_default ();

  if (bgp)
    bgp_show_neighbor (vty, bgp, type, &su);

  return CMD_SUCCESS;
}

/* "show ip bgp neighbors" commands.  */
DEFUN (show_ip_bgp_neighbors,
       show_ip_bgp_neighbors_cmd,
       "show ip bgp neighbors",
       SHOW_STR
       IP_STR
       BGP_STR
       "Detailed information on TCP and BGP neighbor connections\n")
{
  return bgp_show_neighbor_vty (vty, NULL, show_all, NULL);
}

ALIAS (show_ip_bgp_neighbors,
       show_ip_bgp_ipv4_neighbors_cmd,
       "show ip bgp ipv4 (unicast|multicast) neighbors",
       SHOW_STR
       IP_STR
       BGP_STR
       "Address family\n"
       "Address Family modifier\n"
       "Address Family modifier\n"
       "Detailed information on TCP and BGP neighbor connections\n")

ALIAS (show_ip_bgp_neighbors,
       show_ip_bgp_vpnv4_all_neighbors_cmd,
       "show ip bgp vpnv4 all neighbors",
       SHOW_STR
       IP_STR
       BGP_STR
       "Display VPNv4 NLRI specific information\n"
       "Display information about all VPNv4 NLRIs\n"
       "Detailed information on TCP and BGP neighbor connections\n")

ALIAS (show_ip_bgp_neighbors,
       show_ip_bgp_vpnv4_rd_neighbors_cmd,
       "show ip bgp vpnv4 rd ASN:nn_or_IP-address:nn neighbors",
       SHOW_STR
       IP_STR
       BGP_STR
       "Display VPNv4 NLRI specific information\n"
       "Display information for a route distinguisher\n"
       "VPN Route Distinguisher\n"
       "Detailed information on TCP and BGP neighbor connections\n")

ALIAS (show_ip_bgp_neighbors,
       show_bgp_neighbors_cmd,
       "show bgp neighbors",
       SHOW_STR
       BGP_STR
       "Detailed information on TCP and BGP neighbor connections\n")

ALIAS (show_ip_bgp_neighbors,
       show_bgp_ipv6_neighbors_cmd,
       "show bgp ipv6 neighbors",
       SHOW_STR
       BGP_STR
       "Address family\n"
       "Detailed information on TCP and BGP neighbor connections\n")

DEFUN (show_ip_bgp_neighbors_peer,
       show_ip_bgp_neighbors_peer_cmd,
       "show ip bgp neighbors (A.B.C.D|X:X::X:X)",
       SHOW_STR
       IP_STR
       BGP_STR
       "Detailed information on TCP and BGP neighbor connections\n"
       "Neighbor to display information about\n"
       "Neighbor to display information about\n")
{
  return bgp_show_neighbor_vty (vty, NULL, show_peer, argv[argc - 1]);
}

ALIAS (show_ip_bgp_neighbors_peer,
       show_ip_bgp_ipv4_neighbors_peer_cmd,
       "show ip bgp ipv4 (unicast|multicast) neighbors (A.B.C.D|X:X::X:X)",
       SHOW_STR
       IP_STR
       BGP_STR
       "Address family\n"
       "Address Family modifier\n"
       "Address Family modifier\n"
       "Detailed information on TCP and BGP neighbor connections\n"
       "Neighbor to display information about\n"
       "Neighbor to display information about\n")

ALIAS (show_ip_bgp_neighbors_peer,
       show_ip_bgp_vpnv4_all_neighbors_peer_cmd,
       "show ip bgp vpnv4 all neighbors A.B.C.D",
       SHOW_STR
       IP_STR
       BGP_STR
       "Display VPNv4 NLRI specific information\n"
       "Display information about all VPNv4 NLRIs\n"
       "Detailed information on TCP and BGP neighbor connections\n"
       "Neighbor to display information about\n")

ALIAS (show_ip_bgp_neighbors_peer,
       show_ip_bgp_vpnv4_rd_neighbors_peer_cmd,
       "show ip bgp vpnv4 rd ASN:nn_or_IP-address:nn neighbors A.B.C.D",
       SHOW_STR
       IP_STR
       BGP_STR
       "Display VPNv4 NLRI specific information\n"
       "Display information about all VPNv4 NLRIs\n"
       "Detailed information on TCP and BGP neighbor connections\n"
       "Neighbor to display information about\n")

ALIAS (show_ip_bgp_neighbors_peer,
       show_bgp_neighbors_peer_cmd,
       "show bgp neighbors (A.B.C.D|X:X::X:X)",
       SHOW_STR
       BGP_STR
       "Detailed information on TCP and BGP neighbor connections\n"
       "Neighbor to display information about\n"
       "Neighbor to display information about\n")

ALIAS (show_ip_bgp_neighbors_peer,
       show_bgp_ipv6_neighbors_peer_cmd,
       "show bgp ipv6 neighbors (A.B.C.D|X:X::X:X)",
       SHOW_STR
       BGP_STR
       "Address family\n"
       "Detailed information on TCP and BGP neighbor connections\n"
       "Neighbor to display information about\n"
       "Neighbor to display information about\n")

DEFUN (show_ip_bgp_instance_neighbors,
       show_ip_bgp_instance_neighbors_cmd,
       "show ip bgp view WORD neighbors",
       SHOW_STR
       IP_STR
       BGP_STR
       "BGP view\n"
       "View name\n"
       "Detailed information on TCP and BGP neighbor connections\n")
{
  return bgp_show_neighbor_vty (vty, argv[0], show_all, NULL);
}

ALIAS (show_ip_bgp_instance_neighbors,
       show_bgp_instance_neighbors_cmd,
       "show bgp view WORD neighbors",
       SHOW_STR
       BGP_STR
       "BGP view\n"
       "View name\n"
       "Detailed information on TCP and BGP neighbor connections\n")

ALIAS (show_ip_bgp_instance_neighbors,
       show_bgp_instance_ipv6_neighbors_cmd,
       "show bgp view WORD ipv6 neighbors",
       SHOW_STR
       BGP_STR
       "BGP view\n"
       "View name\n"
       "Address family\n"
       "Detailed information on TCP and BGP neighbor connections\n")

DEFUN (show_ip_bgp_instance_neighbors_peer,
       show_ip_bgp_instance_neighbors_peer_cmd,
       "show ip bgp view WORD neighbors (A.B.C.D|X:X::X:X)",
       SHOW_STR
       IP_STR
       BGP_STR
       "BGP view\n"
       "View name\n"
       "Detailed information on TCP and BGP neighbor connections\n"
       "Neighbor to display information about\n"
       "Neighbor to display information about\n")
{
  return bgp_show_neighbor_vty (vty, argv[0], show_peer, argv[1]);
}

ALIAS (show_ip_bgp_instance_neighbors_peer,
       show_bgp_instance_neighbors_peer_cmd,
       "show bgp view WORD neighbors (A.B.C.D|X:X::X:X)",
       SHOW_STR
       BGP_STR
       "BGP view\n"
       "View name\n"
       "Detailed information on TCP and BGP neighbor connections\n"
       "Neighbor to display information about\n"
       "Neighbor to display information about\n")

ALIAS (show_ip_bgp_instance_neighbors_peer,
       show_bgp_instance_ipv6_neighbors_peer_cmd,
       "show bgp view WORD ipv6 neighbors (A.B.C.D|X:X::X:X)",
       SHOW_STR
       BGP_STR
       "BGP view\n"
       "View name\n"
       "Address family\n"
       "Detailed information on TCP and BGP neighbor connections\n"
       "Neighbor to display information about\n"
       "Neighbor to display information about\n")
       
/* Show BGP's AS paths internal data.  There are both `show ip bgp
   paths' and `show ip mbgp paths'.  Those functions results are the
   same.*/
DEFUN (show_ip_bgp_paths, 
       show_ip_bgp_paths_cmd,
       "show ip bgp paths",
       SHOW_STR
       IP_STR
       BGP_STR
       "Path information\n")
{
  vty_out (vty, "Address Refcnt Path%s", VTY_NEWLINE);
  aspath_print_all_vty (vty);
  return CMD_SUCCESS;
}

DEFUN (show_ip_bgp_ipv4_paths, 
       show_ip_bgp_ipv4_paths_cmd,
       "show ip bgp ipv4 (unicast|multicast) paths",
       SHOW_STR
       IP_STR
       BGP_STR
       "Address family\n"
       "Address Family modifier\n"
       "Address Family modifier\n"
       "Path information\n")
{
  vty_out (vty, "Address Refcnt Path\r\n");
  aspath_print_all_vty (vty);

  return CMD_SUCCESS;
}

#include "hash.h"

static void
community_show_all_iterator (struct hash_backet *backet, struct vty *vty)
{
  struct community *com;

  com = (struct community *) backet->data;
  vty_out (vty, "[%p] (%ld) %s%s", backet, com->refcnt,
	   community_str (com), VTY_NEWLINE);
}

/* Show BGP's community internal data. */
DEFUN (show_ip_bgp_community_info, 
       show_ip_bgp_community_info_cmd,
       "show ip bgp community-info",
       SHOW_STR
       IP_STR
       BGP_STR
       "List all bgp community information\n")
{
  vty_out (vty, "Address Refcnt Community%s", VTY_NEWLINE);

  hash_iterate (community_hash (), 
		(void (*) (struct hash_backet *, void *))
		community_show_all_iterator,
		vty);

  return CMD_SUCCESS;
}

DEFUN (show_ip_bgp_attr_info, 
       show_ip_bgp_attr_info_cmd,
       "show ip bgp attribute-info",
       SHOW_STR
       IP_STR
       BGP_STR
       "List all bgp attribute information\n")
{
  attr_show_all (vty);
  return CMD_SUCCESS;
}

static int
bgp_write_rsclient_summary (struct vty *vty, struct peer *rsclient,
        afi_t afi, safi_t safi)
{
  char timebuf[BGP_UPTIME_LEN];
  char rmbuf[14];
  const char *rmname;
  struct peer *peer;
  struct listnode *node, *nnode;
  int len;
  int count = 0;

  if (CHECK_FLAG (rsclient->sflags, PEER_STATUS_GROUP))
    {
      for (ALL_LIST_ELEMENTS (rsclient->group->peer, node, nnode, peer))
        {
          count++;
          bgp_write_rsclient_summary (vty, peer, afi, safi);
        }
      return count;
    }

  len = vty_out (vty, "%s", rsclient->host);
  len = 16 - len;

  if (len < 1)
    vty_out (vty, "%s%*s", VTY_NEWLINE, 16, " ");
  else
    vty_out (vty, "%*s", len, " ");

  vty_out (vty, "4 ");

  vty_out (vty, "%11d ", rsclient->as);

  rmname = ROUTE_MAP_EXPORT_NAME(&rsclient->filter[afi][safi]);
  if ( rmname && strlen (rmname) > 13 )
    {
      sprintf (rmbuf, "%13s", "...");
      rmname = strncpy (rmbuf, rmname, 10);
    }
  else if (! rmname)
    rmname = "<none>";
  vty_out (vty, " %13s ", rmname);

  rmname = ROUTE_MAP_IMPORT_NAME(&rsclient->filter[afi][safi]);
  if ( rmname && strlen (rmname) > 13 )
    {
      sprintf (rmbuf, "%13s", "...");
      rmname = strncpy (rmbuf, rmname, 10);
    }
  else if (! rmname)
    rmname = "<none>";
  vty_out (vty, " %13s ", rmname);

  vty_out (vty, "%8s", peer_uptime (rsclient->uptime, timebuf, BGP_UPTIME_LEN));

  if (CHECK_FLAG (rsclient->flags, PEER_FLAG_SHUTDOWN))
    vty_out (vty, " Idle (Admin)");
  else if (CHECK_FLAG (rsclient->sflags, PEER_STATUS_PREFIX_OVERFLOW))
    vty_out (vty, " Idle (PfxCt)");
  else
    vty_out (vty, " %-11s", LOOKUP(bgp_status_msg, rsclient->status));

  vty_out (vty, "%s", VTY_NEWLINE);

  return 1;
}

static int
bgp_show_rsclient_summary (struct vty *vty, struct bgp *bgp, 
                           afi_t afi, safi_t safi)
{
  struct peer *peer;
  struct listnode *node, *nnode;
  int count = 0;

  /* Header string for each address family. */
  static char header[] = "Neighbor        V    AS  Export-Policy  Import-Policy  Up/Down  State";

  for (ALL_LIST_ELEMENTS (bgp->rsclient, node, nnode, peer))
    {
      if (peer->afc[afi][safi] &&
         CHECK_FLAG (peer->af_flags[afi][safi], PEER_FLAG_RSERVER_CLIENT))
       {
         if (! count)
           {
             vty_out (vty,
                      "Route Server's BGP router identifier %s%s",
                      inet_ntoa (bgp->router_id), VTY_NEWLINE);
             vty_out (vty,
              "Route Server's local AS number %u%s", bgp->as,
                       VTY_NEWLINE);

             vty_out (vty, "%s", VTY_NEWLINE);
             vty_out (vty, "%s%s", header, VTY_NEWLINE);
           }

         count += bgp_write_rsclient_summary (vty, peer, afi, safi);
       }
    }

  if (count)
    vty_out (vty, "%sTotal number of Route Server Clients %d%s", VTY_NEWLINE,
            count, VTY_NEWLINE);
  else
    vty_out (vty, "No %s Route Server Client is configured%s",
            afi == AFI_IP ? "IPv4" : "IPv6", VTY_NEWLINE);

  return CMD_SUCCESS;
}

static int
bgp_show_rsclient_summary_vty (struct vty *vty, const char *name, 
                               afi_t afi, safi_t safi)
{
  struct bgp *bgp;

  if (name)
    {
      bgp = bgp_lookup_by_name (name);

      if (! bgp)
       {
         vty_out (vty, "%% No such BGP instance exist%s", VTY_NEWLINE);
         return CMD_WARNING;
       }

      bgp_show_rsclient_summary (vty, bgp, afi, safi);
      return CMD_SUCCESS;
    }

  bgp = bgp_get_default ();

  if (bgp)
    bgp_show_rsclient_summary (vty, bgp, afi, safi);

  return CMD_SUCCESS;
}

/* 'show bgp rsclient' commands. */
DEFUN (show_ip_bgp_rsclient_summary,
       show_ip_bgp_rsclient_summary_cmd,
       "show ip bgp rsclient summary",
       SHOW_STR
       IP_STR
       BGP_STR
       "Information about Route Server Clients\n"
       "Summary of all Route Server Clients\n")
{
  return bgp_show_rsclient_summary_vty (vty, NULL, AFI_IP, SAFI_UNICAST);
}

DEFUN (show_ip_bgp_instance_rsclient_summary,
       show_ip_bgp_instance_rsclient_summary_cmd,
       "show ip bgp view WORD rsclient summary",
       SHOW_STR
       IP_STR
       BGP_STR
       "BGP view\n"
       "View name\n"
       "Information about Route Server Clients\n"
       "Summary of all Route Server Clients\n")
{
  return bgp_show_rsclient_summary_vty (vty, argv[0], AFI_IP, SAFI_UNICAST);
}

DEFUN (show_ip_bgp_ipv4_rsclient_summary,
      show_ip_bgp_ipv4_rsclient_summary_cmd,
      "show ip bgp ipv4 (unicast|multicast) rsclient summary",
       SHOW_STR
       IP_STR
       BGP_STR
       "Address family\n"
       "Address Family modifier\n"
       "Address Family modifier\n"
       "Information about Route Server Clients\n"
       "Summary of all Route Server Clients\n")
{
  if (strncmp (argv[0], "m", 1) == 0)
    return bgp_show_rsclient_summary_vty (vty, NULL, AFI_IP, SAFI_MULTICAST);

  return bgp_show_rsclient_summary_vty (vty, NULL, AFI_IP, SAFI_UNICAST);
}

DEFUN (show_ip_bgp_instance_ipv4_rsclient_summary,
      show_ip_bgp_instance_ipv4_rsclient_summary_cmd,
      "show ip bgp view WORD ipv4 (unicast|multicast) rsclient summary",
       SHOW_STR
       IP_STR
       BGP_STR
       "BGP view\n"
       "View name\n"
       "Address family\n"
       "Address Family modifier\n"
       "Address Family modifier\n"
       "Information about Route Server Clients\n"
       "Summary of all Route Server Clients\n")
{
  if (strncmp (argv[1], "m", 1) == 0)
    return bgp_show_rsclient_summary_vty (vty, argv[0], AFI_IP, SAFI_MULTICAST);

  return bgp_show_rsclient_summary_vty (vty, argv[0], AFI_IP, SAFI_UNICAST);
}

#ifdef HAVE_IPV6
DEFUN (show_bgp_rsclient_summary,
       show_bgp_rsclient_summary_cmd,
       "show bgp rsclient summary",
       SHOW_STR
       BGP_STR
       "Information about Route Server Clients\n"
       "Summary of all Route Server Clients\n")
{
  return bgp_show_rsclient_summary_vty (vty, NULL, AFI_IP6, SAFI_UNICAST);
}

DEFUN (show_bgp_instance_rsclient_summary,
       show_bgp_instance_rsclient_summary_cmd,
       "show bgp view WORD rsclient summary",
       SHOW_STR
       BGP_STR
       "BGP view\n"
       "View name\n"
       "Information about Route Server Clients\n"
       "Summary of all Route Server Clients\n")
{
  return bgp_show_rsclient_summary_vty (vty, argv[0], AFI_IP6, SAFI_UNICAST);
}

ALIAS (show_bgp_rsclient_summary,
      show_bgp_ipv6_rsclient_summary_cmd,
      "show bgp ipv6 rsclient summary",
       SHOW_STR
       BGP_STR
       "Address family\n"
       "Information about Route Server Clients\n"
       "Summary of all Route Server Clients\n")

ALIAS (show_bgp_instance_rsclient_summary,
      show_bgp_instance_ipv6_rsclient_summary_cmd,
       "show bgp view WORD ipv6 rsclient summary",
       SHOW_STR
       BGP_STR
       "BGP view\n"
       "View name\n"
       "Address family\n"
       "Information about Route Server Clients\n"
       "Summary of all Route Server Clients\n")
#endif /* HAVE IPV6 */

/* Redistribute VTY commands.  */

/* Utility function to convert user input route type string to route
   type.  */
static int
bgp_str2route_type (int afi, const char *str)
{
  if (! str)
    return 0;

  if (afi == AFI_IP)
    {
      if (strncmp (str, "k", 1) == 0)
	return ZEBRA_ROUTE_KERNEL;
      else if (strncmp (str, "c", 1) == 0)
	return ZEBRA_ROUTE_CONNECT;
      else if (strncmp (str, "s", 1) == 0)
	return ZEBRA_ROUTE_STATIC;
      else if (strncmp (str, "r", 1) == 0)
	return ZEBRA_ROUTE_RIP;
      else if (strncmp (str, "o", 1) == 0)
	return ZEBRA_ROUTE_OSPF;
    }
  if (afi == AFI_IP6)
    {
      if (strncmp (str, "k", 1) == 0)
	return ZEBRA_ROUTE_KERNEL;
      else if (strncmp (str, "c", 1) == 0)
	return ZEBRA_ROUTE_CONNECT;
      else if (strncmp (str, "s", 1) == 0)
	return ZEBRA_ROUTE_STATIC;
      else if (strncmp (str, "r", 1) == 0)
	return ZEBRA_ROUTE_RIPNG;
      else if (strncmp (str, "o", 1) == 0)
	return ZEBRA_ROUTE_OSPF6;
    }
  return 0;
}

DEFUN (bgp_redistribute_ipv4,
       bgp_redistribute_ipv4_cmd,
       "redistribute (connected|kernel|ospf|rip|static)",
       "Redistribute information from another routing protocol\n"
       "Connected\n"
       "Kernel routes\n"
       "Open Shurtest Path First (OSPF)\n"
       "Routing Information Protocol (RIP)\n"
       "Static routes\n")
{
  int type;

  type = bgp_str2route_type (AFI_IP, argv[0]);
  if (! type)
    {
      vty_out (vty, "%% Invalid route type%s", VTY_NEWLINE);
      return CMD_WARNING;
    }
  return bgp_redistribute_set (vty->index, AFI_IP, type);
}

DEFUN (bgp_redistribute_ipv4_rmap,
       bgp_redistribute_ipv4_rmap_cmd,
       "redistribute (connected|kernel|ospf|rip|static) route-map WORD",
       "Redistribute information from another routing protocol\n"
       "Connected\n"
       "Kernel routes\n"
       "Open Shurtest Path First (OSPF)\n"
       "Routing Information Protocol (RIP)\n"
       "Static routes\n"
       "Route map reference\n"
       "Pointer to route-map entries\n")
{
  int type;

  type = bgp_str2route_type (AFI_IP, argv[0]);
  if (! type)
    {
      vty_out (vty, "%% Invalid route type%s", VTY_NEWLINE);
      return CMD_WARNING;
    }

  bgp_redistribute_rmap_set (vty->index, AFI_IP, type, argv[1]);
  return bgp_redistribute_set (vty->index, AFI_IP, type);
}

DEFUN (bgp_redistribute_ipv4_metric,
       bgp_redistribute_ipv4_metric_cmd,
       "redistribute (connected|kernel|ospf|rip|static) metric <0-4294967295>",
       "Redistribute information from another routing protocol\n"
       "Connected\n"
       "Kernel routes\n"
       "Open Shurtest Path First (OSPF)\n"
       "Routing Information Protocol (RIP)\n"
       "Static routes\n"
       "Metric for redistributed routes\n"
       "Default metric\n")
{
  int type;
  u_int32_t metric;

  type = bgp_str2route_type (AFI_IP, argv[0]);
  if (! type)
    {
      vty_out (vty, "%% Invalid route type%s", VTY_NEWLINE);
      return CMD_WARNING;
    }
  VTY_GET_INTEGER ("metric", metric, argv[1]);

  bgp_redistribute_metric_set (vty->index, AFI_IP, type, metric);
  return bgp_redistribute_set (vty->index, AFI_IP, type);
}

DEFUN (bgp_redistribute_ipv4_rmap_metric,
       bgp_redistribute_ipv4_rmap_metric_cmd,
       "redistribute (connected|kernel|ospf|rip|static) route-map WORD metric <0-4294967295>",
       "Redistribute information from another routing protocol\n"
       "Connected\n"
       "Kernel routes\n"
       "Open Shurtest Path First (OSPF)\n"
       "Routing Information Protocol (RIP)\n"
       "Static routes\n"
       "Route map reference\n"
       "Pointer to route-map entries\n"
       "Metric for redistributed routes\n"
       "Default metric\n")
{
  int type;
  u_int32_t metric;

  type = bgp_str2route_type (AFI_IP, argv[0]);
  if (! type)
    {
      vty_out (vty, "%% Invalid route type%s", VTY_NEWLINE);
      return CMD_WARNING;
    }
  VTY_GET_INTEGER ("metric", metric, argv[2]);

  bgp_redistribute_rmap_set (vty->index, AFI_IP, type, argv[1]);
  bgp_redistribute_metric_set (vty->index, AFI_IP, type, metric);
  return bgp_redistribute_set (vty->index, AFI_IP, type);
}

DEFUN (bgp_redistribute_ipv4_metric_rmap,
       bgp_redistribute_ipv4_metric_rmap_cmd,
       "redistribute (connected|kernel|ospf|rip|static) metric <0-4294967295> route-map WORD",
       "Redistribute information from another routing protocol\n"
       "Connected\n"
       "Kernel routes\n"
       "Open Shurtest Path First (OSPF)\n"
       "Routing Information Protocol (RIP)\n"
       "Static routes\n"
       "Metric for redistributed routes\n"
       "Default metric\n"
       "Route map reference\n"
       "Pointer to route-map entries\n")
{
  int type;
  u_int32_t metric;

  type = bgp_str2route_type (AFI_IP, argv[0]);
  if (! type)
    {
      vty_out (vty, "%% Invalid route type%s", VTY_NEWLINE);
      return CMD_WARNING;
    }
  VTY_GET_INTEGER ("metric", metric, argv[1]);

  bgp_redistribute_metric_set (vty->index, AFI_IP, type, metric);
  bgp_redistribute_rmap_set (vty->index, AFI_IP, type, argv[2]);
  return bgp_redistribute_set (vty->index, AFI_IP, type);
}

DEFUN (no_bgp_redistribute_ipv4,
       no_bgp_redistribute_ipv4_cmd,
       "no redistribute (connected|kernel|ospf|rip|static)",
       NO_STR
       "Redistribute information from another routing protocol\n"
       "Connected\n"
       "Kernel routes\n"
       "Open Shurtest Path First (OSPF)\n"
       "Routing Information Protocol (RIP)\n"
       "Static routes\n")
{
  int type;

  type = bgp_str2route_type (AFI_IP, argv[0]);
  if (! type)
    {
      vty_out (vty, "%% Invalid route type%s", VTY_NEWLINE);
      return CMD_WARNING;
    }

  return bgp_redistribute_unset (vty->index, AFI_IP, type);
}

DEFUN (no_bgp_redistribute_ipv4_rmap,
       no_bgp_redistribute_ipv4_rmap_cmd,
       "no redistribute (connected|kernel|ospf|rip|static) route-map WORD",
       NO_STR
       "Redistribute information from another routing protocol\n"
       "Connected\n"
       "Kernel routes\n"
       "Open Shurtest Path First (OSPF)\n"
       "Routing Information Protocol (RIP)\n"
       "Static routes\n"
       "Route map reference\n"
       "Pointer to route-map entries\n")
{
  int type;

  type = bgp_str2route_type (AFI_IP, argv[0]);
  if (! type)
    {
      vty_out (vty, "%% Invalid route type%s", VTY_NEWLINE);
      return CMD_WARNING;
    }

  bgp_redistribute_routemap_unset (vty->index, AFI_IP, type);
  return CMD_SUCCESS;
}

DEFUN (no_bgp_redistribute_ipv4_metric,
       no_bgp_redistribute_ipv4_metric_cmd,
       "no redistribute (connected|kernel|ospf|rip|static) metric <0-4294967295>",
       NO_STR
       "Redistribute information from another routing protocol\n"
       "Connected\n"
       "Kernel routes\n"
       "Open Shurtest Path First (OSPF)\n"
       "Routing Information Protocol (RIP)\n"
       "Static routes\n"
       "Metric for redistributed routes\n"
       "Default metric\n")
{
  int type;

  type = bgp_str2route_type (AFI_IP, argv[0]);
  if (! type)
    {
      vty_out (vty, "%% Invalid route type%s", VTY_NEWLINE);
      return CMD_WARNING;
    }

  bgp_redistribute_metric_unset (vty->index, AFI_IP, type);
  return CMD_SUCCESS;
}

DEFUN (no_bgp_redistribute_ipv4_rmap_metric,
       no_bgp_redistribute_ipv4_rmap_metric_cmd,
       "no redistribute (connected|kernel|ospf|rip|static) route-map WORD metric <0-4294967295>",
       NO_STR
       "Redistribute information from another routing protocol\n"
       "Connected\n"
       "Kernel routes\n"
       "Open Shurtest Path First (OSPF)\n"
       "Routing Information Protocol (RIP)\n"
       "Static routes\n"
       "Route map reference\n"
       "Pointer to route-map entries\n"
       "Metric for redistributed routes\n"
       "Default metric\n")
{
  int type;

  type = bgp_str2route_type (AFI_IP, argv[0]);
  if (! type)
    {
      vty_out (vty, "%% Invalid route type%s", VTY_NEWLINE);
      return CMD_WARNING;
    }

  bgp_redistribute_metric_unset (vty->index, AFI_IP, type);
  bgp_redistribute_routemap_unset (vty->index, AFI_IP, type);
  return CMD_SUCCESS;
}

ALIAS (no_bgp_redistribute_ipv4_rmap_metric,
       no_bgp_redistribute_ipv4_metric_rmap_cmd,
       "no redistribute (connected|kernel|ospf|rip|static) metric <0-4294967295> route-map WORD",
       NO_STR
       "Redistribute information from another routing protocol\n"
       "Connected\n"
       "Kernel routes\n"
       "Open Shurtest Path First (OSPF)\n"
       "Routing Information Protocol (RIP)\n"
       "Static routes\n"
       "Metric for redistributed routes\n"
       "Default metric\n"
       "Route map reference\n"
       "Pointer to route-map entries\n")

#ifdef HAVE_IPV6
DEFUN (bgp_redistribute_ipv6,
       bgp_redistribute_ipv6_cmd,
       "redistribute (connected|kernel|ospf6|ripng|static)",
       "Redistribute information from another routing protocol\n"
       "Connected\n"
       "Kernel routes\n"
       "Open Shurtest Path First (OSPFv3)\n"
       "Routing Information Protocol (RIPng)\n"
       "Static routes\n")
{
  int type;

  type = bgp_str2route_type (AFI_IP6, argv[0]);
  if (! type)
    {
      vty_out (vty, "%% Invalid route type%s", VTY_NEWLINE);
      return CMD_WARNING;
    }

  return bgp_redistribute_set (vty->index, AFI_IP6, type);
}

DEFUN (bgp_redistribute_ipv6_rmap,
       bgp_redistribute_ipv6_rmap_cmd,
       "redistribute (connected|kernel|ospf6|ripng|static) route-map WORD",
       "Redistribute information from another routing protocol\n"
       "Connected\n"
       "Kernel routes\n"
       "Open Shurtest Path First (OSPFv3)\n"
       "Routing Information Protocol (RIPng)\n"
       "Static routes\n"
       "Route map reference\n"
       "Pointer to route-map entries\n")
{
  int type;

  type = bgp_str2route_type (AFI_IP6, argv[0]);
  if (! type)
    {
      vty_out (vty, "%% Invalid route type%s", VTY_NEWLINE);
      return CMD_WARNING;
    }

  bgp_redistribute_rmap_set (vty->index, AFI_IP6, type, argv[1]);
  return bgp_redistribute_set (vty->index, AFI_IP6, type);
}

DEFUN (bgp_redistribute_ipv6_metric,
       bgp_redistribute_ipv6_metric_cmd,
       "redistribute (connected|kernel|ospf6|ripng|static) metric <0-4294967295>",
       "Redistribute information from another routing protocol\n"
       "Connected\n"
       "Kernel routes\n"
       "Open Shurtest Path First (OSPFv3)\n"
       "Routing Information Protocol (RIPng)\n"
       "Static routes\n"
       "Metric for redistributed routes\n"
       "Default metric\n")
{
  int type;
  u_int32_t metric;

  type = bgp_str2route_type (AFI_IP6, argv[0]);
  if (! type)
    {
      vty_out (vty, "%% Invalid route type%s", VTY_NEWLINE);
      return CMD_WARNING;
    }
  VTY_GET_INTEGER ("metric", metric, argv[1]);

  bgp_redistribute_metric_set (vty->index, AFI_IP6, type, metric);
  return bgp_redistribute_set (vty->index, AFI_IP6, type);
}

DEFUN (bgp_redistribute_ipv6_rmap_metric,
       bgp_redistribute_ipv6_rmap_metric_cmd,
       "redistribute (connected|kernel|ospf6|ripng|static) route-map WORD metric <0-4294967295>",
       "Redistribute information from another routing protocol\n"
       "Connected\n"
       "Kernel routes\n"
       "Open Shurtest Path First (OSPFv3)\n"
       "Routing Information Protocol (RIPng)\n"
       "Static routes\n"
       "Route map reference\n"
       "Pointer to route-map entries\n"
       "Metric for redistributed routes\n"
       "Default metric\n")
{
  int type;
  u_int32_t metric;

  type = bgp_str2route_type (AFI_IP6, argv[0]);
  if (! type)
    {
      vty_out (vty, "%% Invalid route type%s", VTY_NEWLINE);
      return CMD_WARNING;
    }
  VTY_GET_INTEGER ("metric", metric, argv[2]);

  bgp_redistribute_rmap_set (vty->index, AFI_IP6, type, argv[1]);
  bgp_redistribute_metric_set (vty->index, AFI_IP6, type, metric);
  return bgp_redistribute_set (vty->index, AFI_IP6, type);
}

DEFUN (bgp_redistribute_ipv6_metric_rmap,
       bgp_redistribute_ipv6_metric_rmap_cmd,
       "redistribute (connected|kernel|ospf6|ripng|static) metric <0-4294967295> route-map WORD",
       "Redistribute information from another routing protocol\n"
       "Connected\n"
       "Kernel routes\n"
       "Open Shurtest Path First (OSPFv3)\n"
       "Routing Information Protocol (RIPng)\n"
       "Static routes\n"
       "Metric for redistributed routes\n"
       "Default metric\n"
       "Route map reference\n"
       "Pointer to route-map entries\n")
{
  int type;
  u_int32_t metric;

  type = bgp_str2route_type (AFI_IP6, argv[0]);
  if (! type)
    {
      vty_out (vty, "%% Invalid route type%s", VTY_NEWLINE);
      return CMD_WARNING;
    }
  VTY_GET_INTEGER ("metric", metric, argv[1]);

  bgp_redistribute_metric_set (vty->index, AFI_IP6, type, metric);
  bgp_redistribute_rmap_set (vty->index, AFI_IP6, type, argv[2]);
  return bgp_redistribute_set (vty->index, AFI_IP6, type);
}

DEFUN (no_bgp_redistribute_ipv6,
       no_bgp_redistribute_ipv6_cmd,
       "no redistribute (connected|kernel|ospf6|ripng|static)",
       NO_STR
       "Redistribute information from another routing protocol\n"
       "Connected\n"
       "Kernel routes\n"
       "Open Shurtest Path First (OSPFv3)\n"
       "Routing Information Protocol (RIPng)\n"
       "Static routes\n")
{
  int type;

  type = bgp_str2route_type (AFI_IP6, argv[0]);
  if (! type)
    {
      vty_out (vty, "%% Invalid route type%s", VTY_NEWLINE);
      return CMD_WARNING;
    }

  return bgp_redistribute_unset (vty->index, AFI_IP6, type);
}

DEFUN (no_bgp_redistribute_ipv6_rmap,
       no_bgp_redistribute_ipv6_rmap_cmd,
       "no redistribute (connected|kernel|ospf6|ripng|static) route-map WORD",
       NO_STR
       "Redistribute information from another routing protocol\n"
       "Connected\n"
       "Kernel routes\n"
       "Open Shurtest Path First (OSPFv3)\n"
       "Routing Information Protocol (RIPng)\n"
       "Static routes\n"
       "Route map reference\n"
       "Pointer to route-map entries\n")
{
  int type;

  type = bgp_str2route_type (AFI_IP6, argv[0]);
  if (! type)
    {
      vty_out (vty, "%% Invalid route type%s", VTY_NEWLINE);
      return CMD_WARNING;
    }

  bgp_redistribute_routemap_unset (vty->index, AFI_IP6, type);
  return CMD_SUCCESS;
}

DEFUN (no_bgp_redistribute_ipv6_metric,
       no_bgp_redistribute_ipv6_metric_cmd,
       "no redistribute (connected|kernel|ospf6|ripng|static) metric <0-4294967295>",
       NO_STR
       "Redistribute information from another routing protocol\n"
       "Connected\n"
       "Kernel routes\n"
       "Open Shurtest Path First (OSPFv3)\n"
       "Routing Information Protocol (RIPng)\n"
       "Static routes\n"
       "Metric for redistributed routes\n"
       "Default metric\n")
{
  int type;

  type = bgp_str2route_type (AFI_IP6, argv[0]);
  if (! type)
    {
      vty_out (vty, "%% Invalid route type%s", VTY_NEWLINE);
      return CMD_WARNING;
    }

  bgp_redistribute_metric_unset (vty->index, AFI_IP6, type);
  return CMD_SUCCESS;
}

DEFUN (no_bgp_redistribute_ipv6_rmap_metric,
       no_bgp_redistribute_ipv6_rmap_metric_cmd,
       "no redistribute (connected|kernel|ospf6|ripng|static) route-map WORD metric <0-4294967295>",
       NO_STR
       "Redistribute information from another routing protocol\n"
       "Connected\n"
       "Kernel routes\n"
       "Open Shurtest Path First (OSPFv3)\n"
       "Routing Information Protocol (RIPng)\n"
       "Static routes\n"
       "Route map reference\n"
       "Pointer to route-map entries\n"
       "Metric for redistributed routes\n"
       "Default metric\n")
{
  int type;

  type = bgp_str2route_type (AFI_IP6, argv[0]);
  if (! type)
    {
      vty_out (vty, "%% Invalid route type%s", VTY_NEWLINE);
      return CMD_WARNING;
    }

  bgp_redistribute_metric_unset (vty->index, AFI_IP6, type);
  bgp_redistribute_routemap_unset (vty->index, AFI_IP6, type);
  return CMD_SUCCESS;
}

ALIAS (no_bgp_redistribute_ipv6_rmap_metric,
       no_bgp_redistribute_ipv6_metric_rmap_cmd,
       "no redistribute (connected|kernel|ospf6|ripng|static) metric <0-4294967295> route-map WORD",
       NO_STR
       "Redistribute information from another routing protocol\n"
       "Connected\n"
       "Kernel routes\n"
       "Open Shurtest Path First (OSPFv3)\n"
       "Routing Information Protocol (RIPng)\n"
       "Static routes\n"
       "Metric for redistributed routes\n"
       "Default metric\n"
       "Route map reference\n"
       "Pointer to route-map entries\n")
#endif /* HAVE_IPV6 */

int
bgp_config_write_redistribute (struct vty *vty, struct bgp *bgp, afi_t afi,
			       safi_t safi, int *write)
{
  int i;

  /* Unicast redistribution only.  */
  if (safi != SAFI_UNICAST)
    return 0;

  for (i = 0; i < ZEBRA_ROUTE_MAX; i++)
    {
      /* Redistribute BGP does not make sense.  */
      if (bgp->redist[afi][i] && i != ZEBRA_ROUTE_BGP)
	{
	  /* Display "address-family" when it is not yet diplayed.  */
	  bgp_config_write_family_header (vty, afi, safi, write);

	  /* "redistribute" configuration.  */
	  vty_out (vty, " redistribute %s", zebra_route_string(i));

	  if (bgp->redist_metric_flag[afi][i])
	    vty_out (vty, " metric %d", bgp->redist_metric[afi][i]);

	  if (bgp->rmap[afi][i].name)
	    vty_out (vty, " route-map %s", bgp->rmap[afi][i].name);

	  vty_out (vty, "%s", VTY_NEWLINE);
	}
    }
  return *write;
}

/* BGP node structure. */
static struct cmd_node bgp_node =
{
  BGP_NODE,
  "%s(config-router)# ",
  1,
};

static struct cmd_node bgp_ipv4_unicast_node =
{
  BGP_IPV4_NODE,
  "%s(config-router-af)# ",
  1,
};

static struct cmd_node bgp_ipv4_multicast_node =
{
  BGP_IPV4M_NODE,
  "%s(config-router-af)# ",
  1,
};

static struct cmd_node bgp_ipv6_unicast_node =
{
  BGP_IPV6_NODE,
  "%s(config-router-af)# ",
  1,
};

static struct cmd_node bgp_ipv6_multicast_node =
{
  BGP_IPV6M_NODE,
  "%s(config-router-af)# ",
  1,
};

static struct cmd_node bgp_vpnv4_node =
{
  BGP_VPNV4_NODE,
  "%s(config-router-af)# ",
  1
};

static void community_list_vty (void);

void
bgp_vty_init (void)
{
  /* Install bgp top node. */
  install_node (&bgp_node, bgp_config_write);
  install_node (&bgp_ipv4_unicast_node, NULL);
  install_node (&bgp_ipv4_multicast_node, NULL);
  install_node (&bgp_ipv6_unicast_node, NULL);
  install_node (&bgp_ipv6_multicast_node, NULL);
  install_node (&bgp_vpnv4_node, NULL);

  /* Install default VTY commands to new nodes.  */
  install_default (BGP_NODE);
  install_default (BGP_IPV4_NODE);
  install_default (BGP_IPV4M_NODE);
  install_default (BGP_IPV6_NODE);
  install_default (BGP_IPV6M_NODE);
  install_default (BGP_VPNV4_NODE);
  
  /* "bgp multiple-instance" commands. */
  install_element (CONFIG_NODE, &bgp_multiple_instance_cmd);
  install_element (CONFIG_NODE, &no_bgp_multiple_instance_cmd);

  /* "bgp config-type" commands. */
  install_element (CONFIG_NODE, &bgp_config_type_cmd);
  install_element (CONFIG_NODE, &no_bgp_config_type_cmd);

  /* Dummy commands (Currently not supported) */
  install_element (BGP_NODE, &no_synchronization_cmd);
  install_element (BGP_NODE, &no_auto_summary_cmd);

  /* "router bgp" commands. */
  install_element (CONFIG_NODE, &router_bgp_cmd);
  install_element (CONFIG_NODE, &router_bgp_view_cmd);

  /* "no router bgp" commands. */
  install_element (CONFIG_NODE, &no_router_bgp_cmd);
  install_element (CONFIG_NODE, &no_router_bgp_view_cmd);

  /* "bgp router-id" commands. */
  install_element (BGP_NODE, &bgp_router_id_cmd);
  install_element (BGP_NODE, &no_bgp_router_id_cmd);
  install_element (BGP_NODE, &no_bgp_router_id_val_cmd);

  /* "bgp cluster-id" commands. */
  install_element (BGP_NODE, &bgp_cluster_id_cmd);
  install_element (BGP_NODE, &bgp_cluster_id32_cmd);
  install_element (BGP_NODE, &no_bgp_cluster_id_cmd);
  install_element (BGP_NODE, &no_bgp_cluster_id_arg_cmd);

  /* "bgp confederation" commands. */
  install_element (BGP_NODE, &bgp_confederation_identifier_cmd);
  install_element (BGP_NODE, &no_bgp_confederation_identifier_cmd);
  install_element (BGP_NODE, &no_bgp_confederation_identifier_arg_cmd);

  /* "bgp confederation peers" commands. */
  install_element (BGP_NODE, &bgp_confederation_peers_cmd);
  install_element (BGP_NODE, &no_bgp_confederation_peers_cmd);

  /* "timers bgp" commands. */
  install_element (BGP_NODE, &bgp_timers_cmd);
  install_element (BGP_NODE, &no_bgp_timers_cmd);
  install_element (BGP_NODE, &no_bgp_timers_arg_cmd);

  /* "bgp client-to-client reflection" commands */
  install_element (BGP_NODE, &no_bgp_client_to_client_reflection_cmd);
  install_element (BGP_NODE, &bgp_client_to_client_reflection_cmd);

  /* "bgp always-compare-med" commands */
  install_element (BGP_NODE, &bgp_always_compare_med_cmd);
  install_element (BGP_NODE, &no_bgp_always_compare_med_cmd);
  
  /* "bgp deterministic-med" commands */
  install_element (BGP_NODE, &bgp_deterministic_med_cmd);
  install_element (BGP_NODE, &no_bgp_deterministic_med_cmd);

  /* "bgp graceful-restart" commands */
  install_element (BGP_NODE, &bgp_graceful_restart_cmd);
  install_element (BGP_NODE, &no_bgp_graceful_restart_cmd);
  install_element (BGP_NODE, &bgp_graceful_restart_stalepath_time_cmd);
  install_element (BGP_NODE, &no_bgp_graceful_restart_stalepath_time_cmd);
  install_element (BGP_NODE, &no_bgp_graceful_restart_stalepath_time_val_cmd);
 
  /* "bgp fast-external-failover" commands */
  install_element (BGP_NODE, &bgp_fast_external_failover_cmd);
  install_element (BGP_NODE, &no_bgp_fast_external_failover_cmd);

  /* "bgp enforce-first-as" commands */
  install_element (BGP_NODE, &bgp_enforce_first_as_cmd);
  install_element (BGP_NODE, &no_bgp_enforce_first_as_cmd);

  /* "bgp bestpath compare-routerid" commands */
  install_element (BGP_NODE, &bgp_bestpath_compare_router_id_cmd);
  install_element (BGP_NODE, &no_bgp_bestpath_compare_router_id_cmd);

  /* "bgp bestpath as-path ignore" commands */
  install_element (BGP_NODE, &bgp_bestpath_aspath_ignore_cmd);
  install_element (BGP_NODE, &no_bgp_bestpath_aspath_ignore_cmd);

  /* "bgp bestpath as-path confed" commands */
  install_element (BGP_NODE, &bgp_bestpath_aspath_confed_cmd);
  install_element (BGP_NODE, &no_bgp_bestpath_aspath_confed_cmd);

  /* "bgp log-neighbor-changes" commands */
  install_element (BGP_NODE, &bgp_log_neighbor_changes_cmd);
  install_element (BGP_NODE, &no_bgp_log_neighbor_changes_cmd);

  /* "bgp bestpath med" commands */
  install_element (BGP_NODE, &bgp_bestpath_med_cmd);
  install_element (BGP_NODE, &bgp_bestpath_med2_cmd);
  install_element (BGP_NODE, &bgp_bestpath_med3_cmd);
  install_element (BGP_NODE, &no_bgp_bestpath_med_cmd);
  install_element (BGP_NODE, &no_bgp_bestpath_med2_cmd);
  install_element (BGP_NODE, &no_bgp_bestpath_med3_cmd);

  /* "no bgp default ipv4-unicast" commands. */
  install_element (BGP_NODE, &no_bgp_default_ipv4_unicast_cmd);
  install_element (BGP_NODE, &bgp_default_ipv4_unicast_cmd);
  
  /* "bgp network import-check" commands. */
  install_element (BGP_NODE, &bgp_network_import_check_cmd);
  install_element (BGP_NODE, &no_bgp_network_import_check_cmd);

  /* "bgp default local-preference" commands. */
  install_element (BGP_NODE, &bgp_default_local_preference_cmd);
  install_element (BGP_NODE, &no_bgp_default_local_preference_cmd);
  install_element (BGP_NODE, &no_bgp_default_local_preference_val_cmd);

  /* "neighbor remote-as" commands. */
  install_element (BGP_NODE, &neighbor_remote_as_cmd);
  install_element (BGP_NODE, &no_neighbor_cmd);
  install_element (BGP_NODE, &no_neighbor_remote_as_cmd);

  /* "neighbor peer-group" commands. */
  install_element (BGP_NODE, &neighbor_peer_group_cmd);
  install_element (BGP_NODE, &no_neighbor_peer_group_cmd);
  install_element (BGP_NODE, &no_neighbor_peer_group_remote_as_cmd);

  /* "neighbor local-as" commands. */
  install_element (BGP_NODE, &neighbor_local_as_cmd);
  install_element (BGP_NODE, &neighbor_local_as_no_prepend_cmd);
  install_element (BGP_NODE, &no_neighbor_local_as_cmd);
  install_element (BGP_NODE, &no_neighbor_local_as_val_cmd);
  install_element (BGP_NODE, &no_neighbor_local_as_val2_cmd);

  /* "neighbor password" commands. */
  install_element (BGP_NODE, &neighbor_password_cmd);
  install_element (BGP_NODE, &no_neighbor_password_cmd);

  /* "neighbor activate" commands. */
  install_element (BGP_NODE, &neighbor_activate_cmd);
  install_element (BGP_IPV4_NODE, &neighbor_activate_cmd);
  install_element (BGP_IPV4M_NODE, &neighbor_activate_cmd);
  install_element (BGP_IPV6_NODE, &neighbor_activate_cmd);
  install_element (BGP_IPV6M_NODE, &neighbor_activate_cmd);
  install_element (BGP_VPNV4_NODE, &neighbor_activate_cmd);

  /* "no neighbor activate" commands. */
  install_element (BGP_NODE, &no_neighbor_activate_cmd);
  install_element (BGP_IPV4_NODE, &no_neighbor_activate_cmd);
  install_element (BGP_IPV4M_NODE, &no_neighbor_activate_cmd);
  install_element (BGP_IPV6_NODE, &no_neighbor_activate_cmd);
  install_element (BGP_IPV6M_NODE, &no_neighbor_activate_cmd);
  install_element (BGP_VPNV4_NODE, &no_neighbor_activate_cmd);

  /* "neighbor peer-group set" commands. */
  install_element (BGP_NODE, &neighbor_set_peer_group_cmd);
  install_element (BGP_IPV4_NODE, &neighbor_set_peer_group_cmd);
  install_element (BGP_IPV4M_NODE, &neighbor_set_peer_group_cmd);
  install_element (BGP_IPV6_NODE, &neighbor_set_peer_group_cmd);
  install_element (BGP_IPV6M_NODE, &neighbor_set_peer_group_cmd);
  install_element (BGP_VPNV4_NODE, &neighbor_set_peer_group_cmd);
  
  /* "no neighbor peer-group unset" commands. */
  install_element (BGP_NODE, &no_neighbor_set_peer_group_cmd);
  install_element (BGP_IPV4_NODE, &no_neighbor_set_peer_group_cmd);
  install_element (BGP_IPV4M_NODE, &no_neighbor_set_peer_group_cmd);
  install_element (BGP_IPV6_NODE, &no_neighbor_set_peer_group_cmd);
  install_element (BGP_IPV6M_NODE, &no_neighbor_set_peer_group_cmd);
  install_element (BGP_VPNV4_NODE, &no_neighbor_set_peer_group_cmd);
  
  /* "neighbor softreconfiguration inbound" commands.*/
  install_element (BGP_NODE, &neighbor_soft_reconfiguration_cmd);
  install_element (BGP_NODE, &no_neighbor_soft_reconfiguration_cmd);
  install_element (BGP_IPV4_NODE, &neighbor_soft_reconfiguration_cmd);
  install_element (BGP_IPV4_NODE, &no_neighbor_soft_reconfiguration_cmd);
  install_element (BGP_IPV4M_NODE, &neighbor_soft_reconfiguration_cmd);
  install_element (BGP_IPV4M_NODE, &no_neighbor_soft_reconfiguration_cmd);
  install_element (BGP_IPV6_NODE, &neighbor_soft_reconfiguration_cmd);
  install_element (BGP_IPV6_NODE, &no_neighbor_soft_reconfiguration_cmd);
  install_element (BGP_IPV6M_NODE, &neighbor_soft_reconfiguration_cmd);
  install_element (BGP_IPV6M_NODE, &no_neighbor_soft_reconfiguration_cmd);
  install_element (BGP_VPNV4_NODE, &neighbor_soft_reconfiguration_cmd);
  install_element (BGP_VPNV4_NODE, &no_neighbor_soft_reconfiguration_cmd);

  /* "neighbor attribute-unchanged" commands.  */
  install_element (BGP_NODE, &neighbor_attr_unchanged_cmd);
  install_element (BGP_NODE, &neighbor_attr_unchanged1_cmd);
  install_element (BGP_NODE, &neighbor_attr_unchanged2_cmd);
  install_element (BGP_NODE, &neighbor_attr_unchanged3_cmd);
  install_element (BGP_NODE, &neighbor_attr_unchanged4_cmd);
  install_element (BGP_NODE, &neighbor_attr_unchanged5_cmd);
  install_element (BGP_NODE, &neighbor_attr_unchanged6_cmd);
  install_element (BGP_NODE, &neighbor_attr_unchanged7_cmd);
  install_element (BGP_NODE, &neighbor_attr_unchanged8_cmd);
  install_element (BGP_NODE, &neighbor_attr_unchanged9_cmd);
  install_element (BGP_NODE, &neighbor_attr_unchanged10_cmd);
  install_element (BGP_NODE, &no_neighbor_attr_unchanged_cmd);
  install_element (BGP_NODE, &no_neighbor_attr_unchanged1_cmd);
  install_element (BGP_NODE, &no_neighbor_attr_unchanged2_cmd);
  install_element (BGP_NODE, &no_neighbor_attr_unchanged3_cmd);
  install_element (BGP_NODE, &no_neighbor_attr_unchanged4_cmd);
  install_element (BGP_NODE, &no_neighbor_attr_unchanged5_cmd);
  install_element (BGP_NODE, &no_neighbor_attr_unchanged6_cmd);
  install_element (BGP_NODE, &no_neighbor_attr_unchanged7_cmd);
  install_element (BGP_NODE, &no_neighbor_attr_unchanged8_cmd);
  install_element (BGP_NODE, &no_neighbor_attr_unchanged9_cmd);
  install_element (BGP_NODE, &no_neighbor_attr_unchanged10_cmd);
  install_element (BGP_IPV4_NODE, &neighbor_attr_unchanged_cmd);
  install_element (BGP_IPV4_NODE, &neighbor_attr_unchanged1_cmd);
  install_element (BGP_IPV4_NODE, &neighbor_attr_unchanged2_cmd);
  install_element (BGP_IPV4_NODE, &neighbor_attr_unchanged3_cmd);
  install_element (BGP_IPV4_NODE, &neighbor_attr_unchanged4_cmd);
  install_element (BGP_IPV4_NODE, &neighbor_attr_unchanged5_cmd);
  install_element (BGP_IPV4_NODE, &neighbor_attr_unchanged6_cmd);
  install_element (BGP_IPV4_NODE, &neighbor_attr_unchanged7_cmd);
  install_element (BGP_IPV4_NODE, &neighbor_attr_unchanged8_cmd);
  install_element (BGP_IPV4_NODE, &neighbor_attr_unchanged9_cmd);
  install_element (BGP_IPV4_NODE, &neighbor_attr_unchanged10_cmd);
  install_element (BGP_IPV4_NODE, &no_neighbor_attr_unchanged_cmd);
  install_element (BGP_IPV4_NODE, &no_neighbor_attr_unchanged1_cmd);
  install_element (BGP_IPV4_NODE, &no_neighbor_attr_unchanged2_cmd);
  install_element (BGP_IPV4_NODE, &no_neighbor_attr_unchanged3_cmd);
  install_element (BGP_IPV4_NODE, &no_neighbor_attr_unchanged4_cmd);
  install_element (BGP_IPV4_NODE, &no_neighbor_attr_unchanged5_cmd);
  install_element (BGP_IPV4_NODE, &no_neighbor_attr_unchanged6_cmd);
  install_element (BGP_IPV4_NODE, &no_neighbor_attr_unchanged7_cmd);
  install_element (BGP_IPV4_NODE, &no_neighbor_attr_unchanged8_cmd);
  install_element (BGP_IPV4_NODE, &no_neighbor_attr_unchanged9_cmd);
  install_element (BGP_IPV4_NODE, &no_neighbor_attr_unchanged10_cmd);
  install_element (BGP_IPV4M_NODE, &neighbor_attr_unchanged_cmd);
  install_element (BGP_IPV4M_NODE, &neighbor_attr_unchanged1_cmd);
  install_element (BGP_IPV4M_NODE, &neighbor_attr_unchanged2_cmd);
  install_element (BGP_IPV4M_NODE, &neighbor_attr_unchanged3_cmd);
  install_element (BGP_IPV4M_NODE, &neighbor_attr_unchanged4_cmd);
  install_element (BGP_IPV4M_NODE, &neighbor_attr_unchanged5_cmd);
  install_element (BGP_IPV4M_NODE, &neighbor_attr_unchanged6_cmd);
  install_element (BGP_IPV4M_NODE, &neighbor_attr_unchanged7_cmd);
  install_element (BGP_IPV4M_NODE, &neighbor_attr_unchanged8_cmd);
  install_element (BGP_IPV4M_NODE, &neighbor_attr_unchanged9_cmd);
  install_element (BGP_IPV4M_NODE, &neighbor_attr_unchanged10_cmd);
  install_element (BGP_IPV4M_NODE, &no_neighbor_attr_unchanged_cmd);
  install_element (BGP_IPV4M_NODE, &no_neighbor_attr_unchanged1_cmd);
  install_element (BGP_IPV4M_NODE, &no_neighbor_attr_unchanged2_cmd);
  install_element (BGP_IPV4M_NODE, &no_neighbor_attr_unchanged3_cmd);
  install_element (BGP_IPV4M_NODE, &no_neighbor_attr_unchanged4_cmd);
  install_element (BGP_IPV4M_NODE, &no_neighbor_attr_unchanged5_cmd);
  install_element (BGP_IPV4M_NODE, &no_neighbor_attr_unchanged6_cmd);
  install_element (BGP_IPV4M_NODE, &no_neighbor_attr_unchanged7_cmd);
  install_element (BGP_IPV4M_NODE, &no_neighbor_attr_unchanged8_cmd);
  install_element (BGP_IPV4M_NODE, &no_neighbor_attr_unchanged9_cmd);
  install_element (BGP_IPV4M_NODE, &no_neighbor_attr_unchanged10_cmd);
  install_element (BGP_IPV6_NODE, &neighbor_attr_unchanged_cmd);
  install_element (BGP_IPV6_NODE, &neighbor_attr_unchanged1_cmd);
  install_element (BGP_IPV6_NODE, &neighbor_attr_unchanged2_cmd);
  install_element (BGP_IPV6_NODE, &neighbor_attr_unchanged3_cmd);
  install_element (BGP_IPV6_NODE, &neighbor_attr_unchanged4_cmd);
  install_element (BGP_IPV6_NODE, &neighbor_attr_unchanged5_cmd);
  install_element (BGP_IPV6_NODE, &neighbor_attr_unchanged6_cmd);
  install_element (BGP_IPV6_NODE, &neighbor_attr_unchanged7_cmd);
  install_element (BGP_IPV6_NODE, &neighbor_attr_unchanged8_cmd);
  install_element (BGP_IPV6_NODE, &neighbor_attr_unchanged9_cmd);
  install_element (BGP_IPV6_NODE, &neighbor_attr_unchanged10_cmd);
  install_element (BGP_IPV6_NODE, &no_neighbor_attr_unchanged_cmd);
  install_element (BGP_IPV6_NODE, &no_neighbor_attr_unchanged1_cmd);
  install_element (BGP_IPV6_NODE, &no_neighbor_attr_unchanged2_cmd);
  install_element (BGP_IPV6_NODE, &no_neighbor_attr_unchanged3_cmd);
  install_element (BGP_IPV6_NODE, &no_neighbor_attr_unchanged4_cmd);
  install_element (BGP_IPV6_NODE, &no_neighbor_attr_unchanged5_cmd);
  install_element (BGP_IPV6_NODE, &no_neighbor_attr_unchanged6_cmd);
  install_element (BGP_IPV6_NODE, &no_neighbor_attr_unchanged7_cmd);
  install_element (BGP_IPV6_NODE, &no_neighbor_attr_unchanged8_cmd);
  install_element (BGP_IPV6_NODE, &no_neighbor_attr_unchanged9_cmd);
  install_element (BGP_IPV6_NODE, &no_neighbor_attr_unchanged10_cmd);
  install_element (BGP_IPV6M_NODE, &neighbor_attr_unchanged_cmd);
  install_element (BGP_IPV6M_NODE, &neighbor_attr_unchanged1_cmd);
  install_element (BGP_IPV6M_NODE, &neighbor_attr_unchanged2_cmd);
  install_element (BGP_IPV6M_NODE, &neighbor_attr_unchanged3_cmd);
  install_element (BGP_IPV6M_NODE, &neighbor_attr_unchanged4_cmd);
  install_element (BGP_IPV6M_NODE, &neighbor_attr_unchanged5_cmd);
  install_element (BGP_IPV6M_NODE, &neighbor_attr_unchanged6_cmd);
  install_element (BGP_IPV6M_NODE, &neighbor_attr_unchanged7_cmd);
  install_element (BGP_IPV6M_NODE, &neighbor_attr_unchanged8_cmd);
  install_element (BGP_IPV6M_NODE, &neighbor_attr_unchanged9_cmd);
  install_element (BGP_IPV6M_NODE, &neighbor_attr_unchanged10_cmd);
  install_element (BGP_IPV6M_NODE, &no_neighbor_attr_unchanged_cmd);
  install_element (BGP_IPV6M_NODE, &no_neighbor_attr_unchanged1_cmd);
  install_element (BGP_IPV6M_NODE, &no_neighbor_attr_unchanged2_cmd);
  install_element (BGP_IPV6M_NODE, &no_neighbor_attr_unchanged3_cmd);
  install_element (BGP_IPV6M_NODE, &no_neighbor_attr_unchanged4_cmd);
  install_element (BGP_IPV6M_NODE, &no_neighbor_attr_unchanged5_cmd);
  install_element (BGP_IPV6M_NODE, &no_neighbor_attr_unchanged6_cmd);
  install_element (BGP_IPV6M_NODE, &no_neighbor_attr_unchanged7_cmd);
  install_element (BGP_IPV6M_NODE, &no_neighbor_attr_unchanged8_cmd);
  install_element (BGP_IPV6M_NODE, &no_neighbor_attr_unchanged9_cmd);
  install_element (BGP_IPV6M_NODE, &no_neighbor_attr_unchanged10_cmd);
  install_element (BGP_VPNV4_NODE, &neighbor_attr_unchanged_cmd);
  install_element (BGP_VPNV4_NODE, &neighbor_attr_unchanged1_cmd);
  install_element (BGP_VPNV4_NODE, &neighbor_attr_unchanged2_cmd);
  install_element (BGP_VPNV4_NODE, &neighbor_attr_unchanged3_cmd);
  install_element (BGP_VPNV4_NODE, &neighbor_attr_unchanged4_cmd);
  install_element (BGP_VPNV4_NODE, &neighbor_attr_unchanged5_cmd);
  install_element (BGP_VPNV4_NODE, &neighbor_attr_unchanged6_cmd);
  install_element (BGP_VPNV4_NODE, &neighbor_attr_unchanged7_cmd);
  install_element (BGP_VPNV4_NODE, &neighbor_attr_unchanged8_cmd);
  install_element (BGP_VPNV4_NODE, &neighbor_attr_unchanged9_cmd);
  install_element (BGP_VPNV4_NODE, &neighbor_attr_unchanged10_cmd);
  install_element (BGP_VPNV4_NODE, &no_neighbor_attr_unchanged_cmd);
  install_element (BGP_VPNV4_NODE, &no_neighbor_attr_unchanged1_cmd);
  install_element (BGP_VPNV4_NODE, &no_neighbor_attr_unchanged2_cmd);
  install_element (BGP_VPNV4_NODE, &no_neighbor_attr_unchanged3_cmd);
  install_element (BGP_VPNV4_NODE, &no_neighbor_attr_unchanged4_cmd);
  install_element (BGP_VPNV4_NODE, &no_neighbor_attr_unchanged5_cmd);
  install_element (BGP_VPNV4_NODE, &no_neighbor_attr_unchanged6_cmd);
  install_element (BGP_VPNV4_NODE, &no_neighbor_attr_unchanged7_cmd);
  install_element (BGP_VPNV4_NODE, &no_neighbor_attr_unchanged8_cmd);
  install_element (BGP_VPNV4_NODE, &no_neighbor_attr_unchanged9_cmd);
  install_element (BGP_VPNV4_NODE, &no_neighbor_attr_unchanged10_cmd);

  /* "nexthop-local unchanged" commands */
  install_element (BGP_IPV6_NODE, &neighbor_nexthop_local_unchanged_cmd);
  install_element (BGP_IPV6_NODE, &no_neighbor_nexthop_local_unchanged_cmd);

  /* "transparent-as" and "transparent-nexthop" for old version
     compatibility.  */
  install_element (BGP_NODE, &neighbor_transparent_as_cmd);
  install_element (BGP_NODE, &neighbor_transparent_nexthop_cmd);

  /* "neighbor next-hop-self" commands. */
  install_element (BGP_NODE, &neighbor_nexthop_self_cmd);
  install_element (BGP_NODE, &no_neighbor_nexthop_self_cmd);
  install_element (BGP_IPV4_NODE, &neighbor_nexthop_self_cmd);
  install_element (BGP_IPV4_NODE, &no_neighbor_nexthop_self_cmd);
  install_element (BGP_IPV4M_NODE, &neighbor_nexthop_self_cmd);
  install_element (BGP_IPV4M_NODE, &no_neighbor_nexthop_self_cmd);
  install_element (BGP_IPV6_NODE, &neighbor_nexthop_self_cmd);
  install_element (BGP_IPV6_NODE, &no_neighbor_nexthop_self_cmd);
  install_element (BGP_IPV6M_NODE, &neighbor_nexthop_self_cmd);
  install_element (BGP_IPV6M_NODE, &no_neighbor_nexthop_self_cmd);
  install_element (BGP_VPNV4_NODE, &neighbor_nexthop_self_cmd);
  install_element (BGP_VPNV4_NODE, &no_neighbor_nexthop_self_cmd);

  /* "neighbor remove-private-AS" commands. */
  install_element (BGP_NODE, &neighbor_remove_private_as_cmd);
  install_element (BGP_NODE, &no_neighbor_remove_private_as_cmd);
  install_element (BGP_IPV4_NODE, &neighbor_remove_private_as_cmd);
  install_element (BGP_IPV4_NODE, &no_neighbor_remove_private_as_cmd);
  install_element (BGP_IPV4M_NODE, &neighbor_remove_private_as_cmd);
  install_element (BGP_IPV4M_NODE, &no_neighbor_remove_private_as_cmd);
  install_element (BGP_IPV6_NODE, &neighbor_remove_private_as_cmd);
  install_element (BGP_IPV6_NODE, &no_neighbor_remove_private_as_cmd);
  install_element (BGP_IPV6M_NODE, &neighbor_remove_private_as_cmd);
  install_element (BGP_IPV6M_NODE, &no_neighbor_remove_private_as_cmd);
  install_element (BGP_VPNV4_NODE, &neighbor_remove_private_as_cmd);
  install_element (BGP_VPNV4_NODE, &no_neighbor_remove_private_as_cmd);

  /* "neighbor send-community" commands.*/
  install_element (BGP_NODE, &neighbor_send_community_cmd);
  install_element (BGP_NODE, &neighbor_send_community_type_cmd);
  install_element (BGP_NODE, &no_neighbor_send_community_cmd);
  install_element (BGP_NODE, &no_neighbor_send_community_type_cmd);
  install_element (BGP_IPV4_NODE, &neighbor_send_community_cmd);
  install_element (BGP_IPV4_NODE, &neighbor_send_community_type_cmd);
  install_element (BGP_IPV4_NODE, &no_neighbor_send_community_cmd);
  install_element (BGP_IPV4_NODE, &no_neighbor_send_community_type_cmd);
  install_element (BGP_IPV4M_NODE, &neighbor_send_community_cmd);
  install_element (BGP_IPV4M_NODE, &neighbor_send_community_type_cmd);
  install_element (BGP_IPV4M_NODE, &no_neighbor_send_community_cmd);
  install_element (BGP_IPV4M_NODE, &no_neighbor_send_community_type_cmd);
  install_element (BGP_IPV6_NODE, &neighbor_send_community_cmd);
  install_element (BGP_IPV6_NODE, &neighbor_send_community_type_cmd);
  install_element (BGP_IPV6_NODE, &no_neighbor_send_community_cmd);
  install_element (BGP_IPV6_NODE, &no_neighbor_send_community_type_cmd);
  install_element (BGP_IPV6M_NODE, &neighbor_send_community_cmd);
  install_element (BGP_IPV6M_NODE, &neighbor_send_community_type_cmd);
  install_element (BGP_IPV6M_NODE, &no_neighbor_send_community_cmd);
  install_element (BGP_IPV6M_NODE, &no_neighbor_send_community_type_cmd);
  install_element (BGP_VPNV4_NODE, &neighbor_send_community_cmd);
  install_element (BGP_VPNV4_NODE, &neighbor_send_community_type_cmd);
  install_element (BGP_VPNV4_NODE, &no_neighbor_send_community_cmd);
  install_element (BGP_VPNV4_NODE, &no_neighbor_send_community_type_cmd);

  /* "neighbor route-reflector" commands.*/
  install_element (BGP_NODE, &neighbor_route_reflector_client_cmd);
  install_element (BGP_NODE, &no_neighbor_route_reflector_client_cmd);
  install_element (BGP_IPV4_NODE, &neighbor_route_reflector_client_cmd);
  install_element (BGP_IPV4_NODE, &no_neighbor_route_reflector_client_cmd);
  install_element (BGP_IPV4M_NODE, &neighbor_route_reflector_client_cmd);
  install_element (BGP_IPV4M_NODE, &no_neighbor_route_reflector_client_cmd);
  install_element (BGP_IPV6_NODE, &neighbor_route_reflector_client_cmd);
  install_element (BGP_IPV6_NODE, &no_neighbor_route_reflector_client_cmd);
  install_element (BGP_IPV6M_NODE, &neighbor_route_reflector_client_cmd);
  install_element (BGP_IPV6M_NODE, &no_neighbor_route_reflector_client_cmd);
  install_element (BGP_VPNV4_NODE, &neighbor_route_reflector_client_cmd);
  install_element (BGP_VPNV4_NODE, &no_neighbor_route_reflector_client_cmd);

  /* "neighbor route-server" commands.*/
  install_element (BGP_NODE, &neighbor_route_server_client_cmd);
  install_element (BGP_NODE, &no_neighbor_route_server_client_cmd);
  install_element (BGP_IPV4_NODE, &neighbor_route_server_client_cmd);
  install_element (BGP_IPV4_NODE, &no_neighbor_route_server_client_cmd);
  install_element (BGP_IPV4M_NODE, &neighbor_route_server_client_cmd);
  install_element (BGP_IPV4M_NODE, &no_neighbor_route_server_client_cmd);
  install_element (BGP_IPV6_NODE, &neighbor_route_server_client_cmd);
  install_element (BGP_IPV6_NODE, &no_neighbor_route_server_client_cmd);
  install_element (BGP_IPV6M_NODE, &neighbor_route_server_client_cmd);
  install_element (BGP_IPV6M_NODE, &no_neighbor_route_server_client_cmd);
  install_element (BGP_VPNV4_NODE, &neighbor_route_server_client_cmd);
  install_element (BGP_VPNV4_NODE, &no_neighbor_route_server_client_cmd);

  /* "neighbor passive" commands. */
  install_element (BGP_NODE, &neighbor_passive_cmd);
  install_element (BGP_NODE, &no_neighbor_passive_cmd);

  /* "neighbor shutdown" commands. */
  install_element (BGP_NODE, &neighbor_shutdown_cmd);
  install_element (BGP_NODE, &no_neighbor_shutdown_cmd);

  /* Deprecated "neighbor capability route-refresh" commands.*/
  install_element (BGP_NODE, &neighbor_capability_route_refresh_cmd);
  install_element (BGP_NODE, &no_neighbor_capability_route_refresh_cmd);

  /* "neighbor capability orf prefix-list" commands.*/
  install_element (BGP_NODE, &neighbor_capability_orf_prefix_cmd);
  install_element (BGP_NODE, &no_neighbor_capability_orf_prefix_cmd);
  install_element (BGP_IPV4_NODE, &neighbor_capability_orf_prefix_cmd);
  install_element (BGP_IPV4_NODE, &no_neighbor_capability_orf_prefix_cmd);
  install_element (BGP_IPV4M_NODE, &neighbor_capability_orf_prefix_cmd);
  install_element (BGP_IPV4M_NODE, &no_neighbor_capability_orf_prefix_cmd);
  install_element (BGP_IPV6_NODE, &neighbor_capability_orf_prefix_cmd);
  install_element (BGP_IPV6_NODE, &no_neighbor_capability_orf_prefix_cmd);
  install_element (BGP_IPV6M_NODE, &neighbor_capability_orf_prefix_cmd);
  install_element (BGP_IPV6M_NODE, &no_neighbor_capability_orf_prefix_cmd);

  /* "neighbor capability dynamic" commands.*/
  install_element (BGP_NODE, &neighbor_capability_dynamic_cmd);
  install_element (BGP_NODE, &no_neighbor_capability_dynamic_cmd);

  /* "neighbor dont-capability-negotiate" commands. */
  install_element (BGP_NODE, &neighbor_dont_capability_negotiate_cmd);
  install_element (BGP_NODE, &no_neighbor_dont_capability_negotiate_cmd);

  /* "neighbor ebgp-multihop" commands. */
  install_element (BGP_NODE, &neighbor_ebgp_multihop_cmd);
  install_element (BGP_NODE, &neighbor_ebgp_multihop_ttl_cmd);
  install_element (BGP_NODE, &no_neighbor_ebgp_multihop_cmd);
  install_element (BGP_NODE, &no_neighbor_ebgp_multihop_ttl_cmd);

  /* "neighbor disable-connected-check" commands.  */
  install_element (BGP_NODE, &neighbor_disable_connected_check_cmd);
  install_element (BGP_NODE, &no_neighbor_disable_connected_check_cmd);
  install_element (BGP_NODE, &neighbor_enforce_multihop_cmd);
  install_element (BGP_NODE, &no_neighbor_enforce_multihop_cmd);

  /* "neighbor description" commands. */
  install_element (BGP_NODE, &neighbor_description_cmd);
  install_element (BGP_NODE, &no_neighbor_description_cmd);
  install_element (BGP_NODE, &no_neighbor_description_val_cmd);

  /* "neighbor update-source" commands. "*/
  install_element (BGP_NODE, &neighbor_update_source_cmd);
  install_element (BGP_NODE, &no_neighbor_update_source_cmd);

  /* "neighbor default-originate" commands. */
  install_element (BGP_NODE, &neighbor_default_originate_cmd);
  install_element (BGP_NODE, &neighbor_default_originate_rmap_cmd);
  install_element (BGP_NODE, &no_neighbor_default_originate_cmd);
  install_element (BGP_NODE, &no_neighbor_default_originate_rmap_cmd);
  install_element (BGP_IPV4_NODE, &neighbor_default_originate_cmd);
  install_element (BGP_IPV4_NODE, &neighbor_default_originate_rmap_cmd);
  install_element (BGP_IPV4_NODE, &no_neighbor_default_originate_cmd);
  install_element (BGP_IPV4_NODE, &no_neighbor_default_originate_rmap_cmd);
  install_element (BGP_IPV4M_NODE, &neighbor_default_originate_cmd);
  install_element (BGP_IPV4M_NODE, &neighbor_default_originate_rmap_cmd);
  install_element (BGP_IPV4M_NODE, &no_neighbor_default_originate_cmd);
  install_element (BGP_IPV4M_NODE, &no_neighbor_default_originate_rmap_cmd);
  install_element (BGP_IPV6_NODE, &neighbor_default_originate_cmd);
  install_element (BGP_IPV6_NODE, &neighbor_default_originate_rmap_cmd);
  install_element (BGP_IPV6_NODE, &no_neighbor_default_originate_cmd);
  install_element (BGP_IPV6_NODE, &no_neighbor_default_originate_rmap_cmd);
  install_element (BGP_IPV6M_NODE, &neighbor_default_originate_cmd);
  install_element (BGP_IPV6M_NODE, &neighbor_default_originate_rmap_cmd);
  install_element (BGP_IPV6M_NODE, &no_neighbor_default_originate_cmd);
  install_element (BGP_IPV6M_NODE, &no_neighbor_default_originate_rmap_cmd);

  /* "neighbor port" commands. */
  install_element (BGP_NODE, &neighbor_port_cmd);
  install_element (BGP_NODE, &no_neighbor_port_cmd);
  install_element (BGP_NODE, &no_neighbor_port_val_cmd);

  /* "neighbor weight" commands. */
  install_element (BGP_NODE, &neighbor_weight_cmd);
  install_element (BGP_NODE, &no_neighbor_weight_cmd);
  install_element (BGP_NODE, &no_neighbor_weight_val_cmd);

  /* "neighbor override-capability" commands. */
  install_element (BGP_NODE, &neighbor_override_capability_cmd);
  install_element (BGP_NODE, &no_neighbor_override_capability_cmd);

  /* "neighbor strict-capability-match" commands. */
  install_element (BGP_NODE, &neighbor_strict_capability_cmd);
  install_element (BGP_NODE, &no_neighbor_strict_capability_cmd);

  /* "neighbor timers" commands. */
  install_element (BGP_NODE, &neighbor_timers_cmd);
  install_element (BGP_NODE, &no_neighbor_timers_cmd);

  /* "neighbor timers connect" commands. */
  install_element (BGP_NODE, &neighbor_timers_connect_cmd);
  install_element (BGP_NODE, &no_neighbor_timers_connect_cmd);
  install_element (BGP_NODE, &no_neighbor_timers_connect_val_cmd);

  /* "neighbor advertisement-interval" commands. */
  install_element (BGP_NODE, &neighbor_advertise_interval_cmd);
  install_element (BGP_NODE, &no_neighbor_advertise_interval_cmd);
  install_element (BGP_NODE, &no_neighbor_advertise_interval_val_cmd);

  /* "neighbor version" commands. */
  install_element (BGP_NODE, &neighbor_version_cmd);

  /* "neighbor interface" commands. */
  install_element (BGP_NODE, &neighbor_interface_cmd);
  install_element (BGP_NODE, &no_neighbor_interface_cmd);

  /* "neighbor distribute" commands. */
  install_element (BGP_NODE, &neighbor_distribute_list_cmd);
  install_element (BGP_NODE, &no_neighbor_distribute_list_cmd);
  install_element (BGP_IPV4_NODE, &neighbor_distribute_list_cmd);
  install_element (BGP_IPV4_NODE, &no_neighbor_distribute_list_cmd);
  install_element (BGP_IPV4M_NODE, &neighbor_distribute_list_cmd);
  install_element (BGP_IPV4M_NODE, &no_neighbor_distribute_list_cmd);
  install_element (BGP_IPV6_NODE, &neighbor_distribute_list_cmd);
  install_element (BGP_IPV6_NODE, &no_neighbor_distribute_list_cmd);
  install_element (BGP_IPV6M_NODE, &neighbor_distribute_list_cmd);
  install_element (BGP_IPV6M_NODE, &no_neighbor_distribute_list_cmd);
  install_element (BGP_VPNV4_NODE, &neighbor_distribute_list_cmd);
  install_element (BGP_VPNV4_NODE, &no_neighbor_distribute_list_cmd);

  /* "neighbor prefix-list" commands. */
  install_element (BGP_NODE, &neighbor_prefix_list_cmd);
  install_element (BGP_NODE, &no_neighbor_prefix_list_cmd);
  install_element (BGP_IPV4_NODE, &neighbor_prefix_list_cmd);
  install_element (BGP_IPV4_NODE, &no_neighbor_prefix_list_cmd);
  install_element (BGP_IPV4M_NODE, &neighbor_prefix_list_cmd);
  install_element (BGP_IPV4M_NODE, &no_neighbor_prefix_list_cmd);
  install_element (BGP_IPV6_NODE, &neighbor_prefix_list_cmd);
  install_element (BGP_IPV6_NODE, &no_neighbor_prefix_list_cmd);
  install_element (BGP_IPV6M_NODE, &neighbor_prefix_list_cmd);
  install_element (BGP_IPV6M_NODE, &no_neighbor_prefix_list_cmd);
  install_element (BGP_VPNV4_NODE, &neighbor_prefix_list_cmd);
  install_element (BGP_VPNV4_NODE, &no_neighbor_prefix_list_cmd);

  /* "neighbor filter-list" commands. */
  install_element (BGP_NODE, &neighbor_filter_list_cmd);
  install_element (BGP_NODE, &no_neighbor_filter_list_cmd);
  install_element (BGP_IPV4_NODE, &neighbor_filter_list_cmd);
  install_element (BGP_IPV4_NODE, &no_neighbor_filter_list_cmd);
  install_element (BGP_IPV4M_NODE, &neighbor_filter_list_cmd);
  install_element (BGP_IPV4M_NODE, &no_neighbor_filter_list_cmd);
  install_element (BGP_IPV6_NODE, &neighbor_filter_list_cmd);
  install_element (BGP_IPV6_NODE, &no_neighbor_filter_list_cmd);
  install_element (BGP_IPV6M_NODE, &neighbor_filter_list_cmd);
  install_element (BGP_IPV6M_NODE, &no_neighbor_filter_list_cmd);
  install_element (BGP_VPNV4_NODE, &neighbor_filter_list_cmd);
  install_element (BGP_VPNV4_NODE, &no_neighbor_filter_list_cmd);

  /* "neighbor route-map" commands. */
  install_element (BGP_NODE, &neighbor_route_map_cmd);
  install_element (BGP_NODE, &no_neighbor_route_map_cmd);
  install_element (BGP_IPV4_NODE, &neighbor_route_map_cmd);
  install_element (BGP_IPV4_NODE, &no_neighbor_route_map_cmd);
  install_element (BGP_IPV4M_NODE, &neighbor_route_map_cmd);
  install_element (BGP_IPV4M_NODE, &no_neighbor_route_map_cmd);
  install_element (BGP_IPV6_NODE, &neighbor_route_map_cmd);
  install_element (BGP_IPV6_NODE, &no_neighbor_route_map_cmd);
  install_element (BGP_IPV6M_NODE, &neighbor_route_map_cmd);
  install_element (BGP_IPV6M_NODE, &no_neighbor_route_map_cmd);
  install_element (BGP_VPNV4_NODE, &neighbor_route_map_cmd);
  install_element (BGP_VPNV4_NODE, &no_neighbor_route_map_cmd);

  /* "neighbor unsuppress-map" commands. */
  install_element (BGP_NODE, &neighbor_unsuppress_map_cmd);
  install_element (BGP_NODE, &no_neighbor_unsuppress_map_cmd);
  install_element (BGP_IPV4_NODE, &neighbor_unsuppress_map_cmd);
  install_element (BGP_IPV4_NODE, &no_neighbor_unsuppress_map_cmd);
  install_element (BGP_IPV4M_NODE, &neighbor_unsuppress_map_cmd);
  install_element (BGP_IPV4M_NODE, &no_neighbor_unsuppress_map_cmd);
  install_element (BGP_IPV6_NODE, &neighbor_unsuppress_map_cmd);
  install_element (BGP_IPV6_NODE, &no_neighbor_unsuppress_map_cmd);
  install_element (BGP_IPV6M_NODE, &neighbor_unsuppress_map_cmd);
  install_element (BGP_IPV6M_NODE, &no_neighbor_unsuppress_map_cmd);
  install_element (BGP_VPNV4_NODE, &neighbor_unsuppress_map_cmd);
  install_element (BGP_VPNV4_NODE, &no_neighbor_unsuppress_map_cmd);  

  /* "neighbor maximum-prefix" commands. */
  install_element (BGP_NODE, &neighbor_maximum_prefix_cmd);
  install_element (BGP_NODE, &neighbor_maximum_prefix_threshold_cmd);
  install_element (BGP_NODE, &neighbor_maximum_prefix_warning_cmd);
  install_element (BGP_NODE, &neighbor_maximum_prefix_threshold_warning_cmd);
  install_element (BGP_NODE, &neighbor_maximum_prefix_restart_cmd);
  install_element (BGP_NODE, &neighbor_maximum_prefix_threshold_restart_cmd);
  install_element (BGP_NODE, &no_neighbor_maximum_prefix_cmd);
  install_element (BGP_NODE, &no_neighbor_maximum_prefix_val_cmd);
  install_element (BGP_NODE, &no_neighbor_maximum_prefix_threshold_cmd);
  install_element (BGP_NODE, &no_neighbor_maximum_prefix_warning_cmd);
  install_element (BGP_NODE, &no_neighbor_maximum_prefix_threshold_warning_cmd);
  install_element (BGP_NODE, &no_neighbor_maximum_prefix_restart_cmd);
  install_element (BGP_NODE, &no_neighbor_maximum_prefix_threshold_restart_cmd);
  install_element (BGP_IPV4_NODE, &neighbor_maximum_prefix_cmd);
  install_element (BGP_IPV4_NODE, &neighbor_maximum_prefix_threshold_cmd);
  install_element (BGP_IPV4_NODE, &neighbor_maximum_prefix_warning_cmd);
  install_element (BGP_IPV4_NODE, &neighbor_maximum_prefix_threshold_warning_cmd);
  install_element (BGP_IPV4_NODE, &neighbor_maximum_prefix_restart_cmd);
  install_element (BGP_IPV4_NODE, &neighbor_maximum_prefix_threshold_restart_cmd);
  install_element (BGP_IPV4_NODE, &no_neighbor_maximum_prefix_cmd);
  install_element (BGP_IPV4_NODE, &no_neighbor_maximum_prefix_val_cmd);
  install_element (BGP_IPV4_NODE, &no_neighbor_maximum_prefix_threshold_cmd);
  install_element (BGP_IPV4_NODE, &no_neighbor_maximum_prefix_warning_cmd);
  install_element (BGP_IPV4_NODE, &no_neighbor_maximum_prefix_threshold_warning_cmd);
  install_element (BGP_IPV4_NODE, &no_neighbor_maximum_prefix_restart_cmd);
  install_element (BGP_IPV4_NODE, &no_neighbor_maximum_prefix_threshold_restart_cmd);
  install_element (BGP_IPV4M_NODE, &neighbor_maximum_prefix_cmd);
  install_element (BGP_IPV4M_NODE, &neighbor_maximum_prefix_threshold_cmd);
  install_element (BGP_IPV4M_NODE, &neighbor_maximum_prefix_warning_cmd);
  install_element (BGP_IPV4M_NODE, &neighbor_maximum_prefix_threshold_warning_cmd);
  install_element (BGP_IPV4M_NODE, &neighbor_maximum_prefix_restart_cmd);
  install_element (BGP_IPV4M_NODE, &neighbor_maximum_prefix_threshold_restart_cmd);
  install_element (BGP_IPV4M_NODE, &no_neighbor_maximum_prefix_cmd);
  install_element (BGP_IPV4M_NODE, &no_neighbor_maximum_prefix_val_cmd);
  install_element (BGP_IPV4M_NODE, &no_neighbor_maximum_prefix_threshold_cmd);
  install_element (BGP_IPV4M_NODE, &no_neighbor_maximum_prefix_warning_cmd);
  install_element (BGP_IPV4M_NODE, &no_neighbor_maximum_prefix_threshold_warning_cmd);
  install_element (BGP_IPV4M_NODE, &no_neighbor_maximum_prefix_restart_cmd);
  install_element (BGP_IPV4M_NODE, &no_neighbor_maximum_prefix_threshold_restart_cmd);
  install_element (BGP_IPV6_NODE, &neighbor_maximum_prefix_cmd);
  install_element (BGP_IPV6_NODE, &neighbor_maximum_prefix_threshold_cmd);
  install_element (BGP_IPV6_NODE, &neighbor_maximum_prefix_warning_cmd);
  install_element (BGP_IPV6_NODE, &neighbor_maximum_prefix_threshold_warning_cmd);
  install_element (BGP_IPV6_NODE, &neighbor_maximum_prefix_restart_cmd);
  install_element (BGP_IPV6_NODE, &neighbor_maximum_prefix_threshold_restart_cmd);
  install_element (BGP_IPV6_NODE, &no_neighbor_maximum_prefix_cmd);
  install_element (BGP_IPV6_NODE, &no_neighbor_maximum_prefix_val_cmd);
  install_element (BGP_IPV6_NODE, &no_neighbor_maximum_prefix_threshold_cmd);
  install_element (BGP_IPV6_NODE, &no_neighbor_maximum_prefix_warning_cmd);
  install_element (BGP_IPV6_NODE, &no_neighbor_maximum_prefix_threshold_warning_cmd);
  install_element (BGP_IPV6_NODE, &no_neighbor_maximum_prefix_restart_cmd);
  install_element (BGP_IPV6_NODE, &no_neighbor_maximum_prefix_threshold_restart_cmd);
  install_element (BGP_IPV6M_NODE, &neighbor_maximum_prefix_cmd);
  install_element (BGP_IPV6M_NODE, &neighbor_maximum_prefix_threshold_cmd);
  install_element (BGP_IPV6M_NODE, &neighbor_maximum_prefix_warning_cmd);
  install_element (BGP_IPV6M_NODE, &neighbor_maximum_prefix_threshold_warning_cmd);
  install_element (BGP_IPV6M_NODE, &neighbor_maximum_prefix_restart_cmd);
  install_element (BGP_IPV6M_NODE, &neighbor_maximum_prefix_threshold_restart_cmd);
  install_element (BGP_IPV6M_NODE, &no_neighbor_maximum_prefix_cmd);
  install_element (BGP_IPV6M_NODE, &no_neighbor_maximum_prefix_val_cmd);
  install_element (BGP_IPV6M_NODE, &no_neighbor_maximum_prefix_threshold_cmd);
  install_element (BGP_IPV6M_NODE, &no_neighbor_maximum_prefix_warning_cmd);
  install_element (BGP_IPV6M_NODE, &no_neighbor_maximum_prefix_threshold_warning_cmd);
  install_element (BGP_IPV6M_NODE, &no_neighbor_maximum_prefix_restart_cmd);
  install_element (BGP_IPV6M_NODE, &no_neighbor_maximum_prefix_threshold_restart_cmd);
  install_element (BGP_VPNV4_NODE, &neighbor_maximum_prefix_cmd);
  install_element (BGP_VPNV4_NODE, &neighbor_maximum_prefix_threshold_cmd);
  install_element (BGP_VPNV4_NODE, &neighbor_maximum_prefix_warning_cmd);
  install_element (BGP_VPNV4_NODE, &neighbor_maximum_prefix_threshold_warning_cmd);
  install_element (BGP_VPNV4_NODE, &neighbor_maximum_prefix_restart_cmd);
  install_element (BGP_VPNV4_NODE, &neighbor_maximum_prefix_threshold_restart_cmd);
  install_element (BGP_VPNV4_NODE, &no_neighbor_maximum_prefix_cmd);
  install_element (BGP_VPNV4_NODE, &no_neighbor_maximum_prefix_val_cmd);
  install_element (BGP_VPNV4_NODE, &no_neighbor_maximum_prefix_threshold_cmd);
  install_element (BGP_VPNV4_NODE, &no_neighbor_maximum_prefix_warning_cmd);
  install_element (BGP_VPNV4_NODE, &no_neighbor_maximum_prefix_threshold_warning_cmd);
  install_element (BGP_VPNV4_NODE, &no_neighbor_maximum_prefix_restart_cmd);
  install_element (BGP_VPNV4_NODE, &no_neighbor_maximum_prefix_threshold_restart_cmd);

  /* "neighbor allowas-in" */
  install_element (BGP_NODE, &neighbor_allowas_in_cmd);
  install_element (BGP_NODE, &neighbor_allowas_in_arg_cmd);
  install_element (BGP_NODE, &no_neighbor_allowas_in_cmd);
  install_element (BGP_IPV4_NODE, &neighbor_allowas_in_cmd);
  install_element (BGP_IPV4_NODE, &neighbor_allowas_in_arg_cmd);
  install_element (BGP_IPV4_NODE, &no_neighbor_allowas_in_cmd);
  install_element (BGP_IPV4M_NODE, &neighbor_allowas_in_cmd);
  install_element (BGP_IPV4M_NODE, &neighbor_allowas_in_arg_cmd);
  install_element (BGP_IPV4M_NODE, &no_neighbor_allowas_in_cmd);
  install_element (BGP_IPV6_NODE, &neighbor_allowas_in_cmd);
  install_element (BGP_IPV6_NODE, &neighbor_allowas_in_arg_cmd);
  install_element (BGP_IPV6_NODE, &no_neighbor_allowas_in_cmd);
  install_element (BGP_IPV6M_NODE, &neighbor_allowas_in_cmd);
  install_element (BGP_IPV6M_NODE, &neighbor_allowas_in_arg_cmd);
  install_element (BGP_IPV6M_NODE, &no_neighbor_allowas_in_cmd);
  install_element (BGP_VPNV4_NODE, &neighbor_allowas_in_cmd);
  install_element (BGP_VPNV4_NODE, &neighbor_allowas_in_arg_cmd);
  install_element (BGP_VPNV4_NODE, &no_neighbor_allowas_in_cmd);

  /* address-family commands. */
  install_element (BGP_NODE, &address_family_ipv4_cmd);
  install_element (BGP_NODE, &address_family_ipv4_safi_cmd);
#ifdef HAVE_IPV6
  install_element (BGP_NODE, &address_family_ipv6_cmd);
  install_element (BGP_NODE, &address_family_ipv6_safi_cmd);
#endif /* HAVE_IPV6 */
  install_element (BGP_NODE, &address_family_vpnv4_cmd);
  install_element (BGP_NODE, &address_family_vpnv4_unicast_cmd);

  /* "exit-address-family" command. */
  install_element (BGP_IPV4_NODE, &exit_address_family_cmd);
  install_element (BGP_IPV4M_NODE, &exit_address_family_cmd);
  install_element (BGP_IPV6_NODE, &exit_address_family_cmd);
  install_element (BGP_IPV6M_NODE, &exit_address_family_cmd);
  install_element (BGP_VPNV4_NODE, &exit_address_family_cmd);

  /* "clear ip bgp commands" */
  install_element (ENABLE_NODE, &clear_ip_bgp_all_cmd);
  install_element (ENABLE_NODE, &clear_ip_bgp_instance_all_cmd);
  install_element (ENABLE_NODE, &clear_ip_bgp_as_cmd);
  install_element (ENABLE_NODE, &clear_ip_bgp_peer_cmd);
  install_element (ENABLE_NODE, &clear_ip_bgp_peer_group_cmd);
  install_element (ENABLE_NODE, &clear_ip_bgp_external_cmd);
#ifdef HAVE_IPV6
  install_element (ENABLE_NODE, &clear_bgp_all_cmd);
  install_element (ENABLE_NODE, &clear_bgp_instance_all_cmd);
  install_element (ENABLE_NODE, &clear_bgp_ipv6_all_cmd);
  install_element (ENABLE_NODE, &clear_bgp_peer_cmd);
  install_element (ENABLE_NODE, &clear_bgp_ipv6_peer_cmd);
  install_element (ENABLE_NODE, &clear_bgp_peer_group_cmd);
  install_element (ENABLE_NODE, &clear_bgp_ipv6_peer_group_cmd);
  install_element (ENABLE_NODE, &clear_bgp_external_cmd);
  install_element (ENABLE_NODE, &clear_bgp_ipv6_external_cmd);
  install_element (ENABLE_NODE, &clear_bgp_as_cmd);
  install_element (ENABLE_NODE, &clear_bgp_ipv6_as_cmd);
#endif /* HAVE_IPV6 */

  /* "clear ip bgp neighbor soft in" */
  install_element (ENABLE_NODE, &clear_ip_bgp_all_soft_in_cmd);
  install_element (ENABLE_NODE, &clear_ip_bgp_instance_all_soft_in_cmd);
  install_element (ENABLE_NODE, &clear_ip_bgp_all_in_cmd);
  install_element (ENABLE_NODE, &clear_ip_bgp_all_in_prefix_filter_cmd);
  install_element (ENABLE_NODE, &clear_ip_bgp_instance_all_in_prefix_filter_cmd);
  install_element (ENABLE_NODE, &clear_ip_bgp_peer_soft_in_cmd);
  install_element (ENABLE_NODE, &clear_ip_bgp_peer_in_cmd);
  install_element (ENABLE_NODE, &clear_ip_bgp_peer_in_prefix_filter_cmd);
  install_element (ENABLE_NODE, &clear_ip_bgp_peer_group_soft_in_cmd);
  install_element (ENABLE_NODE, &clear_ip_bgp_peer_group_in_cmd);
  install_element (ENABLE_NODE, &clear_ip_bgp_peer_group_in_prefix_filter_cmd);
  install_element (ENABLE_NODE, &clear_ip_bgp_external_soft_in_cmd);
  install_element (ENABLE_NODE, &clear_ip_bgp_external_in_cmd);
  install_element (ENABLE_NODE, &clear_ip_bgp_external_in_prefix_filter_cmd);
  install_element (ENABLE_NODE, &clear_ip_bgp_as_soft_in_cmd);
  install_element (ENABLE_NODE, &clear_ip_bgp_as_in_cmd);
  install_element (ENABLE_NODE, &clear_ip_bgp_as_in_prefix_filter_cmd);
  install_element (ENABLE_NODE, &clear_ip_bgp_all_ipv4_soft_in_cmd);
  install_element (ENABLE_NODE, &clear_ip_bgp_instance_all_ipv4_soft_in_cmd);
  install_element (ENABLE_NODE, &clear_ip_bgp_all_ipv4_in_cmd);
  install_element (ENABLE_NODE, &clear_ip_bgp_all_ipv4_in_prefix_filter_cmd);
  install_element (ENABLE_NODE, &clear_ip_bgp_instance_all_ipv4_in_prefix_filter_cmd);
  install_element (ENABLE_NODE, &clear_ip_bgp_peer_ipv4_soft_in_cmd);
  install_element (ENABLE_NODE, &clear_ip_bgp_peer_ipv4_in_cmd);
  install_element (ENABLE_NODE, &clear_ip_bgp_peer_ipv4_in_prefix_filter_cmd);
  install_element (ENABLE_NODE, &clear_ip_bgp_peer_group_ipv4_soft_in_cmd);
  install_element (ENABLE_NODE, &clear_ip_bgp_peer_group_ipv4_in_cmd);
  install_element (ENABLE_NODE, &clear_ip_bgp_peer_group_ipv4_in_prefix_filter_cmd);
  install_element (ENABLE_NODE, &clear_ip_bgp_external_ipv4_soft_in_cmd);
  install_element (ENABLE_NODE, &clear_ip_bgp_external_ipv4_in_cmd);
  install_element (ENABLE_NODE, &clear_ip_bgp_external_ipv4_in_prefix_filter_cmd);
  install_element (ENABLE_NODE, &clear_ip_bgp_as_ipv4_soft_in_cmd);
  install_element (ENABLE_NODE, &clear_ip_bgp_as_ipv4_in_cmd);
  install_element (ENABLE_NODE, &clear_ip_bgp_as_ipv4_in_prefix_filter_cmd);
  install_element (ENABLE_NODE, &clear_ip_bgp_all_vpnv4_soft_in_cmd);
  install_element (ENABLE_NODE, &clear_ip_bgp_all_vpnv4_in_cmd);
  install_element (ENABLE_NODE, &clear_ip_bgp_peer_vpnv4_soft_in_cmd);
  install_element (ENABLE_NODE, &clear_ip_bgp_peer_vpnv4_in_cmd);
  install_element (ENABLE_NODE, &clear_ip_bgp_as_vpnv4_soft_in_cmd);
  install_element (ENABLE_NODE, &clear_ip_bgp_as_vpnv4_in_cmd);
#ifdef HAVE_IPV6
  install_element (ENABLE_NODE, &clear_bgp_all_soft_in_cmd);
  install_element (ENABLE_NODE, &clear_bgp_instance_all_soft_in_cmd);
  install_element (ENABLE_NODE, &clear_bgp_all_in_cmd);
  install_element (ENABLE_NODE, &clear_bgp_all_in_prefix_filter_cmd);
  install_element (ENABLE_NODE, &clear_bgp_peer_soft_in_cmd);
  install_element (ENABLE_NODE, &clear_bgp_peer_in_cmd);
  install_element (ENABLE_NODE, &clear_bgp_peer_in_prefix_filter_cmd);
  install_element (ENABLE_NODE, &clear_bgp_peer_group_soft_in_cmd);
  install_element (ENABLE_NODE, &clear_bgp_peer_group_in_cmd);
  install_element (ENABLE_NODE, &clear_bgp_peer_group_in_prefix_filter_cmd);
  install_element (ENABLE_NODE, &clear_bgp_external_soft_in_cmd);
  install_element (ENABLE_NODE, &clear_bgp_external_in_cmd);
  install_element (ENABLE_NODE, &clear_bgp_external_in_prefix_filter_cmd);
  install_element (ENABLE_NODE, &clear_bgp_as_soft_in_cmd);
  install_element (ENABLE_NODE, &clear_bgp_as_in_cmd);
  install_element (ENABLE_NODE, &clear_bgp_as_in_prefix_filter_cmd);
  install_element (ENABLE_NODE, &clear_bgp_ipv6_all_soft_in_cmd);
  install_element (ENABLE_NODE, &clear_bgp_ipv6_all_in_cmd);
  install_element (ENABLE_NODE, &clear_bgp_ipv6_all_in_prefix_filter_cmd);
  install_element (ENABLE_NODE, &clear_bgp_ipv6_peer_soft_in_cmd);
  install_element (ENABLE_NODE, &clear_bgp_ipv6_peer_in_cmd);
  install_element (ENABLE_NODE, &clear_bgp_ipv6_peer_in_prefix_filter_cmd);
  install_element (ENABLE_NODE, &clear_bgp_ipv6_peer_group_soft_in_cmd);
  install_element (ENABLE_NODE, &clear_bgp_ipv6_peer_group_in_cmd);
  install_element (ENABLE_NODE, &clear_bgp_ipv6_peer_group_in_prefix_filter_cmd);
  install_element (ENABLE_NODE, &clear_bgp_ipv6_external_soft_in_cmd);
  install_element (ENABLE_NODE, &clear_bgp_ipv6_external_in_cmd);
  install_element (ENABLE_NODE, &clear_bgp_ipv6_external_in_prefix_filter_cmd);
  install_element (ENABLE_NODE, &clear_bgp_ipv6_as_soft_in_cmd);
  install_element (ENABLE_NODE, &clear_bgp_ipv6_as_in_cmd);
  install_element (ENABLE_NODE, &clear_bgp_ipv6_as_in_prefix_filter_cmd);
#endif /* HAVE_IPV6 */

  /* "clear ip bgp neighbor soft out" */
  install_element (ENABLE_NODE, &clear_ip_bgp_all_soft_out_cmd);
  install_element (ENABLE_NODE, &clear_ip_bgp_instance_all_soft_out_cmd);
  install_element (ENABLE_NODE, &clear_ip_bgp_all_out_cmd);
  install_element (ENABLE_NODE, &clear_ip_bgp_peer_soft_out_cmd);
  install_element (ENABLE_NODE, &clear_ip_bgp_peer_out_cmd);
  install_element (ENABLE_NODE, &clear_ip_bgp_peer_group_soft_out_cmd);
  install_element (ENABLE_NODE, &clear_ip_bgp_peer_group_out_cmd);
  install_element (ENABLE_NODE, &clear_ip_bgp_external_soft_out_cmd);
  install_element (ENABLE_NODE, &clear_ip_bgp_external_out_cmd);
  install_element (ENABLE_NODE, &clear_ip_bgp_as_soft_out_cmd);
  install_element (ENABLE_NODE, &clear_ip_bgp_as_out_cmd);
  install_element (ENABLE_NODE, &clear_ip_bgp_all_ipv4_soft_out_cmd);
  install_element (ENABLE_NODE, &clear_ip_bgp_instance_all_ipv4_soft_out_cmd);
  install_element (ENABLE_NODE, &clear_ip_bgp_all_ipv4_out_cmd);
  install_element (ENABLE_NODE, &clear_ip_bgp_peer_ipv4_soft_out_cmd);
  install_element (ENABLE_NODE, &clear_ip_bgp_peer_ipv4_out_cmd);
  install_element (ENABLE_NODE, &clear_ip_bgp_peer_group_ipv4_soft_out_cmd);
  install_element (ENABLE_NODE, &clear_ip_bgp_peer_group_ipv4_out_cmd);
  install_element (ENABLE_NODE, &clear_ip_bgp_external_ipv4_soft_out_cmd);
  install_element (ENABLE_NODE, &clear_ip_bgp_external_ipv4_out_cmd);
  install_element (ENABLE_NODE, &clear_ip_bgp_as_ipv4_soft_out_cmd);
  install_element (ENABLE_NODE, &clear_ip_bgp_as_ipv4_out_cmd);
  install_element (ENABLE_NODE, &clear_ip_bgp_all_vpnv4_soft_out_cmd);
  install_element (ENABLE_NODE, &clear_ip_bgp_all_vpnv4_out_cmd);
  install_element (ENABLE_NODE, &clear_ip_bgp_peer_vpnv4_soft_out_cmd);
  install_element (ENABLE_NODE, &clear_ip_bgp_peer_vpnv4_out_cmd);
  install_element (ENABLE_NODE, &clear_ip_bgp_as_vpnv4_soft_out_cmd);
  install_element (ENABLE_NODE, &clear_ip_bgp_as_vpnv4_out_cmd);
#ifdef HAVE_IPV6
  install_element (ENABLE_NODE, &clear_bgp_all_soft_out_cmd);
  install_element (ENABLE_NODE, &clear_bgp_instance_all_soft_out_cmd);
  install_element (ENABLE_NODE, &clear_bgp_all_out_cmd);
  install_element (ENABLE_NODE, &clear_bgp_peer_soft_out_cmd);
  install_element (ENABLE_NODE, &clear_bgp_peer_out_cmd);
  install_element (ENABLE_NODE, &clear_bgp_peer_group_soft_out_cmd);
  install_element (ENABLE_NODE, &clear_bgp_peer_group_out_cmd);
  install_element (ENABLE_NODE, &clear_bgp_external_soft_out_cmd);
  install_element (ENABLE_NODE, &clear_bgp_external_out_cmd);
  install_element (ENABLE_NODE, &clear_bgp_as_soft_out_cmd);
  install_element (ENABLE_NODE, &clear_bgp_as_out_cmd);
  install_element (ENABLE_NODE, &clear_bgp_ipv6_all_soft_out_cmd);
  install_element (ENABLE_NODE, &clear_bgp_ipv6_all_out_cmd);
  install_element (ENABLE_NODE, &clear_bgp_ipv6_peer_soft_out_cmd);
  install_element (ENABLE_NODE, &clear_bgp_ipv6_peer_out_cmd);
  install_element (ENABLE_NODE, &clear_bgp_ipv6_peer_group_soft_out_cmd);
  install_element (ENABLE_NODE, &clear_bgp_ipv6_peer_group_out_cmd);
  install_element (ENABLE_NODE, &clear_bgp_ipv6_external_soft_out_cmd);
  install_element (ENABLE_NODE, &clear_bgp_ipv6_external_out_cmd);
  install_element (ENABLE_NODE, &clear_bgp_ipv6_as_soft_out_cmd);
  install_element (ENABLE_NODE, &clear_bgp_ipv6_as_out_cmd);
#endif /* HAVE_IPV6 */

  /* "clear ip bgp neighbor soft" */
  install_element (ENABLE_NODE, &clear_ip_bgp_all_soft_cmd);
  install_element (ENABLE_NODE, &clear_ip_bgp_instance_all_soft_cmd);
  install_element (ENABLE_NODE, &clear_ip_bgp_peer_soft_cmd);
  install_element (ENABLE_NODE, &clear_ip_bgp_peer_group_soft_cmd);
  install_element (ENABLE_NODE, &clear_ip_bgp_external_soft_cmd);
  install_element (ENABLE_NODE, &clear_ip_bgp_as_soft_cmd);
  install_element (ENABLE_NODE, &clear_ip_bgp_all_ipv4_soft_cmd);
  install_element (ENABLE_NODE, &clear_ip_bgp_instance_all_ipv4_soft_cmd);
  install_element (ENABLE_NODE, &clear_ip_bgp_peer_ipv4_soft_cmd);
  install_element (ENABLE_NODE, &clear_ip_bgp_peer_group_ipv4_soft_cmd);
  install_element (ENABLE_NODE, &clear_ip_bgp_external_ipv4_soft_cmd);
  install_element (ENABLE_NODE, &clear_ip_bgp_as_ipv4_soft_cmd);
  install_element (ENABLE_NODE, &clear_ip_bgp_all_vpnv4_soft_cmd);
  install_element (ENABLE_NODE, &clear_ip_bgp_peer_vpnv4_soft_cmd);
  install_element (ENABLE_NODE, &clear_ip_bgp_as_vpnv4_soft_cmd);
#ifdef HAVE_IPV6
  install_element (ENABLE_NODE, &clear_bgp_all_soft_cmd);
  install_element (ENABLE_NODE, &clear_bgp_instance_all_soft_cmd);
  install_element (ENABLE_NODE, &clear_bgp_peer_soft_cmd);
  install_element (ENABLE_NODE, &clear_bgp_peer_group_soft_cmd);
  install_element (ENABLE_NODE, &clear_bgp_external_soft_cmd);
  install_element (ENABLE_NODE, &clear_bgp_as_soft_cmd);
  install_element (ENABLE_NODE, &clear_bgp_ipv6_all_soft_cmd);
  install_element (ENABLE_NODE, &clear_bgp_ipv6_peer_soft_cmd);
  install_element (ENABLE_NODE, &clear_bgp_ipv6_peer_group_soft_cmd);
  install_element (ENABLE_NODE, &clear_bgp_ipv6_external_soft_cmd);
  install_element (ENABLE_NODE, &clear_bgp_ipv6_as_soft_cmd);
#endif /* HAVE_IPV6 */

  /* "clear ip bgp neighbor rsclient" */
  install_element (ENABLE_NODE, &clear_ip_bgp_all_rsclient_cmd);
  install_element (ENABLE_NODE, &clear_ip_bgp_instance_all_rsclient_cmd);
  install_element (ENABLE_NODE, &clear_ip_bgp_peer_rsclient_cmd);
  install_element (ENABLE_NODE, &clear_ip_bgp_instance_peer_rsclient_cmd);
#ifdef HAVE_IPV6
  install_element (ENABLE_NODE, &clear_bgp_all_rsclient_cmd);
  install_element (ENABLE_NODE, &clear_bgp_instance_all_rsclient_cmd);
  install_element (ENABLE_NODE, &clear_bgp_ipv6_all_rsclient_cmd);
  install_element (ENABLE_NODE, &clear_bgp_ipv6_instance_all_rsclient_cmd);
  install_element (ENABLE_NODE, &clear_bgp_peer_rsclient_cmd);
  install_element (ENABLE_NODE, &clear_bgp_instance_peer_rsclient_cmd);
  install_element (ENABLE_NODE, &clear_bgp_ipv6_peer_rsclient_cmd);
  install_element (ENABLE_NODE, &clear_bgp_ipv6_instance_peer_rsclient_cmd);
#endif /* HAVE_IPV6 */

  /* "show ip bgp summary" commands. */
  install_element (VIEW_NODE, &show_ip_bgp_summary_cmd);
  install_element (VIEW_NODE, &show_ip_bgp_instance_summary_cmd);
  install_element (VIEW_NODE, &show_ip_bgp_ipv4_summary_cmd);
  install_element (VIEW_NODE, &show_ip_bgp_instance_ipv4_summary_cmd);
  install_element (VIEW_NODE, &show_ip_bgp_vpnv4_all_summary_cmd);
  install_element (VIEW_NODE, &show_ip_bgp_vpnv4_rd_summary_cmd);
#ifdef HAVE_IPV6
  install_element (VIEW_NODE, &show_bgp_summary_cmd);
  install_element (VIEW_NODE, &show_bgp_instance_summary_cmd);
  install_element (VIEW_NODE, &show_bgp_ipv6_summary_cmd);
  install_element (VIEW_NODE, &show_bgp_instance_ipv6_summary_cmd);
#endif /* HAVE_IPV6 */
  install_element (RESTRICTED_NODE, &show_ip_bgp_summary_cmd);
  install_element (RESTRICTED_NODE, &show_ip_bgp_instance_summary_cmd);
  install_element (RESTRICTED_NODE, &show_ip_bgp_ipv4_summary_cmd);
  install_element (RESTRICTED_NODE, &show_ip_bgp_instance_ipv4_summary_cmd);
  install_element (RESTRICTED_NODE, &show_ip_bgp_vpnv4_all_summary_cmd);
  install_element (RESTRICTED_NODE, &show_ip_bgp_vpnv4_rd_summary_cmd);
#ifdef HAVE_IPV6
  install_element (RESTRICTED_NODE, &show_bgp_summary_cmd);
  install_element (RESTRICTED_NODE, &show_bgp_instance_summary_cmd);
  install_element (RESTRICTED_NODE, &show_bgp_ipv6_summary_cmd);
  install_element (RESTRICTED_NODE, &show_bgp_instance_ipv6_summary_cmd);
#endif /* HAVE_IPV6 */
  install_element (ENABLE_NODE, &show_ip_bgp_summary_cmd);
  install_element (ENABLE_NODE, &show_ip_bgp_instance_summary_cmd);
  install_element (ENABLE_NODE, &show_ip_bgp_ipv4_summary_cmd);
  install_element (ENABLE_NODE, &show_ip_bgp_instance_ipv4_summary_cmd);
  install_element (ENABLE_NODE, &show_ip_bgp_vpnv4_all_summary_cmd);
  install_element (ENABLE_NODE, &show_ip_bgp_vpnv4_rd_summary_cmd);
#ifdef HAVE_IPV6
  install_element (ENABLE_NODE, &show_bgp_summary_cmd);
  install_element (ENABLE_NODE, &show_bgp_instance_summary_cmd);
  install_element (ENABLE_NODE, &show_bgp_ipv6_summary_cmd);
  install_element (ENABLE_NODE, &show_bgp_instance_ipv6_summary_cmd);
#endif /* HAVE_IPV6 */

  /* "show ip bgp neighbors" commands. */
  install_element (VIEW_NODE, &show_ip_bgp_neighbors_cmd);
  install_element (VIEW_NODE, &show_ip_bgp_ipv4_neighbors_cmd);
  install_element (VIEW_NODE, &show_ip_bgp_neighbors_peer_cmd);
  install_element (VIEW_NODE, &show_ip_bgp_ipv4_neighbors_peer_cmd);
  install_element (VIEW_NODE, &show_ip_bgp_vpnv4_all_neighbors_cmd);
  install_element (VIEW_NODE, &show_ip_bgp_vpnv4_rd_neighbors_cmd);
  install_element (VIEW_NODE, &show_ip_bgp_vpnv4_all_neighbors_peer_cmd);
  install_element (VIEW_NODE, &show_ip_bgp_vpnv4_rd_neighbors_peer_cmd);
  install_element (VIEW_NODE, &show_ip_bgp_instance_neighbors_cmd);
  install_element (VIEW_NODE, &show_ip_bgp_instance_neighbors_peer_cmd);
  install_element (RESTRICTED_NODE, &show_ip_bgp_neighbors_peer_cmd);
  install_element (RESTRICTED_NODE, &show_ip_bgp_ipv4_neighbors_peer_cmd);
  install_element (RESTRICTED_NODE, &show_ip_bgp_vpnv4_all_neighbors_peer_cmd);
  install_element (RESTRICTED_NODE, &show_ip_bgp_vpnv4_rd_neighbors_peer_cmd);
  install_element (RESTRICTED_NODE, &show_ip_bgp_instance_neighbors_peer_cmd);
  install_element (ENABLE_NODE, &show_ip_bgp_neighbors_cmd);
  install_element (ENABLE_NODE, &show_ip_bgp_ipv4_neighbors_cmd);
  install_element (ENABLE_NODE, &show_ip_bgp_neighbors_peer_cmd);
  install_element (ENABLE_NODE, &show_ip_bgp_ipv4_neighbors_peer_cmd);
  install_element (ENABLE_NODE, &show_ip_bgp_vpnv4_all_neighbors_cmd);
  install_element (ENABLE_NODE, &show_ip_bgp_vpnv4_rd_neighbors_cmd);
  install_element (ENABLE_NODE, &show_ip_bgp_vpnv4_all_neighbors_peer_cmd);
  install_element (ENABLE_NODE, &show_ip_bgp_vpnv4_rd_neighbors_peer_cmd);
  install_element (ENABLE_NODE, &show_ip_bgp_instance_neighbors_cmd);
  install_element (ENABLE_NODE, &show_ip_bgp_instance_neighbors_peer_cmd);

#ifdef HAVE_IPV6
  install_element (VIEW_NODE, &show_bgp_neighbors_cmd);
  install_element (VIEW_NODE, &show_bgp_ipv6_neighbors_cmd);
  install_element (VIEW_NODE, &show_bgp_neighbors_peer_cmd);
  install_element (VIEW_NODE, &show_bgp_ipv6_neighbors_peer_cmd);
  install_element (VIEW_NODE, &show_bgp_instance_neighbors_cmd);
  install_element (VIEW_NODE, &show_bgp_instance_ipv6_neighbors_cmd);
  install_element (VIEW_NODE, &show_bgp_instance_neighbors_peer_cmd);
  install_element (VIEW_NODE, &show_bgp_instance_ipv6_neighbors_peer_cmd);
  install_element (RESTRICTED_NODE, &show_bgp_neighbors_peer_cmd);
  install_element (RESTRICTED_NODE, &show_bgp_ipv6_neighbors_peer_cmd);
  install_element (RESTRICTED_NODE, &show_bgp_instance_neighbors_peer_cmd);
  install_element (RESTRICTED_NODE, &show_bgp_instance_ipv6_neighbors_peer_cmd);
  install_element (ENABLE_NODE, &show_bgp_neighbors_cmd);
  install_element (ENABLE_NODE, &show_bgp_ipv6_neighbors_cmd);
  install_element (ENABLE_NODE, &show_bgp_neighbors_peer_cmd);
  install_element (ENABLE_NODE, &show_bgp_ipv6_neighbors_peer_cmd);
  install_element (ENABLE_NODE, &show_bgp_instance_neighbors_cmd);
  install_element (ENABLE_NODE, &show_bgp_instance_ipv6_neighbors_cmd);
  install_element (ENABLE_NODE, &show_bgp_instance_neighbors_peer_cmd);
  install_element (ENABLE_NODE, &show_bgp_instance_ipv6_neighbors_peer_cmd);

  /* Old commands.  */
  install_element (VIEW_NODE, &show_ipv6_bgp_summary_cmd);
  install_element (VIEW_NODE, &show_ipv6_mbgp_summary_cmd);
  install_element (ENABLE_NODE, &show_ipv6_bgp_summary_cmd);
  install_element (ENABLE_NODE, &show_ipv6_mbgp_summary_cmd);
#endif /* HAVE_IPV6 */

  /* "show ip bgp rsclient" commands. */
  install_element (VIEW_NODE, &show_ip_bgp_rsclient_summary_cmd);
  install_element (VIEW_NODE, &show_ip_bgp_instance_rsclient_summary_cmd);
  install_element (VIEW_NODE, &show_ip_bgp_ipv4_rsclient_summary_cmd);
  install_element (VIEW_NODE, &show_ip_bgp_instance_ipv4_rsclient_summary_cmd);
  install_element (RESTRICTED_NODE, &show_ip_bgp_rsclient_summary_cmd);
  install_element (RESTRICTED_NODE, &show_ip_bgp_instance_rsclient_summary_cmd);
  install_element (RESTRICTED_NODE, &show_ip_bgp_ipv4_rsclient_summary_cmd);
  install_element (RESTRICTED_NODE, &show_ip_bgp_instance_ipv4_rsclient_summary_cmd);
  install_element (ENABLE_NODE, &show_ip_bgp_rsclient_summary_cmd);
  install_element (ENABLE_NODE, &show_ip_bgp_instance_rsclient_summary_cmd);
  install_element (ENABLE_NODE, &show_ip_bgp_ipv4_rsclient_summary_cmd);
  install_element (ENABLE_NODE, &show_ip_bgp_instance_ipv4_rsclient_summary_cmd);

#ifdef HAVE_IPV6
  install_element (VIEW_NODE, &show_bgp_rsclient_summary_cmd);
  install_element (VIEW_NODE, &show_bgp_ipv6_rsclient_summary_cmd);
  install_element (VIEW_NODE, &show_bgp_instance_rsclient_summary_cmd);
  install_element (VIEW_NODE, &show_bgp_instance_ipv6_rsclient_summary_cmd);
  install_element (RESTRICTED_NODE, &show_bgp_rsclient_summary_cmd);
  install_element (RESTRICTED_NODE, &show_bgp_ipv6_rsclient_summary_cmd);
  install_element (RESTRICTED_NODE, &show_bgp_instance_rsclient_summary_cmd);
  install_element (RESTRICTED_NODE, &show_bgp_instance_ipv6_rsclient_summary_cmd);
  install_element (ENABLE_NODE, &show_bgp_rsclient_summary_cmd);
  install_element (ENABLE_NODE, &show_bgp_ipv6_rsclient_summary_cmd);
  install_element (ENABLE_NODE, &show_bgp_instance_rsclient_summary_cmd);
  install_element (ENABLE_NODE, &show_bgp_instance_ipv6_rsclient_summary_cmd);
#endif /* HAVE_IPV6 */

  /* "show ip bgp paths" commands. */
  install_element (VIEW_NODE, &show_ip_bgp_paths_cmd);
  install_element (VIEW_NODE, &show_ip_bgp_ipv4_paths_cmd);
  install_element (ENABLE_NODE, &show_ip_bgp_paths_cmd);
  install_element (ENABLE_NODE, &show_ip_bgp_ipv4_paths_cmd);

  /* "show ip bgp community" commands. */
  install_element (VIEW_NODE, &show_ip_bgp_community_info_cmd);
  install_element (ENABLE_NODE, &show_ip_bgp_community_info_cmd);

  /* "show ip bgp attribute-info" commands. */
  install_element (VIEW_NODE, &show_ip_bgp_attr_info_cmd);
  install_element (ENABLE_NODE, &show_ip_bgp_attr_info_cmd);

  /* "redistribute" commands.  */
  install_element (BGP_NODE, &bgp_redistribute_ipv4_cmd);
  install_element (BGP_NODE, &no_bgp_redistribute_ipv4_cmd);
  install_element (BGP_NODE, &bgp_redistribute_ipv4_rmap_cmd);
  install_element (BGP_NODE, &no_bgp_redistribute_ipv4_rmap_cmd);
  install_element (BGP_NODE, &bgp_redistribute_ipv4_metric_cmd);
  install_element (BGP_NODE, &no_bgp_redistribute_ipv4_metric_cmd);
  install_element (BGP_NODE, &bgp_redistribute_ipv4_rmap_metric_cmd);
  install_element (BGP_NODE, &bgp_redistribute_ipv4_metric_rmap_cmd);
  install_element (BGP_NODE, &no_bgp_redistribute_ipv4_rmap_metric_cmd);
  install_element (BGP_NODE, &no_bgp_redistribute_ipv4_metric_rmap_cmd);
#ifdef HAVE_IPV6
  install_element (BGP_IPV6_NODE, &bgp_redistribute_ipv6_cmd);
  install_element (BGP_IPV6_NODE, &no_bgp_redistribute_ipv6_cmd);
  install_element (BGP_IPV6_NODE, &bgp_redistribute_ipv6_rmap_cmd);
  install_element (BGP_IPV6_NODE, &no_bgp_redistribute_ipv6_rmap_cmd);
  install_element (BGP_IPV6_NODE, &bgp_redistribute_ipv6_metric_cmd);
  install_element (BGP_IPV6_NODE, &no_bgp_redistribute_ipv6_metric_cmd);
  install_element (BGP_IPV6_NODE, &bgp_redistribute_ipv6_rmap_metric_cmd);
  install_element (BGP_IPV6_NODE, &bgp_redistribute_ipv6_metric_rmap_cmd);
  install_element (BGP_IPV6_NODE, &no_bgp_redistribute_ipv6_rmap_metric_cmd);
  install_element (BGP_IPV6_NODE, &no_bgp_redistribute_ipv6_metric_rmap_cmd);
#endif /* HAVE_IPV6 */

  /* "show bgp memory" commands. */
  install_element (VIEW_NODE, &show_bgp_memory_cmd);
  install_element (RESTRICTED_NODE, &show_bgp_memory_cmd);
  install_element (ENABLE_NODE, &show_bgp_memory_cmd);
  
  /* "show bgp views" commands. */
  install_element (VIEW_NODE, &show_bgp_views_cmd);
  install_element (RESTRICTED_NODE, &show_bgp_views_cmd);
  install_element (ENABLE_NODE, &show_bgp_views_cmd);
  
  /* Community-list. */
  community_list_vty ();
}

#include "memory.h"
#include "bgp_regex.h"
#include "bgp_clist.h"
#include "bgp_ecommunity.h"

/* VTY functions.  */

/* Direction value to string conversion.  */
static const char *
community_direct_str (int direct)
{
  switch (direct)
    {
    case COMMUNITY_DENY:
      return "deny";
    case COMMUNITY_PERMIT:
      return "permit";
    default:
      return "unknown";
    }
}

/* Display error string.  */
static void
community_list_perror (struct vty *vty, int ret)
{
  switch (ret)
    {
    case COMMUNITY_LIST_ERR_CANT_FIND_LIST:
      vty_out (vty, "%% Can't find communit-list%s", VTY_NEWLINE);
      break;
    case COMMUNITY_LIST_ERR_MALFORMED_VAL:
      vty_out (vty, "%% Malformed community-list value%s", VTY_NEWLINE);
      break;
    case COMMUNITY_LIST_ERR_STANDARD_CONFLICT:
      vty_out (vty, "%% Community name conflict, previously defined as standard community%s", VTY_NEWLINE);
      break;
    case COMMUNITY_LIST_ERR_EXPANDED_CONFLICT:
      vty_out (vty, "%% Community name conflict, previously defined as expanded community%s", VTY_NEWLINE);
      break;
    }
}

/* VTY interface for community_set() function.  */
static int
community_list_set_vty (struct vty *vty, int argc, const char **argv, 
                        int style, int reject_all_digit_name)
{
  int ret;
  int direct;
  char *str;

  /* Check the list type. */
  if (strncmp (argv[1], "p", 1) == 0)
    direct = COMMUNITY_PERMIT;
  else if (strncmp (argv[1], "d", 1) == 0)
    direct = COMMUNITY_DENY;
  else
    {
      vty_out (vty, "%% Matching condition must be permit or deny%s",
	       VTY_NEWLINE);
      return CMD_WARNING;
    }

  /* All digit name check.  */
  if (reject_all_digit_name && all_digit (argv[0]))
    {
      vty_out (vty, "%% Community name cannot have all digits%s", VTY_NEWLINE);
      return CMD_WARNING;
    }

  /* Concat community string argument.  */
  if (argc > 1)
    str = argv_concat (argv, argc, 2);
  else
    str = NULL;

  /* When community_list_set() return nevetive value, it means
     malformed community string.  */
  ret = community_list_set (bgp_clist, argv[0], str, direct, style);

  /* Free temporary community list string allocated by
     argv_concat().  */
  if (str)
    XFREE (MTYPE_TMP, str);

  if (ret < 0)
    {
      /* Display error string.  */
      community_list_perror (vty, ret);
      return CMD_WARNING;
    }

  return CMD_SUCCESS;
}

/* Communiyt-list entry delete.  */
static int
community_list_unset_vty (struct vty *vty, int argc, const char **argv,
			  int style)
{
  int ret;
  int direct = 0;
  char *str = NULL;

  if (argc > 1)
    {
      /* Check the list direct. */
      if (strncmp (argv[1], "p", 1) == 0)
	direct = COMMUNITY_PERMIT;
      else if (strncmp (argv[1], "d", 1) == 0)
	direct = COMMUNITY_DENY;
      else
	{
	  vty_out (vty, "%% Matching condition must be permit or deny%s",
		   VTY_NEWLINE);
	  return CMD_WARNING;
	}

      /* Concat community string argument.  */
      str = argv_concat (argv, argc, 2);
    }

  /* Unset community list.  */
  ret = community_list_unset (bgp_clist, argv[0], str, direct, style);

  /* Free temporary community list string allocated by
     argv_concat().  */
  if (str)
    XFREE (MTYPE_TMP, str);

  if (ret < 0)
    {
      community_list_perror (vty, ret);
      return CMD_WARNING;
    }

  return CMD_SUCCESS;
}

/* "community-list" keyword help string.  */
#define COMMUNITY_LIST_STR "Add a community list entry\n"
#define COMMUNITY_VAL_STR  "Community number in aa:nn format or internet|local-AS|no-advertise|no-export\n"

DEFUN (ip_community_list_standard,
       ip_community_list_standard_cmd,
       "ip community-list <1-99> (deny|permit) .AA:NN",
       IP_STR
       COMMUNITY_LIST_STR
       "Community list number (standard)\n"
       "Specify community to reject\n"
       "Specify community to accept\n"
       COMMUNITY_VAL_STR)
{
  return community_list_set_vty (vty, argc, argv, COMMUNITY_LIST_STANDARD, 0);
}

ALIAS (ip_community_list_standard,
       ip_community_list_standard2_cmd,
       "ip community-list <1-99> (deny|permit)",
       IP_STR
       COMMUNITY_LIST_STR
       "Community list number (standard)\n"
       "Specify community to reject\n"
       "Specify community to accept\n")

DEFUN (ip_community_list_expanded,
       ip_community_list_expanded_cmd,
       "ip community-list <100-500> (deny|permit) .LINE",
       IP_STR
       COMMUNITY_LIST_STR
       "Community list number (expanded)\n"
       "Specify community to reject\n"
       "Specify community to accept\n"
       "An ordered list as a regular-expression\n")
{
  return community_list_set_vty (vty, argc, argv, COMMUNITY_LIST_EXPANDED, 0);
}

DEFUN (ip_community_list_name_standard,
       ip_community_list_name_standard_cmd,
       "ip community-list standard WORD (deny|permit) .AA:NN",
       IP_STR
       COMMUNITY_LIST_STR
       "Add a standard community-list entry\n"
       "Community list name\n"
       "Specify community to reject\n"
       "Specify community to accept\n"
       COMMUNITY_VAL_STR)
{
  return community_list_set_vty (vty, argc, argv, COMMUNITY_LIST_STANDARD, 1);
}

ALIAS (ip_community_list_name_standard,
       ip_community_list_name_standard2_cmd,
       "ip community-list standard WORD (deny|permit)",
       IP_STR
       COMMUNITY_LIST_STR
       "Add a standard community-list entry\n"
       "Community list name\n"
       "Specify community to reject\n"
       "Specify community to accept\n")

DEFUN (ip_community_list_name_expanded,
       ip_community_list_name_expanded_cmd,
       "ip community-list expanded WORD (deny|permit) .LINE",
       IP_STR
       COMMUNITY_LIST_STR
       "Add an expanded community-list entry\n"
       "Community list name\n"
       "Specify community to reject\n"
       "Specify community to accept\n"
       "An ordered list as a regular-expression\n")
{
  return community_list_set_vty (vty, argc, argv, COMMUNITY_LIST_EXPANDED, 1);
}

DEFUN (no_ip_community_list_standard_all,
       no_ip_community_list_standard_all_cmd,
       "no ip community-list <1-99>",
       NO_STR
       IP_STR
       COMMUNITY_LIST_STR
       "Community list number (standard)\n")
{
  return community_list_unset_vty (vty, argc, argv, COMMUNITY_LIST_STANDARD);
}

DEFUN (no_ip_community_list_expanded_all,
       no_ip_community_list_expanded_all_cmd,
       "no ip community-list <100-500>",
       NO_STR
       IP_STR
       COMMUNITY_LIST_STR
       "Community list number (expanded)\n")
{
  return community_list_unset_vty (vty, argc, argv, COMMUNITY_LIST_EXPANDED);
}

DEFUN (no_ip_community_list_name_standard_all,
       no_ip_community_list_name_standard_all_cmd,
       "no ip community-list standard WORD",
       NO_STR
       IP_STR
       COMMUNITY_LIST_STR
       "Add a standard community-list entry\n"
       "Community list name\n")
{
  return community_list_unset_vty (vty, argc, argv, COMMUNITY_LIST_STANDARD);
}

DEFUN (no_ip_community_list_name_expanded_all,
       no_ip_community_list_name_expanded_all_cmd,
       "no ip community-list expanded WORD",
       NO_STR
       IP_STR
       COMMUNITY_LIST_STR
       "Add an expanded community-list entry\n"
       "Community list name\n")
{
  return community_list_unset_vty (vty, argc, argv, COMMUNITY_LIST_EXPANDED);
}

DEFUN (no_ip_community_list_standard,
       no_ip_community_list_standard_cmd,
       "no ip community-list <1-99> (deny|permit) .AA:NN",
       NO_STR
       IP_STR
       COMMUNITY_LIST_STR
       "Community list number (standard)\n"
       "Specify community to reject\n"
       "Specify community to accept\n"
       COMMUNITY_VAL_STR)
{
  return community_list_unset_vty (vty, argc, argv, COMMUNITY_LIST_STANDARD);
}

DEFUN (no_ip_community_list_expanded,
       no_ip_community_list_expanded_cmd,
       "no ip community-list <100-500> (deny|permit) .LINE",
       NO_STR
       IP_STR
       COMMUNITY_LIST_STR
       "Community list number (expanded)\n"
       "Specify community to reject\n"
       "Specify community to accept\n"
       "An ordered list as a regular-expression\n")
{
  return community_list_unset_vty (vty, argc, argv, COMMUNITY_LIST_EXPANDED);
}

DEFUN (no_ip_community_list_name_standard,
       no_ip_community_list_name_standard_cmd,
       "no ip community-list standard WORD (deny|permit) .AA:NN",
       NO_STR
       IP_STR
       COMMUNITY_LIST_STR
       "Specify a standard community-list\n"
       "Community list name\n"
       "Specify community to reject\n"
       "Specify community to accept\n"
       COMMUNITY_VAL_STR)
{
  return community_list_unset_vty (vty, argc, argv, COMMUNITY_LIST_STANDARD);
}

DEFUN (no_ip_community_list_name_expanded,
       no_ip_community_list_name_expanded_cmd,
       "no ip community-list expanded WORD (deny|permit) .LINE",
       NO_STR
       IP_STR
       COMMUNITY_LIST_STR
       "Specify an expanded community-list\n"
       "Community list name\n"
       "Specify community to reject\n"
       "Specify community to accept\n"
       "An ordered list as a regular-expression\n")
{
  return community_list_unset_vty (vty, argc, argv, COMMUNITY_LIST_EXPANDED);
}

static void
community_list_show (struct vty *vty, struct community_list *list)
{
  struct community_entry *entry;

  for (entry = list->head; entry; entry = entry->next)
    {
      if (entry == list->head)
	{
	  if (all_digit (list->name))
	    vty_out (vty, "Community %s list %s%s",
		     entry->style == COMMUNITY_LIST_STANDARD ?
		     "standard" : "(expanded) access",
		     list->name, VTY_NEWLINE);
	  else
	    vty_out (vty, "Named Community %s list %s%s",
		     entry->style == COMMUNITY_LIST_STANDARD ?
		     "standard" : "expanded",
		     list->name, VTY_NEWLINE);
	}
      if (entry->any)
	vty_out (vty, "    %s%s",
		 community_direct_str (entry->direct), VTY_NEWLINE);
      else
	vty_out (vty, "    %s %s%s",
		 community_direct_str (entry->direct),
		 entry->style == COMMUNITY_LIST_STANDARD
		 ? community_str (entry->u.com) : entry->config,
		 VTY_NEWLINE);
    }
}

DEFUN (show_ip_community_list,
       show_ip_community_list_cmd,
       "show ip community-list",
       SHOW_STR
       IP_STR
       "List community-list\n")
{
  struct community_list *list;
  struct community_list_master *cm;

  cm = community_list_master_lookup (bgp_clist, COMMUNITY_LIST_MASTER);
  if (! cm)
    return CMD_SUCCESS;

  for (list = cm->num.head; list; list = list->next)
    community_list_show (vty, list);

  for (list = cm->str.head; list; list = list->next)
    community_list_show (vty, list);

  return CMD_SUCCESS;
}

DEFUN (show_ip_community_list_arg,
       show_ip_community_list_arg_cmd,
       "show ip community-list (<1-500>|WORD)",
       SHOW_STR
       IP_STR
       "List community-list\n"
       "Community-list number\n"
       "Community-list name\n")
{
  struct community_list *list;

  list = community_list_lookup (bgp_clist, argv[0], COMMUNITY_LIST_MASTER);
  if (! list)
    {
      vty_out (vty, "%% Can't find communit-list%s", VTY_NEWLINE);
      return CMD_WARNING;
    }

  community_list_show (vty, list);

  return CMD_SUCCESS;
}

static int
extcommunity_list_set_vty (struct vty *vty, int argc, const char **argv, 
                           int style, int reject_all_digit_name)
{
  int ret;
  int direct;
  char *str;

  /* Check the list type. */
  if (strncmp (argv[1], "p", 1) == 0)
    direct = COMMUNITY_PERMIT;
  else if (strncmp (argv[1], "d", 1) == 0)
    direct = COMMUNITY_DENY;
  else
    {
      vty_out (vty, "%% Matching condition must be permit or deny%s",
	       VTY_NEWLINE);
      return CMD_WARNING;
    }

  /* All digit name check.  */
  if (reject_all_digit_name && all_digit (argv[0]))
    {
      vty_out (vty, "%% Community name cannot have all digits%s", VTY_NEWLINE);
      return CMD_WARNING;
    }

  /* Concat community string argument.  */
  if (argc > 1)
    str = argv_concat (argv, argc, 2);
  else
    str = NULL;

  ret = extcommunity_list_set (bgp_clist, argv[0], str, direct, style);

  /* Free temporary community list string allocated by
     argv_concat().  */
  if (str)
    XFREE (MTYPE_TMP, str);

  if (ret < 0)
    {
      community_list_perror (vty, ret);
      return CMD_WARNING;
    }
  return CMD_SUCCESS;
}

static int
extcommunity_list_unset_vty (struct vty *vty, int argc, const char **argv,
			     int style)
{
  int ret;
  int direct = 0;
  char *str = NULL;

  if (argc > 1)
    {
      /* Check the list direct. */
      if (strncmp (argv[1], "p", 1) == 0)
	direct = COMMUNITY_PERMIT;
      else if (strncmp (argv[1], "d", 1) == 0)
	direct = COMMUNITY_DENY;
      else
	{
	  vty_out (vty, "%% Matching condition must be permit or deny%s",
		   VTY_NEWLINE);
	  return CMD_WARNING;
	}

      /* Concat community string argument.  */
      str = argv_concat (argv, argc, 2);
    }

  /* Unset community list.  */
  ret = extcommunity_list_unset (bgp_clist, argv[0], str, direct, style);

  /* Free temporary community list string allocated by
     argv_concat().  */
  if (str)
    XFREE (MTYPE_TMP, str);

  if (ret < 0)
    {
      community_list_perror (vty, ret);
      return CMD_WARNING;
    }

  return CMD_SUCCESS;
}

/* "extcommunity-list" keyword help string.  */
#define EXTCOMMUNITY_LIST_STR "Add a extended community list entry\n"
#define EXTCOMMUNITY_VAL_STR  "Extended community attribute in 'rt aa:nn_or_IPaddr:nn' OR 'soo aa:nn_or_IPaddr:nn' format\n"

DEFUN (ip_extcommunity_list_standard,
       ip_extcommunity_list_standard_cmd,
       "ip extcommunity-list <1-99> (deny|permit) .AA:NN",
       IP_STR
       EXTCOMMUNITY_LIST_STR
       "Extended Community list number (standard)\n"
       "Specify community to reject\n"
       "Specify community to accept\n"
       EXTCOMMUNITY_VAL_STR)
{
  return extcommunity_list_set_vty (vty, argc, argv, EXTCOMMUNITY_LIST_STANDARD, 0);
}

ALIAS (ip_extcommunity_list_standard,
       ip_extcommunity_list_standard2_cmd,
       "ip extcommunity-list <1-99> (deny|permit)",
       IP_STR
       EXTCOMMUNITY_LIST_STR
       "Extended Community list number (standard)\n"
       "Specify community to reject\n"
       "Specify community to accept\n")

DEFUN (ip_extcommunity_list_expanded,
       ip_extcommunity_list_expanded_cmd,
       "ip extcommunity-list <100-500> (deny|permit) .LINE",
       IP_STR
       EXTCOMMUNITY_LIST_STR
       "Extended Community list number (expanded)\n"
       "Specify community to reject\n"
       "Specify community to accept\n"
       "An ordered list as a regular-expression\n")
{
  return extcommunity_list_set_vty (vty, argc, argv, EXTCOMMUNITY_LIST_EXPANDED, 0);
}

DEFUN (ip_extcommunity_list_name_standard,
       ip_extcommunity_list_name_standard_cmd,
       "ip extcommunity-list standard WORD (deny|permit) .AA:NN",
       IP_STR
       EXTCOMMUNITY_LIST_STR
       "Specify standard extcommunity-list\n"
       "Extended Community list name\n"
       "Specify community to reject\n"
       "Specify community to accept\n"
       EXTCOMMUNITY_VAL_STR)
{
  return extcommunity_list_set_vty (vty, argc, argv, EXTCOMMUNITY_LIST_STANDARD, 1);
}

ALIAS (ip_extcommunity_list_name_standard,
       ip_extcommunity_list_name_standard2_cmd,
       "ip extcommunity-list standard WORD (deny|permit)",
       IP_STR
       EXTCOMMUNITY_LIST_STR
       "Specify standard extcommunity-list\n"
       "Extended Community list name\n"
       "Specify community to reject\n"
       "Specify community to accept\n")

DEFUN (ip_extcommunity_list_name_expanded,
       ip_extcommunity_list_name_expanded_cmd,
       "ip extcommunity-list expanded WORD (deny|permit) .LINE",
       IP_STR
       EXTCOMMUNITY_LIST_STR
       "Specify expanded extcommunity-list\n"
       "Extended Community list name\n"
       "Specify community to reject\n"
       "Specify community to accept\n"
       "An ordered list as a regular-expression\n")
{
  return extcommunity_list_set_vty (vty, argc, argv, EXTCOMMUNITY_LIST_EXPANDED, 1);
}

DEFUN (no_ip_extcommunity_list_standard_all,
       no_ip_extcommunity_list_standard_all_cmd,
       "no ip extcommunity-list <1-99>",
       NO_STR
       IP_STR
       EXTCOMMUNITY_LIST_STR
       "Extended Community list number (standard)\n")
{
  return extcommunity_list_unset_vty (vty, argc, argv, EXTCOMMUNITY_LIST_STANDARD);
}

DEFUN (no_ip_extcommunity_list_expanded_all,
       no_ip_extcommunity_list_expanded_all_cmd,
       "no ip extcommunity-list <100-500>",
       NO_STR
       IP_STR
       EXTCOMMUNITY_LIST_STR
       "Extended Community list number (expanded)\n")
{
  return extcommunity_list_unset_vty (vty, argc, argv, EXTCOMMUNITY_LIST_EXPANDED);
}

DEFUN (no_ip_extcommunity_list_name_standard_all,
       no_ip_extcommunity_list_name_standard_all_cmd,
       "no ip extcommunity-list standard WORD",
       NO_STR
       IP_STR
       EXTCOMMUNITY_LIST_STR
       "Specify standard extcommunity-list\n"
       "Extended Community list name\n")
{
  return extcommunity_list_unset_vty (vty, argc, argv, EXTCOMMUNITY_LIST_STANDARD);
}

DEFUN (no_ip_extcommunity_list_name_expanded_all,
       no_ip_extcommunity_list_name_expanded_all_cmd,
       "no ip extcommunity-list expanded WORD",
       NO_STR
       IP_STR
       EXTCOMMUNITY_LIST_STR
       "Specify expanded extcommunity-list\n"
       "Extended Community list name\n")
{
  return extcommunity_list_unset_vty (vty, argc, argv, EXTCOMMUNITY_LIST_EXPANDED);
}

DEFUN (no_ip_extcommunity_list_standard,
       no_ip_extcommunity_list_standard_cmd,
       "no ip extcommunity-list <1-99> (deny|permit) .AA:NN",
       NO_STR
       IP_STR
       EXTCOMMUNITY_LIST_STR
       "Extended Community list number (standard)\n"
       "Specify community to reject\n"
       "Specify community to accept\n"
       EXTCOMMUNITY_VAL_STR)
{
  return extcommunity_list_unset_vty (vty, argc, argv, EXTCOMMUNITY_LIST_STANDARD);
}

DEFUN (no_ip_extcommunity_list_expanded,
       no_ip_extcommunity_list_expanded_cmd,
       "no ip extcommunity-list <100-500> (deny|permit) .LINE",
       NO_STR
       IP_STR
       EXTCOMMUNITY_LIST_STR
       "Extended Community list number (expanded)\n"
       "Specify community to reject\n"
       "Specify community to accept\n"
       "An ordered list as a regular-expression\n")
{
  return extcommunity_list_unset_vty (vty, argc, argv, EXTCOMMUNITY_LIST_EXPANDED);
}

DEFUN (no_ip_extcommunity_list_name_standard,
       no_ip_extcommunity_list_name_standard_cmd,
       "no ip extcommunity-list standard WORD (deny|permit) .AA:NN",
       NO_STR
       IP_STR
       EXTCOMMUNITY_LIST_STR
       "Specify standard extcommunity-list\n"
       "Extended Community list name\n"
       "Specify community to reject\n"
       "Specify community to accept\n"
       EXTCOMMUNITY_VAL_STR)
{
  return extcommunity_list_unset_vty (vty, argc, argv, EXTCOMMUNITY_LIST_STANDARD);
}

DEFUN (no_ip_extcommunity_list_name_expanded,
       no_ip_extcommunity_list_name_expanded_cmd,
       "no ip extcommunity-list expanded WORD (deny|permit) .LINE",
       NO_STR
       IP_STR
       EXTCOMMUNITY_LIST_STR
       "Specify expanded extcommunity-list\n"
       "Community list name\n"
       "Specify community to reject\n"
       "Specify community to accept\n"
       "An ordered list as a regular-expression\n")
{
  return extcommunity_list_unset_vty (vty, argc, argv, EXTCOMMUNITY_LIST_EXPANDED);
}

static void
extcommunity_list_show (struct vty *vty, struct community_list *list)
{
  struct community_entry *entry;

  for (entry = list->head; entry; entry = entry->next)
    {
      if (entry == list->head)
	{
	  if (all_digit (list->name))
	    vty_out (vty, "Extended community %s list %s%s",
		     entry->style == EXTCOMMUNITY_LIST_STANDARD ?
		     "standard" : "(expanded) access",
		     list->name, VTY_NEWLINE);
	  else
	    vty_out (vty, "Named extended community %s list %s%s",
		     entry->style == EXTCOMMUNITY_LIST_STANDARD ?
		     "standard" : "expanded",
		     list->name, VTY_NEWLINE);
	}
      if (entry->any)
	vty_out (vty, "    %s%s",
		 community_direct_str (entry->direct), VTY_NEWLINE);
      else
	vty_out (vty, "    %s %s%s",
		 community_direct_str (entry->direct),
		 entry->style == EXTCOMMUNITY_LIST_STANDARD ?
		 entry->u.ecom->str : entry->config,
		 VTY_NEWLINE);
    }
}

DEFUN (show_ip_extcommunity_list,
       show_ip_extcommunity_list_cmd,
       "show ip extcommunity-list",
       SHOW_STR
       IP_STR
       "List extended-community list\n")
{
  struct community_list *list;
  struct community_list_master *cm;

  cm = community_list_master_lookup (bgp_clist, EXTCOMMUNITY_LIST_MASTER);
  if (! cm)
    return CMD_SUCCESS;

  for (list = cm->num.head; list; list = list->next)
    extcommunity_list_show (vty, list);

  for (list = cm->str.head; list; list = list->next)
    extcommunity_list_show (vty, list);

  return CMD_SUCCESS;
}

DEFUN (show_ip_extcommunity_list_arg,
       show_ip_extcommunity_list_arg_cmd,
       "show ip extcommunity-list (<1-500>|WORD)",
       SHOW_STR
       IP_STR
       "List extended-community list\n"
       "Extcommunity-list number\n"
       "Extcommunity-list name\n")
{
  struct community_list *list;

  list = community_list_lookup (bgp_clist, argv[0], EXTCOMMUNITY_LIST_MASTER);
  if (! list)
    {
      vty_out (vty, "%% Can't find extcommunit-list%s", VTY_NEWLINE);
      return CMD_WARNING;
    }

  extcommunity_list_show (vty, list);

  return CMD_SUCCESS;
}

/* Return configuration string of community-list entry.  */
static const char *
community_list_config_str (struct community_entry *entry)
{
  const char *str;

  if (entry->any)
    str = "";
  else
    {
      if (entry->style == COMMUNITY_LIST_STANDARD)
	str = community_str (entry->u.com);
      else
	str = entry->config;
    }
  return str;
}

/* Display community-list and extcommunity-list configuration.  */
static int
community_list_config_write (struct vty *vty)
{
  struct community_list *list;
  struct community_entry *entry;
  struct community_list_master *cm;
  int write = 0;

  /* Community-list.  */
  cm = community_list_master_lookup (bgp_clist, COMMUNITY_LIST_MASTER);

  for (list = cm->num.head; list; list = list->next)
    for (entry = list->head; entry; entry = entry->next)
      {
	vty_out (vty, "ip community-list %s %s %s%s",
		 list->name, community_direct_str (entry->direct),
		 community_list_config_str (entry),
		 VTY_NEWLINE);
	write++;
      }
  for (list = cm->str.head; list; list = list->next)
    for (entry = list->head; entry; entry = entry->next)
      {
	vty_out (vty, "ip community-list %s %s %s %s%s",
		 entry->style == COMMUNITY_LIST_STANDARD
		 ? "standard" : "expanded",
		 list->name, community_direct_str (entry->direct),
		 community_list_config_str (entry),
		 VTY_NEWLINE);
	write++;
      }

  /* Extcommunity-list.  */
  cm = community_list_master_lookup (bgp_clist, EXTCOMMUNITY_LIST_MASTER);

  for (list = cm->num.head; list; list = list->next)
    for (entry = list->head; entry; entry = entry->next)
      {
	vty_out (vty, "ip extcommunity-list %s %s %s%s",
		 list->name, community_direct_str (entry->direct),
		 community_list_config_str (entry), VTY_NEWLINE);
	write++;
      }
  for (list = cm->str.head; list; list = list->next)
    for (entry = list->head; entry; entry = entry->next)
      {
	vty_out (vty, "ip extcommunity-list %s %s %s %s%s",
		 entry->style == EXTCOMMUNITY_LIST_STANDARD
		 ? "standard" : "expanded",
		 list->name, community_direct_str (entry->direct),
		 community_list_config_str (entry), VTY_NEWLINE);
	write++;
      }
  return write;
}

static struct cmd_node community_list_node =
{
  COMMUNITY_LIST_NODE,
  "",
  1				/* Export to vtysh.  */
};

static void
community_list_vty (void)
{
  install_node (&community_list_node, community_list_config_write);

  /* Community-list.  */
  install_element (CONFIG_NODE, &ip_community_list_standard_cmd);
  install_element (CONFIG_NODE, &ip_community_list_standard2_cmd);
  install_element (CONFIG_NODE, &ip_community_list_expanded_cmd);
  install_element (CONFIG_NODE, &ip_community_list_name_standard_cmd);
  install_element (CONFIG_NODE, &ip_community_list_name_standard2_cmd);
  install_element (CONFIG_NODE, &ip_community_list_name_expanded_cmd);
  install_element (CONFIG_NODE, &no_ip_community_list_standard_all_cmd);
  install_element (CONFIG_NODE, &no_ip_community_list_expanded_all_cmd);
  install_element (CONFIG_NODE, &no_ip_community_list_name_standard_all_cmd);
  install_element (CONFIG_NODE, &no_ip_community_list_name_expanded_all_cmd);
  install_element (CONFIG_NODE, &no_ip_community_list_standard_cmd);
  install_element (CONFIG_NODE, &no_ip_community_list_expanded_cmd);
  install_element (CONFIG_NODE, &no_ip_community_list_name_standard_cmd);
  install_element (CONFIG_NODE, &no_ip_community_list_name_expanded_cmd);
  install_element (VIEW_NODE, &show_ip_community_list_cmd);
  install_element (VIEW_NODE, &show_ip_community_list_arg_cmd);
  install_element (ENABLE_NODE, &show_ip_community_list_cmd);
  install_element (ENABLE_NODE, &show_ip_community_list_arg_cmd);

  /* Extcommunity-list.  */
  install_element (CONFIG_NODE, &ip_extcommunity_list_standard_cmd);
  install_element (CONFIG_NODE, &ip_extcommunity_list_standard2_cmd);
  install_element (CONFIG_NODE, &ip_extcommunity_list_expanded_cmd);
  install_element (CONFIG_NODE, &ip_extcommunity_list_name_standard_cmd);
  install_element (CONFIG_NODE, &ip_extcommunity_list_name_standard2_cmd);
  install_element (CONFIG_NODE, &ip_extcommunity_list_name_expanded_cmd);
  install_element (CONFIG_NODE, &no_ip_extcommunity_list_standard_all_cmd);
  install_element (CONFIG_NODE, &no_ip_extcommunity_list_expanded_all_cmd);
  install_element (CONFIG_NODE, &no_ip_extcommunity_list_name_standard_all_cmd);
  install_element (CONFIG_NODE, &no_ip_extcommunity_list_name_expanded_all_cmd);
  install_element (CONFIG_NODE, &no_ip_extcommunity_list_standard_cmd);
  install_element (CONFIG_NODE, &no_ip_extcommunity_list_expanded_cmd);
  install_element (CONFIG_NODE, &no_ip_extcommunity_list_name_standard_cmd);
  install_element (CONFIG_NODE, &no_ip_extcommunity_list_name_expanded_cmd);
  install_element (VIEW_NODE, &show_ip_extcommunity_list_cmd);
  install_element (VIEW_NODE, &show_ip_extcommunity_list_arg_cmd);
  install_element (ENABLE_NODE, &show_ip_extcommunity_list_cmd);
  install_element (ENABLE_NODE, &show_ip_extcommunity_list_arg_cmd);
}<|MERGE_RESOLUTION|>--- conflicted
+++ resolved
@@ -2866,18 +2866,11 @@
   return CMD_SUCCESS;
 }
 
-<<<<<<< HEAD
-#define BGP_UPDATE_SOURCE_STR "(A.B.C.D|X:X::X:X)"
-#define BGP_UPDATE_SOURCE_HELP_STR \
-  "IPv4 address\n" \
-  "IPv6 address\n"
-=======
 #define BGP_UPDATE_SOURCE_STR "(A.B.C.D|X:X::X:X|WORD)"
 #define BGP_UPDATE_SOURCE_HELP_STR \
   "IPv4 address\n" \
   "IPv6 address\n" \
   "Interface name (requires zebra to be running)\n"
->>>>>>> 2158ad23
 
 DEFUN (neighbor_update_source,
        neighbor_update_source_cmd,
