--- conflicted
+++ resolved
@@ -216,12 +216,9 @@
     case BGP_ERR_NO_EBGP_MULTIHOP_WITH_TTLHACK:
       str = "ebgp-multihop and ttl-security cannot be configured together";
       break;
-<<<<<<< HEAD
     case BGP_ERR_NO_IBGP_WITH_TTLHACK:
       str = "ttl-security only allowed for EBGP peers";
       break;
-=======
->>>>>>> 0d51c7ef
     }
   if (str)
     {
@@ -2688,12 +2685,7 @@
   else
     VTY_GET_INTEGER_RANGE ("TTL", ttl, ttl_str, 1, 255);
 
-<<<<<<< HEAD
-  return bgp_vty_return (vty,
-			 peer_ebgp_multihop_set (peer, ttl) );
-=======
   return bgp_vty_return (vty,  peer_ebgp_multihop_set (peer, ttl));
->>>>>>> 0d51c7ef
 }
 
 static int
@@ -4041,11 +4033,7 @@
   peer = peer_and_group_lookup_vty (vty, argv[0]);
   if (! peer)
     return CMD_WARNING;
-<<<<<<< HEAD
-
-=======
-    
->>>>>>> 0d51c7ef
+
   VTY_GET_INTEGER_RANGE ("", gtsm_hops, argv[1], 1, 254);
 
   return bgp_vty_return (vty, peer_ttl_security_hops_set (peer, gtsm_hops));
