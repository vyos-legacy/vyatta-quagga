/* zebra client
   Copyright (C) 1997, 98, 99 Kunihiro Ishiguro

This file is part of GNU Zebra.

GNU Zebra is free software; you can redistribute it and/or modify it
under the terms of the GNU General Public License as published by the
Free Software Foundation; either version 2, or (at your option) any
later version.

GNU Zebra is distributed in the hope that it will be useful, but
WITHOUT ANY WARRANTY; without even the implied warranty of
MERCHANTABILITY or FITNESS FOR A PARTICULAR PURPOSE.  See the GNU
General Public License for more details.

You should have received a copy of the GNU General Public License
along with GNU Zebra; see the file COPYING.  If not, write to the
Free Software Foundation, Inc., 59 Temple Place - Suite 330,
Boston, MA 02111-1307, USA.  */

#include <zebra.h>

#include "command.h"
#include "stream.h"
#include "network.h"
#include "prefix.h"
#include "log.h"
#include "sockunion.h"
#include "zclient.h"
#include "routemap.h"
#include "thread.h"

#include "bgpd/bgpd.h"
#include "bgpd/bgp_route.h"
#include "bgpd/bgp_attr.h"
#include "bgpd/bgp_nexthop.h"
#include "bgpd/bgp_zebra.h"
#include "bgpd/bgp_fsm.h"
#include "bgpd/bgp_debug.h"

/* All information about zebra. */
struct zclient *zclient = NULL;
struct in_addr router_id_zebra;

/* Router-id update message from zebra. */
static int
bgp_router_id_update (int command, struct zclient *zclient, zebra_size_t length)
{
  struct prefix router_id;
  struct listnode *node, *nnode;
  struct bgp *bgp;

  zebra_router_id_update_read(zclient->ibuf,&router_id);

  if (BGP_DEBUG(zebra, ZEBRA))
    {
      char buf[128];
      prefix2str(&router_id, buf, sizeof(buf));
      zlog_debug("Zebra rcvd: router id update %s", buf);
    }

  router_id_zebra = router_id.u.prefix4;

  for (ALL_LIST_ELEMENTS (bm->bgp, node, nnode, bgp))
    {
      if (!bgp->router_id_static.s_addr)
        bgp_router_id_set (bgp, &router_id.u.prefix4);
    }

  return 0;
}

/* Inteface addition message from zebra. */
static int
bgp_interface_add (int command, struct zclient *zclient, zebra_size_t length)
{
  struct interface *ifp;

  ifp = zebra_interface_add_read (zclient->ibuf);

  if (BGP_DEBUG(zebra, ZEBRA) && ifp)
    zlog_debug("Zebra rcvd: interface add %s", ifp->name);

  return 0;
}

static int
bgp_interface_delete (int command, struct zclient *zclient,
		      zebra_size_t length)
{
  struct stream *s;
  struct interface *ifp;

  s = zclient->ibuf;
  ifp = zebra_interface_state_read (s);
  ifp->ifindex = IFINDEX_INTERNAL;

  if (BGP_DEBUG(zebra, ZEBRA))
    zlog_debug("Zebra rcvd: interface delete %s", ifp->name);

  return 0;
}

static int
bgp_interface_up (int command, struct zclient *zclient, zebra_size_t length)
{
  struct stream *s;
  struct interface *ifp;
  struct connected *c;
  struct listnode *node, *nnode;

  s = zclient->ibuf;
  ifp = zebra_interface_state_read (s);

  if (! ifp)
    return 0;

  if (BGP_DEBUG(zebra, ZEBRA))
    zlog_debug("Zebra rcvd: interface %s up", ifp->name);

  for (ALL_LIST_ELEMENTS (ifp->connected, node, nnode, c))
    bgp_connected_add (c);

  return 0;
}

static int
bgp_interface_down (int command, struct zclient *zclient, zebra_size_t length)
{
  struct stream *s;
  struct interface *ifp;
  struct connected *c;
  struct listnode *node, *nnode;

  s = zclient->ibuf;
  ifp = zebra_interface_state_read (s);
  if (! ifp)
    return 0;

  if (BGP_DEBUG(zebra, ZEBRA))
    zlog_debug("Zebra rcvd: interface %s down", ifp->name);

  for (ALL_LIST_ELEMENTS (ifp->connected, node, nnode, c))
    bgp_connected_delete (c);

  /* Fast external-failover (Currently IPv4 only) */
  {
    struct listnode *mnode;
    struct bgp *bgp;
    struct peer *peer;
    struct interface *peer_if;

    for (ALL_LIST_ELEMENTS_RO (bm->bgp, mnode, bgp))
      {
	if (CHECK_FLAG (bgp->flags, BGP_FLAG_NO_FAST_EXT_FAILOVER))
	  continue;

	for (ALL_LIST_ELEMENTS (bgp->peer, node, nnode, peer))
	  {
	    if (peer->ttl != 1)
	      continue;

	    if (peer->su.sa.sa_family == AF_INET)
	      peer_if = if_lookup_by_ipv4 (&peer->su.sin.sin_addr);
	    else
	      continue;

	    if (ifp == peer_if)
	      BGP_EVENT_ADD (peer, BGP_Stop);
	  }
      }
  }

  return 0;
}

static int
bgp_interface_address_add (int command, struct zclient *zclient,
			   zebra_size_t length)
{
  struct connected *ifc;

  ifc = zebra_interface_address_read (command, zclient->ibuf);

  if (ifc == NULL)
    return 0;

  if (BGP_DEBUG(zebra, ZEBRA))
    {
      char buf[128];
      prefix2str(ifc->address, buf, sizeof(buf));
      zlog_debug("Zebra rcvd: interface %s address add %s",
		 ifc->ifp->name, buf);
    }

  if (if_is_operative (ifc->ifp))
    bgp_connected_add (ifc);

  return 0;
}

static int
bgp_interface_address_delete (int command, struct zclient *zclient,
			      zebra_size_t length)
{
  struct connected *ifc;

  ifc = zebra_interface_address_read (command, zclient->ibuf);

  if (ifc == NULL)
    return 0;

  if (BGP_DEBUG(zebra, ZEBRA))
    {
      char buf[128];
      prefix2str(ifc->address, buf, sizeof(buf));
      zlog_debug("Zebra rcvd: interface %s address delete %s",
		 ifc->ifp->name, buf);
    }

  if (if_is_operative (ifc->ifp))
    bgp_connected_delete (ifc);

  connected_free (ifc);

  return 0;
}

/* Zebra route add and delete treatment. */
static int
zebra_read_ipv4 (int command, struct zclient *zclient, zebra_size_t length)
{
  struct stream *s;
  struct zapi_ipv4 api;
  unsigned long ifindex;
  struct in_addr nexthop;
  struct prefix_ipv4 p;

  s = zclient->ibuf;
  ifindex = 0;
  nexthop.s_addr = 0;

  /* Type, flags, message. */
  api.type = stream_getc (s);
  api.flags = stream_getc (s);
  api.message = stream_getc (s);

  /* IPv4 prefix. */
  memset (&p, 0, sizeof (struct prefix_ipv4));
  p.family = AF_INET;
  p.prefixlen = stream_getc (s);
  stream_get (&p.prefix, s, PSIZE (p.prefixlen));

  /* Nexthop, ifindex, distance, metric. */
  if (CHECK_FLAG (api.message, ZAPI_MESSAGE_NEXTHOP))
    {
      api.nexthop_num = stream_getc (s);
      nexthop.s_addr = stream_get_ipv4 (s);
    }
  if (CHECK_FLAG (api.message, ZAPI_MESSAGE_IFINDEX))
    {
      api.ifindex_num = stream_getc (s);
      ifindex = stream_getl (s);
    }
  if (CHECK_FLAG (api.message, ZAPI_MESSAGE_DISTANCE))
    api.distance = stream_getc (s);
  if (CHECK_FLAG (api.message, ZAPI_MESSAGE_METRIC))
    api.metric = stream_getl (s);
  else
    api.metric = 0;

  if (command == ZEBRA_IPV4_ROUTE_ADD)
    {
      if (BGP_DEBUG(zebra, ZEBRA))
	{
	  char buf[2][INET_ADDRSTRLEN];
	  zlog_debug("Zebra rcvd: IPv4 route add %s %s/%d nexthop %s metric %u",
		     zebra_route_string(api.type),
		     inet_ntop(AF_INET, &p.prefix, buf[0], sizeof(buf[0])),
		     p.prefixlen,
		     inet_ntop(AF_INET, &nexthop, buf[1], sizeof(buf[1])),
		     api.metric);
	}
      bgp_redistribute_add((struct prefix *)&p, &nexthop, api.metric, api.type);
    }
  else
    {
      if (BGP_DEBUG(zebra, ZEBRA))
	{
	  char buf[2][INET_ADDRSTRLEN];
	  zlog_debug("Zebra rcvd: IPv4 route delete %s %s/%d "
		     "nexthop %s metric %u",
		     zebra_route_string(api.type),
		     inet_ntop(AF_INET, &p.prefix, buf[0], sizeof(buf[0])),
		     p.prefixlen,
		     inet_ntop(AF_INET, &nexthop, buf[1], sizeof(buf[1])),
		     api.metric);
	}
      bgp_redistribute_delete((struct prefix *)&p, api.type);
    }

  return 0;
}

#ifdef HAVE_IPV6
/* Zebra route add and delete treatment. */
static int
zebra_read_ipv6 (int command, struct zclient *zclient, zebra_size_t length)
{
  struct stream *s;
  struct zapi_ipv6 api;
  unsigned long ifindex;
  struct in6_addr nexthop;
  struct prefix_ipv6 p;

  s = zclient->ibuf;
  ifindex = 0;
  memset (&nexthop, 0, sizeof (struct in6_addr));

  /* Type, flags, message. */
  api.type = stream_getc (s);
  api.flags = stream_getc (s);
  api.message = stream_getc (s);

  /* IPv6 prefix. */
  memset (&p, 0, sizeof (struct prefix_ipv6));
  p.family = AF_INET6;
  p.prefixlen = stream_getc (s);
  stream_get (&p.prefix, s, PSIZE (p.prefixlen));

  /* Nexthop, ifindex, distance, metric. */
  if (CHECK_FLAG (api.message, ZAPI_MESSAGE_NEXTHOP))
    {
      api.nexthop_num = stream_getc (s);
      stream_get (&nexthop, s, 16);
    }
  if (CHECK_FLAG (api.message, ZAPI_MESSAGE_IFINDEX))
    {
      api.ifindex_num = stream_getc (s);
      ifindex = stream_getl (s);
    }
  if (CHECK_FLAG (api.message, ZAPI_MESSAGE_DISTANCE))
    api.distance = stream_getc (s);
  else
    api.distance = 0;
  if (CHECK_FLAG (api.message, ZAPI_MESSAGE_METRIC))
    api.metric = stream_getl (s);
  else
    api.metric = 0;

  /* Simply ignore link-local address. */
  if (IN6_IS_ADDR_LINKLOCAL (&p.prefix))
    return 0;

  if (command == ZEBRA_IPV6_ROUTE_ADD)
    {
      if (BGP_DEBUG(zebra, ZEBRA))
	{
	  char buf[INET6_ADDRSTRLEN];
	  zlog_debug("Zebra rcvd: IPv6 route add %s %s/%d metric %u",
		     zebra_route_string(api.type),
		     inet_ntop(AF_INET6, &p.prefix, buf, sizeof(buf)),
		     p.prefixlen, api.metric);
	}
      bgp_redistribute_add ((struct prefix *)&p, NULL, api.metric, api.type);
    }
  else
    {
      if (BGP_DEBUG(zebra, ZEBRA))
	{
	  char buf[INET6_ADDRSTRLEN];
	  zlog_debug("Zebra rcvd: IPv6 route delete %s %s/%d metric %u",
		     zebra_route_string(api.type),
		     inet_ntop(AF_INET6, &p.prefix, buf, sizeof(buf)),
		     p.prefixlen, api.metric);
	}
      bgp_redistribute_delete ((struct prefix *) &p, api.type);
    }
  
  return 0;
}
#endif /* HAVE_IPV6 */

struct interface *
if_lookup_by_ipv4 (struct in_addr *addr)
{
  struct listnode *ifnode;
  struct listnode *cnode;
  struct interface *ifp;
  struct connected *connected;
  struct prefix_ipv4 p;
  struct prefix *cp; 
  
  p.family = AF_INET;
  p.prefix = *addr;
  p.prefixlen = IPV4_MAX_BITLEN;

  for (ALL_LIST_ELEMENTS_RO (iflist, ifnode, ifp))
    {
      for (ALL_LIST_ELEMENTS_RO (ifp->connected, cnode, connected))
	{
	  cp = connected->address;
	    
	  if (cp->family == AF_INET)
	    if (prefix_match (cp, (struct prefix *)&p))
	      return ifp;
	}
    }
  return NULL;
}

struct interface *
if_lookup_by_ipv4_exact (struct in_addr *addr)
{
  struct listnode *ifnode;
  struct listnode *cnode;
  struct interface *ifp;
  struct connected *connected;
  struct prefix *cp; 
  
  for (ALL_LIST_ELEMENTS_RO (iflist, ifnode, ifp))
    {
      for (ALL_LIST_ELEMENTS_RO (ifp->connected, cnode, connected))
	{
	  cp = connected->address;
	    
	  if (cp->family == AF_INET)
	    if (IPV4_ADDR_SAME (&cp->u.prefix4, addr))
	      return ifp;
	}
    }
  return NULL;
}

#ifdef HAVE_IPV6
struct interface *
if_lookup_by_ipv6 (struct in6_addr *addr)
{
  struct listnode *ifnode;
  struct listnode *cnode;
  struct interface *ifp;
  struct connected *connected;
  struct prefix_ipv6 p;
  struct prefix *cp; 
  
  p.family = AF_INET6;
  p.prefix = *addr;
  p.prefixlen = IPV6_MAX_BITLEN;

  for (ALL_LIST_ELEMENTS_RO (iflist, ifnode, ifp))
    {
      for (ALL_LIST_ELEMENTS_RO (ifp->connected, cnode, connected))
	{
	  cp = connected->address;
	    
	  if (cp->family == AF_INET6)
	    if (prefix_match (cp, (struct prefix *)&p))
	      return ifp;
	}
    }
  return NULL;
}

struct interface *
if_lookup_by_ipv6_exact (struct in6_addr *addr)
{
  struct listnode *ifnode;
  struct listnode *cnode;
  struct interface *ifp;
  struct connected *connected;
  struct prefix *cp; 

  for (ALL_LIST_ELEMENTS_RO (iflist, ifnode, ifp))
    {
      for (ALL_LIST_ELEMENTS_RO (ifp->connected, cnode, connected))
	{
	  cp = connected->address;
	    
	  if (cp->family == AF_INET6)
	    if (IPV6_ADDR_SAME (&cp->u.prefix6, addr))
	      return ifp;
	}
    }
  return NULL;
}

static int
if_get_ipv6_global (struct interface *ifp, struct in6_addr *addr)
{
  struct listnode *cnode;
  struct connected *connected;
  struct prefix *cp; 
  
  for (ALL_LIST_ELEMENTS_RO (ifp->connected, cnode, connected))
    {
      cp = connected->address;
	    
      if (cp->family == AF_INET6)
	if (! IN6_IS_ADDR_LINKLOCAL (&cp->u.prefix6))
	  {
	    memcpy (addr, &cp->u.prefix6, IPV6_MAX_BYTELEN);
	    return 1;
	  }
    }
  return 0;
}

static int
if_get_ipv6_local (struct interface *ifp, struct in6_addr *addr)
{
  struct listnode *cnode;
  struct connected *connected;
  struct prefix *cp; 
  
  for (ALL_LIST_ELEMENTS_RO (ifp->connected, cnode, connected))
    {
      cp = connected->address;
	    
      if (cp->family == AF_INET6)
	if (IN6_IS_ADDR_LINKLOCAL (&cp->u.prefix6))
	  {
	    memcpy (addr, &cp->u.prefix6, IPV6_MAX_BYTELEN);
	    return 1;
	  }
    }
  return 0;
}
#endif /* HAVE_IPV6 */

int
bgp_nexthop_set (union sockunion *local, union sockunion *remote, 
		 struct bgp_nexthop *nexthop, struct peer *peer)
{
  int ret = 0;
  struct interface *ifp = NULL;

  memset (nexthop, 0, sizeof (struct bgp_nexthop));

  if (!local)
    return -1;
  if (!remote)
    return -1;

  if (local->sa.sa_family == AF_INET)
    {
      nexthop->v4 = local->sin.sin_addr;
      ifp = if_lookup_by_ipv4 (&local->sin.sin_addr);
    }
#ifdef HAVE_IPV6
  if (local->sa.sa_family == AF_INET6)
    {
      if (IN6_IS_ADDR_LINKLOCAL (&local->sin6.sin6_addr))
	{
	  if (peer->ifname)
	    ifp = if_lookup_by_index (if_nametoindex (peer->ifname));
	}
      else
	ifp = if_lookup_by_ipv6 (&local->sin6.sin6_addr);
    }
#endif /* HAVE_IPV6 */

  if (!ifp)
    return -1;

  nexthop->ifp = ifp;

  /* IPv4 connection. */
  if (local->sa.sa_family == AF_INET)
    {
#ifdef HAVE_IPV6
      /* IPv6 nexthop*/
      ret = if_get_ipv6_global (ifp, &nexthop->v6_global);

      /* There is no global nexthop. */
      if (!ret)
	if_get_ipv6_local (ifp, &nexthop->v6_global);
      else
	if_get_ipv6_local (ifp, &nexthop->v6_local);
#endif /* HAVE_IPV6 */
    }

#ifdef HAVE_IPV6
  /* IPv6 connection. */
  if (local->sa.sa_family == AF_INET6)
    {
      struct interface *direct = NULL;

      /* IPv4 nexthop.  I don't care about it. */
      if (peer->local_id.s_addr)
	nexthop->v4 = peer->local_id;

      /* Global address*/
      if (! IN6_IS_ADDR_LINKLOCAL (&local->sin6.sin6_addr))
	{
	  memcpy (&nexthop->v6_global, &local->sin6.sin6_addr, 
		  IPV6_MAX_BYTELEN);

	  /* If directory connected set link-local address. */
	  direct = if_lookup_by_ipv6 (&remote->sin6.sin6_addr);
	  if (direct)
	    if_get_ipv6_local (ifp, &nexthop->v6_local);
	}
      else
	/* Link-local address. */
	{
	  ret = if_get_ipv6_global (ifp, &nexthop->v6_global);

	  /* If there is no global address.  Set link-local address as
             global.  I know this break RFC specification... */
	  if (!ret)
	    memcpy (&nexthop->v6_global, &local->sin6.sin6_addr, 
		    IPV6_MAX_BYTELEN);
	  else
	    memcpy (&nexthop->v6_local, &local->sin6.sin6_addr, 
		    IPV6_MAX_BYTELEN);
	}
    }

  if (IN6_IS_ADDR_LINKLOCAL (&local->sin6.sin6_addr) ||
      if_lookup_by_ipv6 (&remote->sin6.sin6_addr))
    peer->shared_network = 1;
  else
    peer->shared_network = 0;

  /* KAME stack specific treatment.  */
#ifdef KAME
  if (IN6_IS_ADDR_LINKLOCAL (&nexthop->v6_global)
      && IN6_LINKLOCAL_IFINDEX (nexthop->v6_global))
    {
      SET_IN6_LINKLOCAL_IFINDEX (nexthop->v6_global, 0);
    }
  if (IN6_IS_ADDR_LINKLOCAL (&nexthop->v6_local)
      && IN6_LINKLOCAL_IFINDEX (nexthop->v6_local))
    {
      SET_IN6_LINKLOCAL_IFINDEX (nexthop->v6_local, 0);
    }
#endif /* KAME */
#endif /* HAVE_IPV6 */
  return ret;
}

<<<<<<< HEAD
#if 0
static unsigned int
bgp_ifindex_by_nexthop (struct in6_addr *addr)
{
  struct listnode *ifnode;
  struct listnode *cnode;
  struct interface *ifp;
  struct connected *connected;
  struct prefix_ipv6 p;
  
  p.family = AF_INET6;
  p.prefix = *addr;
  p.prefixlen = IPV6_MAX_BITLEN;

  for (ALL_LIST_ELEMENTS_RO (iflist, ifnode, ifp))
    {
      for (ALL_LIST_ELEMENTS_RO (ifp->connected, cnode, connected))
	{
	  struct prefix *cp; 

	  cp = connected->address;
	    
	  if (cp->family == AF_INET6)
	    {
	      if (prefix_match (cp, (struct prefix *)&p))
		return ifp->ifindex;
	    }
	}
    }
  return 0;
}
#endif /* HAVE_IPV6 */

=======
>>>>>>> 2c239705
void
bgp_zebra_announce (struct prefix *p, struct bgp_info *info, struct bgp *bgp)
{
  int flags;
  u_char distance;
  struct peer *peer;

  if (zclient->sock < 0)
    return;

  if (! zclient->redist[ZEBRA_ROUTE_BGP])
    return;

  flags = 0;
  peer = info->peer;

  if (peer_sort (peer) == BGP_PEER_IBGP || peer_sort (peer) == BGP_PEER_CONFED)
    {
      SET_FLAG (flags, ZEBRA_FLAG_IBGP);
      SET_FLAG (flags, ZEBRA_FLAG_INTERNAL);
    }

  if ((peer_sort (peer) == BGP_PEER_EBGP && peer->ttl != 1)
      || CHECK_FLAG (peer->flags, PEER_FLAG_DISABLE_CONNECTED_CHECK))
    SET_FLAG (flags, ZEBRA_FLAG_INTERNAL);

  if (p->family == AF_INET)
    {
      struct zapi_ipv4 api;
      struct in_addr *nexthop;

      api.flags = flags;
      nexthop = &info->attr->nexthop;

      api.type = ZEBRA_ROUTE_BGP;
      api.message = 0;
      SET_FLAG (api.message, ZAPI_MESSAGE_NEXTHOP);
      api.nexthop_num = 1;
      api.nexthop = &nexthop;
      api.ifindex_num = 0;
      SET_FLAG (api.message, ZAPI_MESSAGE_METRIC);
      api.metric = info->attr->med;

      distance = bgp_distance_apply (p, info, bgp);

      if (distance)
	{
	  SET_FLAG (api.message, ZAPI_MESSAGE_DISTANCE);
	  api.distance = distance;
	}

      if (BGP_DEBUG(zebra, ZEBRA))
	{
	  char buf[2][INET_ADDRSTRLEN];
	  zlog_debug("Zebra send: IPv4 route add %s/%d nexthop %s metric %u",
		     inet_ntop(AF_INET, &p->u.prefix4, buf[0], sizeof(buf[0])),
		     p->prefixlen,
		     inet_ntop(AF_INET, nexthop, buf[1], sizeof(buf[1])),
		     api.metric);
	}

      zapi_ipv4_route (ZEBRA_IPV4_ROUTE_ADD, zclient, 
                       (struct prefix_ipv4 *) p, &api);
    }
#ifdef HAVE_IPV6
  /* We have to think about a IPv6 link-local address curse. */
  if (p->family == AF_INET6)
    {
      unsigned int ifindex;
      struct in6_addr *nexthop;
      struct zapi_ipv6 api;

      ifindex = 0;
      nexthop = NULL;
      
      assert (info->attr->extra);
      
      /* Only global address nexthop exists. */
      if (info->attr->extra->mp_nexthop_len == 16)
	nexthop = &info->attr->extra->mp_nexthop_global;
      
      /* If both global and link-local address present. */
      if (info->attr->extra->mp_nexthop_len == 32)
	{
	  /* Workaround for Cisco's nexthop bug.  */
	  if (IN6_IS_ADDR_UNSPECIFIED (&info->attr->extra->mp_nexthop_global)
	      && peer->su_remote->sa.sa_family == AF_INET6)
	    nexthop = &peer->su_remote->sin6.sin6_addr;
	  else
	    nexthop = &info->attr->extra->mp_nexthop_local;

	  if (info->peer->nexthop.ifp)
	    ifindex = info->peer->nexthop.ifp->ifindex;
	}

      if (nexthop == NULL)
	return;

      if (IN6_IS_ADDR_LINKLOCAL (nexthop) && ! ifindex)
	{
	  if (info->peer->ifname)
	    ifindex = if_nametoindex (info->peer->ifname);
	  else if (info->peer->nexthop.ifp)
	    ifindex = info->peer->nexthop.ifp->ifindex;
	}

      /* Make Zebra API structure. */
      api.flags = flags;
      api.type = ZEBRA_ROUTE_BGP;
      api.message = 0;
      SET_FLAG (api.message, ZAPI_MESSAGE_NEXTHOP);
      api.nexthop_num = 1;
      api.nexthop = &nexthop;
      SET_FLAG (api.message, ZAPI_MESSAGE_IFINDEX);
      api.ifindex_num = 1;
      api.ifindex = &ifindex;
      SET_FLAG (api.message, ZAPI_MESSAGE_METRIC);
      api.metric = info->attr->med;

      if (BGP_DEBUG(zebra, ZEBRA))
	{
	  char buf[2][INET6_ADDRSTRLEN];
	  zlog_debug("Zebra send: IPv6 route add %s/%d nexthop %s metric %u",
		     inet_ntop(AF_INET6, &p->u.prefix6, buf[0], sizeof(buf[0])),
		     p->prefixlen,
		     inet_ntop(AF_INET6, nexthop, buf[1], sizeof(buf[1])),
		     api.metric);
	}

      zapi_ipv6_route (ZEBRA_IPV6_ROUTE_ADD, zclient, 
                       (struct prefix_ipv6 *) p, &api);
    }
#endif /* HAVE_IPV6 */
}

void
bgp_zebra_withdraw (struct prefix *p, struct bgp_info *info)
{
  int flags;
  struct peer *peer;

  if (zclient->sock < 0)
    return;

  if (! zclient->redist[ZEBRA_ROUTE_BGP])
    return;

  peer = info->peer;
  flags = 0;

  if (peer_sort (peer) == BGP_PEER_IBGP)
    {
      SET_FLAG (flags, ZEBRA_FLAG_INTERNAL);
      SET_FLAG (flags, ZEBRA_FLAG_IBGP);
    }

  if ((peer_sort (peer) == BGP_PEER_EBGP && peer->ttl != 1)
      || CHECK_FLAG (peer->flags, PEER_FLAG_DISABLE_CONNECTED_CHECK))
    SET_FLAG (flags, ZEBRA_FLAG_INTERNAL);

  if (p->family == AF_INET)
    {
      struct zapi_ipv4 api;
      struct in_addr *nexthop;

      api.flags = flags;
      nexthop = &info->attr->nexthop;

      api.type = ZEBRA_ROUTE_BGP;
      api.message = 0;
      SET_FLAG (api.message, ZAPI_MESSAGE_NEXTHOP);
      api.nexthop_num = 1;
      api.nexthop = &nexthop;
      api.ifindex_num = 0;
      SET_FLAG (api.message, ZAPI_MESSAGE_METRIC);
      api.metric = info->attr->med;

      if (BGP_DEBUG(zebra, ZEBRA))
	{
	  char buf[2][INET_ADDRSTRLEN];
	  zlog_debug("Zebra send: IPv4 route delete %s/%d nexthop %s metric %u",
		     inet_ntop(AF_INET, &p->u.prefix4, buf[0], sizeof(buf[0])),
		     p->prefixlen,
		     inet_ntop(AF_INET, nexthop, buf[1], sizeof(buf[1])),
		     api.metric);
	}

      zapi_ipv4_route (ZEBRA_IPV4_ROUTE_DELETE, zclient, 
                       (struct prefix_ipv4 *) p, &api);
    }
#ifdef HAVE_IPV6
  /* We have to think about a IPv6 link-local address curse. */
  if (p->family == AF_INET6)
    {
      struct zapi_ipv6 api;
      unsigned int ifindex;
      struct in6_addr *nexthop;
      
      assert (info->attr->extra);
      
      ifindex = 0;
      nexthop = NULL;

      /* Only global address nexthop exists. */
      if (info->attr->extra->mp_nexthop_len == 16)
	nexthop = &info->attr->extra->mp_nexthop_global;

      /* If both global and link-local address present. */
      if (info->attr->extra->mp_nexthop_len == 32)
	{
	  nexthop = &info->attr->extra->mp_nexthop_local;
	  if (info->peer->nexthop.ifp)
	    ifindex = info->peer->nexthop.ifp->ifindex;
	}

      if (nexthop == NULL)
	return;

      if (IN6_IS_ADDR_LINKLOCAL (nexthop) && ! ifindex)
	if (info->peer->ifname)
	  ifindex = if_nametoindex (info->peer->ifname);

      api.flags = flags;
      api.type = ZEBRA_ROUTE_BGP;
      api.message = 0;
      SET_FLAG (api.message, ZAPI_MESSAGE_NEXTHOP);
      api.nexthop_num = 1;
      api.nexthop = &nexthop;
      SET_FLAG (api.message, ZAPI_MESSAGE_IFINDEX);
      api.ifindex_num = 1;
      api.ifindex = &ifindex;
      SET_FLAG (api.message, ZAPI_MESSAGE_METRIC);
      api.metric = info->attr->med;

      if (BGP_DEBUG(zebra, ZEBRA))
	{
	  char buf[2][INET6_ADDRSTRLEN];
	  zlog_debug("Zebra send: IPv6 route delete %s/%d nexthop %s metric %u",
		     inet_ntop(AF_INET6, &p->u.prefix6, buf[0], sizeof(buf[0])),
		     p->prefixlen,
		     inet_ntop(AF_INET6, nexthop, buf[1], sizeof(buf[1])),
		     api.metric);
	}

      zapi_ipv6_route (ZEBRA_IPV6_ROUTE_DELETE, zclient, 
                       (struct prefix_ipv6 *) p, &api);
    }
#endif /* HAVE_IPV6 */
}

/* Other routes redistribution into BGP. */
int
bgp_redistribute_set (struct bgp *bgp, afi_t afi, int type)
{
  /* Set flag to BGP instance. */
  bgp->redist[afi][type] = 1;

  /* Return if already redistribute flag is set. */
  if (zclient->redist[type])
    return CMD_WARNING;

  zclient->redist[type] = 1;

  /* Return if zebra connection is not established. */
  if (zclient->sock < 0)
    return CMD_WARNING;

  if (BGP_DEBUG(zebra, ZEBRA))
    zlog_debug("Zebra send: redistribute add %s", zebra_route_string(type));
    
  /* Send distribute add message to zebra. */
  zebra_redistribute_send (ZEBRA_REDISTRIBUTE_ADD, zclient, type);

  return CMD_SUCCESS;
}

/* Redistribute with route-map specification.  */
int
bgp_redistribute_rmap_set (struct bgp *bgp, afi_t afi, int type, 
                           const char *name)
{
  if (bgp->rmap[afi][type].name
      && (strcmp (bgp->rmap[afi][type].name, name) == 0))
    return 0;

  if (bgp->rmap[afi][type].name)
    free (bgp->rmap[afi][type].name);
  bgp->rmap[afi][type].name = strdup (name);
  bgp->rmap[afi][type].map = route_map_lookup_by_name (name);

  return 1;
}

/* Redistribute with metric specification.  */
int
bgp_redistribute_metric_set (struct bgp *bgp, afi_t afi, int type,
			     u_int32_t metric)
{
  if (bgp->redist_metric_flag[afi][type]
      && bgp->redist_metric[afi][type] == metric)
    return 0;

  bgp->redist_metric_flag[afi][type] = 1;
  bgp->redist_metric[afi][type] = metric;

  return 1;
}

/* Unset redistribution.  */
int
bgp_redistribute_unset (struct bgp *bgp, afi_t afi, int type)
{
  /* Unset flag from BGP instance. */
  bgp->redist[afi][type] = 0;

  /* Unset route-map. */
  if (bgp->rmap[afi][type].name)
    free (bgp->rmap[afi][type].name);
  bgp->rmap[afi][type].name = NULL;
  bgp->rmap[afi][type].map = NULL;

  /* Unset metric. */
  bgp->redist_metric_flag[afi][type] = 0;
  bgp->redist_metric[afi][type] = 0;

  /* Return if zebra connection is disabled. */
  if (! zclient->redist[type])
    return CMD_WARNING;
  zclient->redist[type] = 0;

  if (bgp->redist[AFI_IP][type] == 0 
      && bgp->redist[AFI_IP6][type] == 0 
      && zclient->sock >= 0)
    {
      /* Send distribute delete message to zebra. */
      if (BGP_DEBUG(zebra, ZEBRA))
	zlog_debug("Zebra send: redistribute delete %s",
		   zebra_route_string(type));
      zebra_redistribute_send (ZEBRA_REDISTRIBUTE_DELETE, zclient, type);
    }
  
  /* Withdraw redistributed routes from current BGP's routing table. */
  bgp_redistribute_withdraw (bgp, afi, type);

  return CMD_SUCCESS;
}

/* Unset redistribution route-map configuration.  */
int
bgp_redistribute_routemap_unset (struct bgp *bgp, afi_t afi, int type)
{
  if (! bgp->rmap[afi][type].name)
    return 0;

  /* Unset route-map. */
  free (bgp->rmap[afi][type].name);
  bgp->rmap[afi][type].name = NULL;
  bgp->rmap[afi][type].map = NULL;

  return 1;
}

/* Unset redistribution metric configuration.  */
int
bgp_redistribute_metric_unset (struct bgp *bgp, afi_t afi, int type)
{
  if (! bgp->redist_metric_flag[afi][type])
    return 0;

  /* Unset metric. */
  bgp->redist_metric_flag[afi][type] = 0;
  bgp->redist_metric[afi][type] = 0;

  return 1;
}

void
bgp_zclient_reset (void)
{
  zclient_reset (zclient);
}

void
bgp_zebra_init (void)
{
  /* Set default values. */
  zclient = zclient_new ();
  zclient_init (zclient, ZEBRA_ROUTE_BGP);
  zclient->router_id_update = bgp_router_id_update;
  zclient->interface_add = bgp_interface_add;
  zclient->interface_delete = bgp_interface_delete;
  zclient->interface_address_add = bgp_interface_address_add;
  zclient->interface_address_delete = bgp_interface_address_delete;
  zclient->ipv4_route_add = zebra_read_ipv4;
  zclient->ipv4_route_delete = zebra_read_ipv4;
  zclient->interface_up = bgp_interface_up;
  zclient->interface_down = bgp_interface_down;
#ifdef HAVE_IPV6
  zclient->ipv6_route_add = zebra_read_ipv6;
  zclient->ipv6_route_delete = zebra_read_ipv6;
#endif /* HAVE_IPV6 */

  /* Interface related init. */
  if_init ();
}<|MERGE_RESOLUTION|>--- conflicted
+++ resolved
@@ -641,42 +641,6 @@
   return ret;
 }
 
-<<<<<<< HEAD
-#if 0
-static unsigned int
-bgp_ifindex_by_nexthop (struct in6_addr *addr)
-{
-  struct listnode *ifnode;
-  struct listnode *cnode;
-  struct interface *ifp;
-  struct connected *connected;
-  struct prefix_ipv6 p;
-  
-  p.family = AF_INET6;
-  p.prefix = *addr;
-  p.prefixlen = IPV6_MAX_BITLEN;
-
-  for (ALL_LIST_ELEMENTS_RO (iflist, ifnode, ifp))
-    {
-      for (ALL_LIST_ELEMENTS_RO (ifp->connected, cnode, connected))
-	{
-	  struct prefix *cp; 
-
-	  cp = connected->address;
-	    
-	  if (cp->family == AF_INET6)
-	    {
-	      if (prefix_match (cp, (struct prefix *)&p))
-		return ifp->ifindex;
-	    }
-	}
-    }
-  return 0;
-}
-#endif /* HAVE_IPV6 */
-
-=======
->>>>>>> 2c239705
 void
 bgp_zebra_announce (struct prefix *p, struct bgp_info *info, struct bgp *bgp)
 {
