--- conflicted
+++ resolved
@@ -66,13 +66,6 @@
 {
   /* AS number of this BGP instance.  */
   as_t as;
-
-  /* reference count, primarily to allow bgp_process'ing of route_node's
-   * to be done after a struct peer is deleted.
-   *
-   * named 'lock' for hysterical reasons within Quagga.
-   */
-  int lock;
 
   /* Name of this BGP instance.  */
   char *name;
@@ -866,26 +859,6 @@
 extern int bgp_get (struct bgp **, as_t *, const char *);
 extern void bgp_delete (struct bgp *);
 extern void bgp_free (struct bgp *);
-<<<<<<< HEAD
-
-static inline struct bgp *
-bgp_lock (struct bgp *bgp)
-{
-  assert (bgp && (bgp->lock >= 0));
-  bgp->lock++;
-  return bgp;
-}
-
-static inline void
-bgp_unlock (struct bgp *bgp)
-{
-  assert (bgp && (bgp->lock > 0));
-  if (--bgp->lock == 0)
-      bgp_free (bgp);
-}
-
-=======
->>>>>>> fa3e86a1
 
 /* BGP flag manipulation.  */
 static inline void
