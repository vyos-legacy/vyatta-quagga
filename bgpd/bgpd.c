/* BGP-4, BGP-4+ daemon program
   Copyright (C) 1996, 97, 98, 99, 2000 Kunihiro Ishiguro

This file is part of GNU Zebra.

GNU Zebra is free software; you can redistribute it and/or modify it
under the terms of the GNU General Public License as published by the
Free Software Foundation; either version 2, or (at your option) any
later version.

GNU Zebra is distributed in the hope that it will be useful, but
WITHOUT ANY WARRANTY; without even the implied warranty of
MERCHANTABILITY or FITNESS FOR A PARTICULAR PURPOSE.  See the GNU
General Public License for more details.

You should have received a copy of the GNU General Public License
along with GNU Zebra; see the file COPYING.  If not, write to the Free
Software Foundation, Inc., 59 Temple Place - Suite 330, Boston, MA
02111-1307, USA.  */

#include <zebra.h>

#include "prefix.h"
#include "thread.h"
#include "buffer.h"
#include "stream.h"
#include "command.h"
#include "sockunion.h"
#include "network.h"
#include "memory.h"
#include "filter.h"
#include "routemap.h"
#include "str.h"
#include "log.h"
#include "plist.h"
#include "linklist.h"
#include "workqueue.h"

#include "bgpd/bgpd.h"
#include "bgpd/bgp_table.h"
#include "bgpd/bgp_aspath.h"
#include "bgpd/bgp_route.h"
#include "bgpd/bgp_dump.h"
#include "bgpd/bgp_debug.h"
#include "bgpd/bgp_community.h"
#include "bgpd/bgp_attr.h"
#include "bgpd/bgp_regex.h"
#include "bgpd/bgp_clist.h"
#include "bgpd/bgp_fsm.h"
#include "bgpd/bgp_packet.h"
#include "bgpd/bgp_zebra.h"
#include "bgpd/bgp_open.h"
#include "bgpd/bgp_filter.h"
#include "bgpd/bgp_nexthop.h"
#include "bgpd/bgp_damp.h"
#include "bgpd/bgp_mplsvpn.h"
#include "bgpd/bgp_advertise.h"
#include "bgpd/bgp_network.h"
#include "bgpd/bgp_vty.h"
#ifdef HAVE_SNMP
#include "bgpd/bgp_snmp.h"
#endif /* HAVE_SNMP */

/* BGP process wide configuration.  */
static struct bgp_master bgp_master;

extern struct in_addr router_id_zebra;

/* BGP process wide configuration pointer to export.  */
struct bgp_master *bm;

/* BGP community-list.  */
struct community_list_handler *bgp_clist;

/* BGP global flag manipulation.  */
int
bgp_option_set (int flag)
{
  switch (flag)
    {
    case BGP_OPT_NO_FIB:
    case BGP_OPT_MULTIPLE_INSTANCE:
    case BGP_OPT_CONFIG_CISCO:
      SET_FLAG (bm->options, flag);
      break;
    default:
      return BGP_ERR_INVALID_FLAG;
    }
  return 0;
}

int
bgp_option_unset (int flag)
{
  switch (flag)
    {
    case BGP_OPT_MULTIPLE_INSTANCE:
      if (listcount (bm->bgp) > 1)
	return BGP_ERR_MULTIPLE_INSTANCE_USED;
      /* Fall through.  */
    case BGP_OPT_NO_FIB:
    case BGP_OPT_CONFIG_CISCO:
      UNSET_FLAG (bm->options, flag);
      break;
    default:
      return BGP_ERR_INVALID_FLAG;
    }
  return 0;
}

int
bgp_option_check (int flag)
{
  return CHECK_FLAG (bm->options, flag);
}

/* Set BGP router identifier. */
int
bgp_router_id_set (struct bgp *bgp, struct in_addr *id)
{
  struct peer *peer;
  struct listnode *node, *nnode;

  if (bgp_config_check (bgp, BGP_CONFIG_ROUTER_ID)
      && IPV4_ADDR_SAME (&bgp->router_id, id))
    return 0;

  IPV4_ADDR_COPY (&bgp->router_id, id);
  bgp_config_set (bgp, BGP_CONFIG_ROUTER_ID);

  /* Set all peer's local identifier with this value. */
  for (ALL_LIST_ELEMENTS (bgp->peer, node, nnode, peer))
    {
      IPV4_ADDR_COPY (&peer->local_id, id);

      if (peer->status == Established)
       {
         peer->last_reset = PEER_DOWN_RID_CHANGE;
         bgp_notify_send (peer, BGP_NOTIFY_CEASE,
                          BGP_NOTIFY_CEASE_CONFIG_CHANGE);
       }
    }
  return 0;
}

/* BGP's cluster-id control. */
int
bgp_cluster_id_set (struct bgp *bgp, struct in_addr *cluster_id)
{
  struct peer *peer;
  struct listnode *node, *nnode;

  if (bgp_config_check (bgp, BGP_CONFIG_CLUSTER_ID)
      && IPV4_ADDR_SAME (&bgp->cluster_id, cluster_id))
    return 0;

  IPV4_ADDR_COPY (&bgp->cluster_id, cluster_id);
  bgp_config_set (bgp, BGP_CONFIG_CLUSTER_ID);

  /* Clear all IBGP peer. */
  for (ALL_LIST_ELEMENTS (bgp->peer, node, nnode, peer))
    {
      if (peer_sort (peer) != BGP_PEER_IBGP)
	continue;

      if (peer->status == Established)
       {
         peer->last_reset = PEER_DOWN_CLID_CHANGE;
         bgp_notify_send (peer, BGP_NOTIFY_CEASE,
                          BGP_NOTIFY_CEASE_CONFIG_CHANGE);
       }
    }
  return 0;
}

int
bgp_cluster_id_unset (struct bgp *bgp)
{
  struct peer *peer;
  struct listnode *node, *nnode;

  if (! bgp_config_check (bgp, BGP_CONFIG_CLUSTER_ID))
    return 0;

  bgp->cluster_id.s_addr = 0;
  bgp_config_unset (bgp, BGP_CONFIG_CLUSTER_ID);

  /* Clear all IBGP peer. */
  for (ALL_LIST_ELEMENTS (bgp->peer, node, nnode, peer))
    {
      if (peer_sort (peer) != BGP_PEER_IBGP)
	continue;

      if (peer->status == Established)
       {
         peer->last_reset = PEER_DOWN_CLID_CHANGE;
         bgp_notify_send (peer, BGP_NOTIFY_CEASE,
                          BGP_NOTIFY_CEASE_CONFIG_CHANGE);
       }
    }
  return 0;
}

/* BGP timer configuration.  */
int
bgp_timers_set (struct bgp *bgp, u_int32_t keepalive, u_int32_t holdtime)
{
  bgp->default_keepalive = (keepalive < holdtime / 3 
			    ? keepalive : holdtime / 3);
  bgp->default_holdtime = holdtime;

  return 0;
}

int
bgp_timers_unset (struct bgp *bgp)
{
  bgp->default_keepalive = BGP_DEFAULT_KEEPALIVE;
  bgp->default_holdtime = BGP_DEFAULT_HOLDTIME;

  return 0;
}

/* BGP confederation configuration.  */
int
bgp_confederation_id_set (struct bgp *bgp, as_t as)
{
  struct peer *peer;
  struct listnode *node, *nnode;
  int already_confed;

  if (as == 0)
    return BGP_ERR_INVALID_AS;

  /* Remember - were we doing confederation before? */
  already_confed = bgp_config_check (bgp, BGP_CONFIG_CONFEDERATION);
  bgp->confed_id = as;
  bgp_config_set (bgp, BGP_CONFIG_CONFEDERATION);

  /* If we were doing confederation already, this is just an external
     AS change.  Just Reset EBGP sessions, not CONFED sessions.  If we
     were not doing confederation before, reset all EBGP sessions.  */
  for (ALL_LIST_ELEMENTS (bgp->peer, node, nnode, peer))
    {
      /* We're looking for peers who's AS is not local or part of our
	 confederation.  */
      if (already_confed)
	{
	  if (peer_sort (peer) == BGP_PEER_EBGP)
	    {
	      peer->local_as = as;
	      if (peer->status == Established)
               {
                 peer->last_reset = PEER_DOWN_CONFED_ID_CHANGE;
                 bgp_notify_send (peer, BGP_NOTIFY_CEASE,
                              BGP_NOTIFY_CEASE_CONFIG_CHANGE);
               }

	      else
		BGP_EVENT_ADD (peer, BGP_Stop);
	    }
	}
      else
	{
	  /* Not doign confederation before, so reset every non-local
	     session */
	  if (peer_sort (peer) != BGP_PEER_IBGP)
	    {
	      /* Reset the local_as to be our EBGP one */
	      if (peer_sort (peer) == BGP_PEER_EBGP)
		peer->local_as = as;
	      if (peer->status == Established)
               {
                 peer->last_reset = PEER_DOWN_CONFED_ID_CHANGE;
                 bgp_notify_send (peer, BGP_NOTIFY_CEASE,
                              BGP_NOTIFY_CEASE_CONFIG_CHANGE);
               }
	      else
		BGP_EVENT_ADD (peer, BGP_Stop);
	    }
	}
    }
  return 0;
}

int
bgp_confederation_id_unset (struct bgp *bgp)
{
  struct peer *peer;
  struct listnode *node, *nnode;

  bgp->confed_id = 0;
  bgp_config_unset (bgp, BGP_CONFIG_CONFEDERATION);
      
  for (ALL_LIST_ELEMENTS (bgp->peer, node, nnode, peer))
    {
      /* We're looking for peers who's AS is not local */
      if (peer_sort (peer) != BGP_PEER_IBGP)
	{
	  peer->local_as = bgp->as;
	  if (peer->status == Established)
           {
             peer->last_reset = PEER_DOWN_CONFED_ID_CHANGE;
             bgp_notify_send (peer, BGP_NOTIFY_CEASE,
                              BGP_NOTIFY_CEASE_CONFIG_CHANGE);
           }

	  else
	    BGP_EVENT_ADD (peer, BGP_Stop);
	}
    }
  return 0;
}

/* Is an AS part of the confed or not? */
int
bgp_confederation_peers_check (struct bgp *bgp, as_t as)
{
  int i;

  if (! bgp)
    return 0;

  for (i = 0; i < bgp->confed_peers_cnt; i++)
    if (bgp->confed_peers[i] == as)
      return 1;
  
  return 0;
}

/* Add an AS to the confederation set.  */
int
bgp_confederation_peers_add (struct bgp *bgp, as_t as)
{
  struct peer *peer;
  struct listnode *node, *nnode;

  if (! bgp)
    return BGP_ERR_INVALID_BGP;

  if (bgp->as == as)
    return BGP_ERR_INVALID_AS;

  if (bgp_confederation_peers_check (bgp, as))
    return -1;

  if (bgp->confed_peers)
    bgp->confed_peers = XREALLOC (MTYPE_BGP_CONFED_LIST, 
				  bgp->confed_peers,
				  (bgp->confed_peers_cnt + 1) * sizeof (as_t));
  else
    bgp->confed_peers = XMALLOC (MTYPE_BGP_CONFED_LIST, 
				 (bgp->confed_peers_cnt + 1) * sizeof (as_t));

  bgp->confed_peers[bgp->confed_peers_cnt] = as;
  bgp->confed_peers_cnt++;

  if (bgp_config_check (bgp, BGP_CONFIG_CONFEDERATION))
    {
      for (ALL_LIST_ELEMENTS (bgp->peer, node, nnode, peer))
	{
	  if (peer->as == as)
	    {
	      peer->local_as = bgp->as;
	      if (peer->status == Established)
               {
                 peer->last_reset = PEER_DOWN_CONFED_PEER_CHANGE;
                 bgp_notify_send (peer, BGP_NOTIFY_CEASE,
                                  BGP_NOTIFY_CEASE_CONFIG_CHANGE);
               }
	      else
	        BGP_EVENT_ADD (peer, BGP_Stop);
	    }
	}
    }
  return 0;
}

/* Delete an AS from the confederation set.  */
int
bgp_confederation_peers_remove (struct bgp *bgp, as_t as)
{
  int i;
  int j;
  struct peer *peer;
  struct listnode *node, *nnode;

  if (! bgp)
    return -1;

  if (! bgp_confederation_peers_check (bgp, as))
    return -1;

  for (i = 0; i < bgp->confed_peers_cnt; i++)
    if (bgp->confed_peers[i] == as)
      for(j = i + 1; j < bgp->confed_peers_cnt; j++)
	bgp->confed_peers[j - 1] = bgp->confed_peers[j];

  bgp->confed_peers_cnt--;

  if (bgp->confed_peers_cnt == 0)
    {
      if (bgp->confed_peers)
	XFREE (MTYPE_BGP_CONFED_LIST, bgp->confed_peers);
      bgp->confed_peers = NULL;
    }
  else
    bgp->confed_peers = XREALLOC (MTYPE_BGP_CONFED_LIST,
				  bgp->confed_peers,
				  bgp->confed_peers_cnt * sizeof (as_t));

  /* Now reset any peer who's remote AS has just been removed from the
     CONFED */
  if (bgp_config_check (bgp, BGP_CONFIG_CONFEDERATION))
    {
      for (ALL_LIST_ELEMENTS (bgp->peer, node, nnode, peer))
	{
	  if (peer->as == as)
	    {
	      peer->local_as = bgp->confed_id;
	      if (peer->status == Established)
               {
                 peer->last_reset = PEER_DOWN_CONFED_PEER_CHANGE;
                 bgp_notify_send (peer, BGP_NOTIFY_CEASE,
                                  BGP_NOTIFY_CEASE_CONFIG_CHANGE);
               }
	      else
		BGP_EVENT_ADD (peer, BGP_Stop);
	    }
	}
    }

  return 0;
}

/* Local preference configuration.  */
int
bgp_default_local_preference_set (struct bgp *bgp, u_int32_t local_pref)
{
  if (! bgp)
    return -1;

  bgp->default_local_pref = local_pref;

  return 0;
}

int
bgp_default_local_preference_unset (struct bgp *bgp)
{
  if (! bgp)
    return -1;

  bgp->default_local_pref = BGP_DEFAULT_LOCAL_PREF;

  return 0;
}

/* If peer is RSERVER_CLIENT in at least one address family and is not member
    of a peer_group for that family, return 1.
    Used to check wether the peer is included in list bgp->rsclient. */
int
peer_rsclient_active (struct peer *peer)
{
  int i;
  int j;

  for (i=AFI_IP; i < AFI_MAX; i++)
    for (j=SAFI_UNICAST; j < SAFI_MAX; j++)
      if (CHECK_FLAG(peer->af_flags[i][j], PEER_FLAG_RSERVER_CLIENT)
            && ! peer->af_group[i][j])
        return 1;
  return 0;
}

/* Peer comparison function for sorting.  */
static int
peer_cmp (struct peer *p1, struct peer *p2)
{
  return sockunion_cmp (&p1->su, &p2->su);
}

int
peer_af_flag_check (struct peer *peer, afi_t afi, safi_t safi, u_int32_t flag)
{
  return CHECK_FLAG (peer->af_flags[afi][safi], flag);
}

/* Reset all address family specific configuration.  */
static void
peer_af_flag_reset (struct peer *peer, afi_t afi, safi_t safi)
{
  int i;
  struct bgp_filter *filter;
  char orf_name[BUFSIZ];

  filter = &peer->filter[afi][safi];

  /* Clear neighbor filter and route-map */
  for (i = FILTER_IN; i < FILTER_MAX; i++)
    {
      if (filter->dlist[i].name)
	{
	  free (filter->dlist[i].name);
	  filter->dlist[i].name = NULL;
	}
      if (filter->plist[i].name)
	{
	  free (filter->plist[i].name);
	  filter->plist[i].name = NULL; 
	}
      if (filter->aslist[i].name)
	{
	  free (filter->aslist[i].name);
	  filter->aslist[i].name = NULL;
	}
   }
 for (i = RMAP_IN; i < RMAP_MAX; i++)
       {
      if (filter->map[i].name)
	{
	  free (filter->map[i].name);
	  filter->map[i].name = NULL;
	}
    }

  /* Clear unsuppress map.  */
  if (filter->usmap.name)
    free (filter->usmap.name);
  filter->usmap.name = NULL;
  filter->usmap.map = NULL;

  /* Clear neighbor's all address family flags.  */
  peer->af_flags[afi][safi] = 0;

  /* Clear neighbor's all address family sflags. */
  peer->af_sflags[afi][safi] = 0;

  /* Clear neighbor's all address family capabilities. */
  peer->af_cap[afi][safi] = 0;

  /* Clear ORF info */
  peer->orf_plist[afi][safi] = NULL;
  sprintf (orf_name, "%s.%d.%d", peer->host, afi, safi);
  prefix_bgp_orf_remove_all (orf_name);

  /* Set default neighbor send-community.  */
  if (! bgp_option_check (BGP_OPT_CONFIG_CISCO))
    {
      SET_FLAG (peer->af_flags[afi][safi], PEER_FLAG_SEND_COMMUNITY);
      SET_FLAG (peer->af_flags[afi][safi], PEER_FLAG_SEND_EXT_COMMUNITY);
    }

  /* Clear neighbor default_originate_rmap */
  if (peer->default_rmap[afi][safi].name)
    free (peer->default_rmap[afi][safi].name);
  peer->default_rmap[afi][safi].name = NULL;
  peer->default_rmap[afi][safi].map = NULL;

  /* Clear neighbor maximum-prefix */
  peer->pmax[afi][safi] = 0;
  peer->pmax_threshold[afi][safi] = MAXIMUM_PREFIX_THRESHOLD_DEFAULT;
}

/* peer global config reset */
static void
peer_global_config_reset (struct peer *peer)
{
  peer->weight = 0;
  peer->change_local_as = 0;
  peer->ttl = (peer_sort (peer) == BGP_PEER_IBGP ? 255 : 1);
  if (peer->update_source)
    {
      sockunion_free (peer->update_source);
      peer->update_source = NULL;
    }
  if (peer->update_if)
    {
      XFREE (MTYPE_PEER_UPDATE_SOURCE, peer->update_if);
      peer->update_if = NULL;
    }

  if (peer_sort (peer) == BGP_PEER_IBGP)
    peer->v_routeadv = BGP_DEFAULT_IBGP_ROUTEADV;
  else
    peer->v_routeadv = BGP_DEFAULT_EBGP_ROUTEADV;

  peer->flags = 0;
  peer->config = 0;
  peer->holdtime = 0;
  peer->keepalive = 0;
  peer->connect = 0;
  peer->v_connect = BGP_DEFAULT_CONNECT_RETRY;
}

/* Check peer's AS number and determin is this peer IBGP or EBGP */
int
peer_sort (struct peer *peer)
{
  struct bgp *bgp;

  bgp = peer->bgp;

  /* Peer-group */
  if (CHECK_FLAG (peer->sflags, PEER_STATUS_GROUP))
    {
      if (peer->as)
	return (bgp->as == peer->as ? BGP_PEER_IBGP : BGP_PEER_EBGP);
      else
	{
	  struct peer *peer1;
	  peer1 = listnode_head (peer->group->peer);
	  if (peer1)
	    return (peer1->local_as == peer1->as 
		    ? BGP_PEER_IBGP : BGP_PEER_EBGP);
	} 
      return BGP_PEER_INTERNAL;
    }

  /* Normal peer */
  if (bgp && CHECK_FLAG (bgp->config, BGP_CONFIG_CONFEDERATION))
    {
      if (peer->local_as == 0)
	return BGP_PEER_INTERNAL;

      if (peer->local_as == peer->as)
	{
	  if (peer->local_as == bgp->confed_id)
	    return BGP_PEER_EBGP;
	  else
	    return BGP_PEER_IBGP;
	}

      if (bgp_confederation_peers_check (bgp, peer->as))
	return BGP_PEER_CONFED;

      return BGP_PEER_EBGP;
    }
  else
    {
      return (peer->local_as == 0
	      ? BGP_PEER_INTERNAL : peer->local_as == peer->as
	      ? BGP_PEER_IBGP : BGP_PEER_EBGP);
    }
}

void
peer_free (struct peer *peer)
{
  assert (peer->status == Deleted);

  bgp_unlock(peer->bgp);

  /* this /ought/ to have been done already through bgp_stop earlier,
   * but just to be sure.. 
   */
  bgp_timer_set (peer);
  BGP_READ_OFF (peer->t_read);
  BGP_WRITE_OFF (peer->t_write);
  BGP_EVENT_FLUSH (peer);
  
  if (peer->desc)
    XFREE (MTYPE_PEER_DESC, peer->desc);
  
  /* Free allocated host character. */
  if (peer->host)
    XFREE (MTYPE_BGP_PEER_HOST, peer->host);
  
  /* Update source configuration.  */
  if (peer->update_source)
    sockunion_free (peer->update_source);
  
  if (peer->update_if)
    XFREE (MTYPE_PEER_UPDATE_SOURCE, peer->update_if);
    
  if (peer->clear_node_queue)
    work_queue_free (peer->clear_node_queue);
  
  bgp_sync_delete (peer);
  memset (peer, 0, sizeof (struct peer));
  
  XFREE (MTYPE_BGP_PEER, peer);
}
<<<<<<< HEAD
=======
                                                
/* increase reference count on a struct peer */
struct peer *
peer_lock (struct peer *peer)
{
  assert (peer && (peer->lock >= 0));
    
  peer->lock++;
  
  return peer;
}
>>>>>>> 2158ad23

/* Allocate new peer object, implicitely locked.  */
static struct peer *
peer_new (struct bgp *bgp)
{
  afi_t afi;
  safi_t safi;
  struct peer *peer;
  struct servent *sp;
  
  /* bgp argument is absolutely required */
  assert (bgp);
  if (!bgp)
    return NULL;
  
  /* Allocate new peer. */
  peer = XCALLOC (MTYPE_BGP_PEER, sizeof (struct peer));

  /* Set default value. */
  peer->fd = -1;
  peer->v_start = BGP_INIT_START_TIMER;
  peer->v_connect = BGP_DEFAULT_CONNECT_RETRY;
  peer->v_asorig = BGP_DEFAULT_ASORIGINATE;
  peer->status = Idle;
  peer->ostatus = Idle;
  peer->weight = 0;
  peer->password = NULL;
  peer->bgp = bgp;
  peer = peer_lock (peer); /* initial reference */
  bgp_lock (bgp);

  /* Set default flags.  */
  for (afi = AFI_IP; afi < AFI_MAX; afi++)
    for (safi = SAFI_UNICAST; safi < SAFI_MAX; safi++)
      {
	if (! bgp_option_check (BGP_OPT_CONFIG_CISCO))
	  {
	    SET_FLAG (peer->af_flags[afi][safi], PEER_FLAG_SEND_COMMUNITY);
	    SET_FLAG (peer->af_flags[afi][safi], PEER_FLAG_SEND_EXT_COMMUNITY);
	  }
	peer->orf_plist[afi][safi] = NULL;
      }
  SET_FLAG (peer->sflags, PEER_STATUS_CAPABILITY_OPEN);

  /* Create buffers.  */
  peer->ibuf = stream_new (BGP_MAX_PACKET_SIZE);
  peer->obuf = stream_fifo_new ();
  peer->work = stream_new (BGP_MAX_PACKET_SIZE);

  bgp_sync_init (peer);

  /* Get service port number.  */
  sp = getservbyname ("bgp", "tcp");
  peer->port = (sp == NULL) ? BGP_PORT_DEFAULT : ntohs (sp->s_port);

  return peer;
}

/* Create new BGP peer.  */
static struct peer *
peer_create (union sockunion *su, struct bgp *bgp, as_t local_as,
	     as_t remote_as, afi_t afi, safi_t safi)
{
  int active;
  struct peer *peer;
  char buf[SU_ADDRSTRLEN];

  peer = peer_new (bgp);
  peer->su = *su;
  peer->local_as = local_as;
  peer->as = remote_as;
  peer->local_id = bgp->router_id;
  peer->v_holdtime = bgp->default_holdtime;
  peer->v_keepalive = bgp->default_keepalive;
  if (peer_sort (peer) == BGP_PEER_IBGP)
    peer->v_routeadv = BGP_DEFAULT_IBGP_ROUTEADV;
  else
    peer->v_routeadv = BGP_DEFAULT_EBGP_ROUTEADV;
    
  peer = peer_lock (peer); /* bgp peer list reference */
  listnode_add_sort (bgp->peer, peer);

  active = peer_active (peer);

  if (afi && safi)
    peer->afc[afi][safi] = 1;

  /* Last read time set */
  peer->readtime = time (NULL);

  /* Last reset time set */
  peer->resettime = time (NULL);

  /* Default TTL set. */
  peer->ttl = (peer_sort (peer) == BGP_PEER_IBGP ? 255 : 1);

  /* Make peer's address string. */
  sockunion2str (su, buf, SU_ADDRSTRLEN);
  peer->host = XSTRDUP (MTYPE_BGP_PEER_HOST, buf);

  /* Set up peer's events and timers. */
  if (! active && peer_active (peer))
    bgp_timer_set (peer);

  return peer;
}

/* Make accept BGP peer.  Called from bgp_accept (). */
struct peer *
peer_create_accept (struct bgp *bgp)
{
  struct peer *peer;

  peer = peer_new (bgp);
  
  peer = peer_lock (peer); /* bgp peer list reference */
  listnode_add_sort (bgp->peer, peer);

  return peer;
}

/* Change peer's AS number.  */
static void
peer_as_change (struct peer *peer, as_t as)
{
  int type;

  /* Stop peer. */
  if (! CHECK_FLAG (peer->sflags, PEER_STATUS_GROUP))
    {
      if (peer->status == Established)
       {
         peer->last_reset = PEER_DOWN_REMOTE_AS_CHANGE;
         bgp_notify_send (peer, BGP_NOTIFY_CEASE,
                          BGP_NOTIFY_CEASE_CONFIG_CHANGE);
       }
      else
	BGP_EVENT_ADD (peer, BGP_Stop);
    }
  type = peer_sort (peer);
  peer->as = as;

  if (bgp_config_check (peer->bgp, BGP_CONFIG_CONFEDERATION)
      && ! bgp_confederation_peers_check (peer->bgp, as)
      && peer->bgp->as != as)
    peer->local_as = peer->bgp->confed_id;
  else
    peer->local_as = peer->bgp->as;

  /* Advertisement-interval reset */
  if (peer_sort (peer) == BGP_PEER_IBGP)
    peer->v_routeadv = BGP_DEFAULT_IBGP_ROUTEADV;
  else
    peer->v_routeadv = BGP_DEFAULT_EBGP_ROUTEADV;

  /* TTL reset */
  if (peer_sort (peer) == BGP_PEER_IBGP)
    peer->ttl = 255;
  else if (type == BGP_PEER_IBGP)
    peer->ttl = 1;

  /* reflector-client reset */
  if (peer_sort (peer) != BGP_PEER_IBGP)
    {
      UNSET_FLAG (peer->af_flags[AFI_IP][SAFI_UNICAST],
		  PEER_FLAG_REFLECTOR_CLIENT);
      UNSET_FLAG (peer->af_flags[AFI_IP][SAFI_MULTICAST],
		  PEER_FLAG_REFLECTOR_CLIENT);
      UNSET_FLAG (peer->af_flags[AFI_IP][SAFI_MPLS_VPN],
		  PEER_FLAG_REFLECTOR_CLIENT);
      UNSET_FLAG (peer->af_flags[AFI_IP6][SAFI_UNICAST],
		  PEER_FLAG_REFLECTOR_CLIENT);
      UNSET_FLAG (peer->af_flags[AFI_IP6][SAFI_MULTICAST],
		  PEER_FLAG_REFLECTOR_CLIENT);
    }

  /* local-as reset */
  if (peer_sort (peer) != BGP_PEER_EBGP)
    {
      peer->change_local_as = 0;
      UNSET_FLAG (peer->flags, PEER_FLAG_LOCAL_AS_NO_PREPEND);
    }
}

/* If peer does not exist, create new one.  If peer already exists,
   set AS number to the peer.  */
int
peer_remote_as (struct bgp *bgp, union sockunion *su, as_t *as,
		afi_t afi, safi_t safi)
{
  struct peer *peer;
  as_t local_as;

  peer = peer_lookup (bgp, su);

  if (peer)
    {
      /* When this peer is a member of peer-group.  */
      if (peer->group)
	{
	  if (peer->group->conf->as)
	    {
	      /* Return peer group's AS number.  */
	      *as = peer->group->conf->as;
	      return BGP_ERR_PEER_GROUP_MEMBER;
	    }
	  if (peer_sort (peer->group->conf) == BGP_PEER_IBGP)
	    {
	      if (bgp->as != *as)
		{
		  *as = peer->as;
		  return BGP_ERR_PEER_GROUP_PEER_TYPE_DIFFERENT;
		}
	    }
	  else
	    {
	      if (bgp->as == *as)
		{
		  *as = peer->as;
		  return BGP_ERR_PEER_GROUP_PEER_TYPE_DIFFERENT;
		}
	    }
	}

      /* Existing peer's AS number change. */
      if (peer->as != *as)
	peer_as_change (peer, *as);
    }
  else
    {

      /* If the peer is not part of our confederation, and its not an
	 iBGP peer then spoof the source AS */
      if (bgp_config_check (bgp, BGP_CONFIG_CONFEDERATION)
	  && ! bgp_confederation_peers_check (bgp, *as) 
	  && bgp->as != *as)
	local_as = bgp->confed_id;
      else
	local_as = bgp->as;
      
      /* If this is IPv4 unicast configuration and "no bgp default
         ipv4-unicast" is specified. */

      if (bgp_flag_check (bgp, BGP_FLAG_NO_DEFAULT_IPV4)
	  && afi == AFI_IP && safi == SAFI_UNICAST)
	peer = peer_create (su, bgp, local_as, *as, 0, 0); 
      else
	peer = peer_create (su, bgp, local_as, *as, afi, safi); 
    }

  return 0;
}

/* Activate the peer or peer group for specified AFI and SAFI.  */
int
peer_activate (struct peer *peer, afi_t afi, safi_t safi)
{
  int active;

  if (peer->afc[afi][safi])
    return 0;

  /* Activate the address family configuration. */
  if (CHECK_FLAG (peer->sflags, PEER_STATUS_GROUP))
    peer->afc[afi][safi] = 1;
  else
    {
      active = peer_active (peer);

      peer->afc[afi][safi] = 1;

      if (! active && peer_active (peer))
	bgp_timer_set (peer);
      else
	{
	  if (peer->status == Established)
	    {
	      if (CHECK_FLAG (peer->cap, PEER_CAP_DYNAMIC_RCV))
		{
		  peer->afc_adv[afi][safi] = 1;
		  bgp_capability_send (peer, afi, safi,
				       CAPABILITY_CODE_MP,
				       CAPABILITY_ACTION_SET);
		  if (peer->afc_recv[afi][safi])
		    {
		      peer->afc_nego[afi][safi] = 1;
		      bgp_announce_route (peer, afi, safi);
		    }
		}
	      else
               {
                 peer->last_reset = PEER_DOWN_AF_ACTIVATE;
                 bgp_notify_send (peer, BGP_NOTIFY_CEASE,
                                  BGP_NOTIFY_CEASE_CONFIG_CHANGE);
               }
	    }
	}
    }
  return 0;
}

int
peer_deactivate (struct peer *peer, afi_t afi, safi_t safi)
{
  struct peer_group *group;
  struct peer *peer1;
  struct listnode *node, *nnode;

  if (CHECK_FLAG (peer->sflags, PEER_STATUS_GROUP))
    {
      group = peer->group;

      for (ALL_LIST_ELEMENTS (group->peer, node, nnode, peer1))
	{
	  if (peer1->af_group[afi][safi])
	    return BGP_ERR_PEER_GROUP_MEMBER_EXISTS;
	}
    }
  else
    {
      if (peer->af_group[afi][safi])
	return BGP_ERR_PEER_BELONGS_TO_GROUP;
    }

  if (! peer->afc[afi][safi])
    return 0;

  /* De-activate the address family configuration. */
  peer->afc[afi][safi] = 0;
  peer_af_flag_reset (peer, afi, safi);

  if (! CHECK_FLAG (peer->sflags, PEER_STATUS_GROUP))
    {  
      if (peer->status == Established)
	{
	  if (CHECK_FLAG (peer->cap, PEER_CAP_DYNAMIC_RCV))
	    {
	      peer->afc_adv[afi][safi] = 0;
	      peer->afc_nego[afi][safi] = 0;

	      if (peer_active_nego (peer))
		{
		  bgp_capability_send (peer, afi, safi,
				       CAPABILITY_CODE_MP,
				       CAPABILITY_ACTION_UNSET);
		  bgp_clear_route (peer, afi, safi, BGP_CLEAR_ROUTE_NORMAL);
		  peer->pcount[afi][safi] = 0;
		}
	      else
               {
                 peer->last_reset = PEER_DOWN_NEIGHBOR_DELETE;
                 bgp_notify_send (peer, BGP_NOTIFY_CEASE,
                                  BGP_NOTIFY_CEASE_CONFIG_CHANGE);
               }
	    }
	  else
           {
             peer->last_reset = PEER_DOWN_NEIGHBOR_DELETE;
             bgp_notify_send (peer, BGP_NOTIFY_CEASE,
                              BGP_NOTIFY_CEASE_CONFIG_CHANGE);
           }
	}
    }
  return 0;
}

static void
peer_nsf_stop (struct peer *peer)
{
  afi_t afi;
  safi_t safi;

  UNSET_FLAG (peer->sflags, PEER_STATUS_NSF_WAIT);
  UNSET_FLAG (peer->sflags, PEER_STATUS_NSF_MODE);

  for (afi = AFI_IP ; afi < AFI_MAX ; afi++)
    for (safi = SAFI_UNICAST ; safi < SAFI_UNICAST_MULTICAST ; safi++)
      peer->nsf[afi][safi] = 0;

  if (peer->t_gr_restart)
    {
      BGP_TIMER_OFF (peer->t_gr_restart);
      if (BGP_DEBUG (events, EVENTS))
	zlog_debug ("%s graceful restart timer stopped", peer->host);
    }
  if (peer->t_gr_stale)
    {
      BGP_TIMER_OFF (peer->t_gr_stale);
      if (BGP_DEBUG (events, EVENTS))
	zlog_debug ("%s graceful restart stalepath timer stopped", peer->host);
    }
  bgp_clear_route_all (peer);
}

/* Delete peer from confguration.
 *
 * The peer is moved to a dead-end "Deleted" neighbour-state, to allow
 * it to "cool off" and refcounts to hit 0, at which state it is freed.
 *
 * This function /should/ take care to be idempotent, to guard against
 * it being called multiple times through stray events that come in
 * that happen to result in this function being called again.  That
 * said, getting here for a "Deleted" peer is a bug in the neighbour
 * FSM.
 */
int
peer_delete (struct peer *peer)
{
  int i;
  afi_t afi;
  safi_t safi;
  struct bgp *bgp;
  struct bgp_filter *filter;
  struct listnode *pn;

  assert (peer->status != Deleted);
  
  bgp = peer->bgp;

  if (CHECK_FLAG (peer->sflags, PEER_STATUS_NSF_WAIT))
    peer_nsf_stop (peer);

  /* If this peer belongs to peer group, clear up the
     relationship.  */
  if (peer->group)
    {
      if ((pn = listnode_lookup (peer->group->peer, peer)))
        {
          peer_unlock (peer); /* group->peer list reference */
          list_delete_node (peer->group->peer, pn);
        }
      peer->group = NULL;
    }
  
  /* Withdraw all information from routing table.  We can not use
   * BGP_EVENT_ADD (peer, BGP_Stop) at here.  Because the event is
   * executed after peer structure is deleted.
   */
  peer->last_reset = PEER_DOWN_NEIGHBOR_DELETE;
  bgp_stop (peer);
  bgp_fsm_change_status (peer, Deleted);

  /* Password configuration */
  if (peer->password)
    {
      XFREE (MTYPE_PEER_PASSWORD, peer->password);
      peer->password = NULL;

      if (! CHECK_FLAG (peer->sflags, PEER_STATUS_GROUP))
	bgp_md5_set (peer);
    }
  
  bgp_timer_set (peer); /* stops all timers for Deleted */
  
  /* Delete from all peer list. */
  if (! CHECK_FLAG (peer->sflags, PEER_STATUS_GROUP)
      && (pn = listnode_lookup (bgp->peer, peer)))
    {
      peer_unlock (peer); /* bgp peer list reference */
      list_delete_node (bgp->peer, pn);
    }
      
  if (peer_rsclient_active (peer)
      && (pn = listnode_lookup (bgp->rsclient, peer)))
    {
      peer_unlock (peer); /* rsclient list reference */
      list_delete_node (bgp->rsclient, pn);

      /* Clear our own rsclient ribs. */
      for (afi = AFI_IP; afi < AFI_MAX; afi++)
        for (safi = SAFI_UNICAST; safi < SAFI_MAX; safi++)
          if (CHECK_FLAG(peer->af_flags[afi][safi],
                         PEER_FLAG_RSERVER_CLIENT))
            bgp_clear_route (peer, afi, safi, BGP_CLEAR_ROUTE_MY_RSCLIENT);
    }

  /* Free RIB for any family in which peer is RSERVER_CLIENT, and is not
      member of a peer_group. */
  for (afi = AFI_IP; afi < AFI_MAX; afi++)
    for (safi = SAFI_UNICAST; safi < SAFI_MAX; safi++)
      if (peer->rib[afi][safi] && ! peer->af_group[afi][safi])
        bgp_table_finish (&peer->rib[afi][safi]);

  /* Buffers.  */
  if (peer->ibuf)
    stream_free (peer->ibuf);
  if (peer->obuf)
    stream_fifo_free (peer->obuf);
  if (peer->work)
    stream_free (peer->work);
  peer->obuf = NULL;
  peer->work = peer->ibuf = NULL;

  /* Local and remote addresses. */
  if (peer->su_local)
    sockunion_free (peer->su_local);
  if (peer->su_remote)
    sockunion_free (peer->su_remote);
  peer->su_local = peer->su_remote = NULL;
  
  /* Free filter related memory.  */
  for (afi = AFI_IP; afi < AFI_MAX; afi++)
    for (safi = SAFI_UNICAST; safi < SAFI_MAX; safi++)
      {
	filter = &peer->filter[afi][safi];

	for (i = FILTER_IN; i < FILTER_MAX; i++)
	  {
	    if (filter->dlist[i].name)
	      free (filter->dlist[i].name);
	    if (filter->plist[i].name)
	      free (filter->plist[i].name);
	    if (filter->aslist[i].name)
	      free (filter->aslist[i].name);
            
            filter->dlist[i].name = NULL;
            filter->plist[i].name = NULL;
            filter->aslist[i].name = NULL;
          }
        for (i = RMAP_IN; i < RMAP_MAX; i++)
          {
	    if (filter->map[i].name)
	      free (filter->map[i].name);
            filter->map[i].name = NULL;
	  }

	if (filter->usmap.name)
	  free (filter->usmap.name);

	if (peer->default_rmap[afi][safi].name)
	  free (peer->default_rmap[afi][safi].name);
        
        filter->usmap.name = NULL;
        peer->default_rmap[afi][safi].name = NULL;
      }
  
  peer_unlock (peer); /* initial reference */

  return 0;
}

static int
peer_group_cmp (struct peer_group *g1, struct peer_group *g2)
{
  return strcmp (g1->name, g2->name);
}

/* If peer is configured at least one address family return 1. */
static int
peer_group_active (struct peer *peer)
{
  if (peer->af_group[AFI_IP][SAFI_UNICAST]
      || peer->af_group[AFI_IP][SAFI_MULTICAST]
      || peer->af_group[AFI_IP][SAFI_MPLS_VPN]
      || peer->af_group[AFI_IP6][SAFI_UNICAST]
      || peer->af_group[AFI_IP6][SAFI_MULTICAST])
    return 1;
  return 0;
}

/* Peer group cofiguration. */
static struct peer_group *
peer_group_new (void)
{
  return (struct peer_group *) XCALLOC (MTYPE_PEER_GROUP,
					sizeof (struct peer_group));
}

static void
peer_group_free (struct peer_group *group)
{
  XFREE (MTYPE_PEER_GROUP, group);
}

struct peer_group *
peer_group_lookup (struct bgp *bgp, const char *name)
{
  struct peer_group *group;
  struct listnode *node, *nnode;

  for (ALL_LIST_ELEMENTS (bgp->group, node, nnode, group))
    {
      if (strcmp (group->name, name) == 0)
	return group;
    }
  return NULL;
}

struct peer_group *
peer_group_get (struct bgp *bgp, const char *name)
{
  struct peer_group *group;

  group = peer_group_lookup (bgp, name);
  if (group)
    return group;

  group = peer_group_new ();
  group->bgp = bgp;
  group->name = strdup (name);
  group->peer = list_new ();
  group->conf = peer_new (bgp);
  if (! bgp_flag_check (bgp, BGP_FLAG_NO_DEFAULT_IPV4))
    group->conf->afc[AFI_IP][SAFI_UNICAST] = 1;
  group->conf->host = XSTRDUP (MTYPE_BGP_PEER_HOST, name);
  group->conf->group = group;
  group->conf->as = 0; 
  group->conf->ttl = 1;
  group->conf->v_routeadv = BGP_DEFAULT_EBGP_ROUTEADV;
  UNSET_FLAG (group->conf->config, PEER_CONFIG_TIMER);
  UNSET_FLAG (group->conf->config, PEER_CONFIG_CONNECT);
  group->conf->keepalive = 0;
  group->conf->holdtime = 0;
  group->conf->connect = 0;
  SET_FLAG (group->conf->sflags, PEER_STATUS_GROUP);
  listnode_add_sort (bgp->group, group);

  return 0;
}

static void 
peer_group2peer_config_copy (struct peer_group *group, struct peer *peer,
			     afi_t afi, safi_t safi)
{
  int in = FILTER_IN;
  int out = FILTER_OUT;
  struct peer *conf;
  struct bgp_filter *pfilter;
  struct bgp_filter *gfilter;

  conf = group->conf;
  pfilter = &peer->filter[afi][safi];
  gfilter = &conf->filter[afi][safi];

  /* remote-as */
  if (conf->as)
    peer->as = conf->as;

  /* remote-as */
  if (conf->change_local_as)
    peer->change_local_as = conf->change_local_as;

  /* TTL */
  peer->ttl = conf->ttl;

  /* Weight */
  peer->weight = conf->weight;

  /* peer flags apply */
  peer->flags = conf->flags;
  /* peer af_flags apply */
  peer->af_flags[afi][safi] = conf->af_flags[afi][safi];
  /* peer config apply */
  peer->config = conf->config;

  /* peer timers apply */
  peer->holdtime = conf->holdtime;
  peer->keepalive = conf->keepalive;
  peer->connect = conf->connect;
  if (CHECK_FLAG (conf->config, PEER_CONFIG_CONNECT))
    peer->v_connect = conf->connect;
  else
    peer->v_connect = BGP_DEFAULT_CONNECT_RETRY;

  /* advertisement-interval reset */
  if (peer_sort (peer) == BGP_PEER_IBGP)
    peer->v_routeadv = BGP_DEFAULT_IBGP_ROUTEADV;
  else
    peer->v_routeadv = BGP_DEFAULT_EBGP_ROUTEADV;

  /* password apply */
  if (peer->password)
    XFREE (MTYPE_PEER_PASSWORD, peer->password);

  if (conf->password)
    peer->password =  XSTRDUP (MTYPE_PEER_PASSWORD, conf->password);
  else
    peer->password = NULL;

  bgp_md5_set (peer);

  /* maximum-prefix */
  peer->pmax[afi][safi] = conf->pmax[afi][safi];
  peer->pmax_threshold[afi][safi] = conf->pmax_threshold[afi][safi];
  peer->pmax_restart[afi][safi] = conf->pmax_restart[afi][safi];

  /* allowas-in */
  peer->allowas_in[afi][safi] = conf->allowas_in[afi][safi];

  /* route-server-client */
  if (CHECK_FLAG(conf->af_flags[afi][safi], PEER_FLAG_RSERVER_CLIENT))
    {
      /* Make peer's RIB point to group's RIB. */
      peer->rib[afi][safi] = group->conf->rib[afi][safi];

      /* Import policy. */
      if (pfilter->map[RMAP_IMPORT].name)
        free (pfilter->map[RMAP_IMPORT].name);
      if (gfilter->map[RMAP_IMPORT].name)
        {
          pfilter->map[RMAP_IMPORT].name = strdup (gfilter->map[RMAP_IMPORT].name);
          pfilter->map[RMAP_IMPORT].map = gfilter->map[RMAP_IMPORT].map;
        }
      else
        {
          pfilter->map[RMAP_IMPORT].name = NULL;
          pfilter->map[RMAP_IMPORT].map = NULL;
        }

      /* Export policy. */
      if (gfilter->map[RMAP_EXPORT].name && ! pfilter->map[RMAP_EXPORT].name)
        {
          pfilter->map[RMAP_EXPORT].name = strdup (gfilter->map[RMAP_EXPORT].name);
          pfilter->map[RMAP_EXPORT].map = gfilter->map[RMAP_EXPORT].map;
        }
    }

  /* default-originate route-map */
  if (conf->default_rmap[afi][safi].name)
    {
      if (peer->default_rmap[afi][safi].name)
	free (peer->default_rmap[afi][safi].name);
      peer->default_rmap[afi][safi].name = strdup (conf->default_rmap[afi][safi].name);
      peer->default_rmap[afi][safi].map = conf->default_rmap[afi][safi].map;
    }

  /* update-source apply */
  if (conf->update_source)
    {
      if (peer->update_source)
	sockunion_free (peer->update_source);
      if (peer->update_if)
	{
	  XFREE (MTYPE_PEER_UPDATE_SOURCE, peer->update_if);
	  peer->update_if = NULL;
	}
      peer->update_source = sockunion_dup (conf->update_source);
    }
  else if (conf->update_if)
    {
      if (peer->update_if)
	XFREE (MTYPE_PEER_UPDATE_SOURCE, peer->update_if);
      if (peer->update_source)
	{
	  sockunion_free (peer->update_source);
	  peer->update_source = NULL;
	}
      peer->update_if = XSTRDUP (MTYPE_PEER_UPDATE_SOURCE, conf->update_if);
    }

  /* inbound filter apply */
  if (gfilter->dlist[in].name && ! pfilter->dlist[in].name)
    {
      if (pfilter->dlist[in].name)
	free (pfilter->dlist[in].name);
      pfilter->dlist[in].name = strdup (gfilter->dlist[in].name);
      pfilter->dlist[in].alist = gfilter->dlist[in].alist;
    }
  if (gfilter->plist[in].name && ! pfilter->plist[in].name)
    {
      if (pfilter->plist[in].name)
	free (pfilter->plist[in].name);
      pfilter->plist[in].name = strdup (gfilter->plist[in].name);
      pfilter->plist[in].plist = gfilter->plist[in].plist;
    }
  if (gfilter->aslist[in].name && ! pfilter->aslist[in].name)
    {
      if (pfilter->aslist[in].name)
	free (pfilter->aslist[in].name);
      pfilter->aslist[in].name = strdup (gfilter->aslist[in].name);
      pfilter->aslist[in].aslist = gfilter->aslist[in].aslist;
    }
  if (gfilter->map[RMAP_IN].name && ! pfilter->map[RMAP_IN].name)
    {
      if (pfilter->map[RMAP_IN].name)
        free (pfilter->map[RMAP_IN].name);
      pfilter->map[RMAP_IN].name = strdup (gfilter->map[RMAP_IN].name);
      pfilter->map[RMAP_IN].map = gfilter->map[RMAP_IN].map;
    }

  /* outbound filter apply */
  if (gfilter->dlist[out].name)
    {
      if (pfilter->dlist[out].name)
	free (pfilter->dlist[out].name);
      pfilter->dlist[out].name = strdup (gfilter->dlist[out].name);
      pfilter->dlist[out].alist = gfilter->dlist[out].alist;
    }
  else
    {
      if (pfilter->dlist[out].name)
	free (pfilter->dlist[out].name);
      pfilter->dlist[out].name = NULL;
      pfilter->dlist[out].alist = NULL;
    }
  if (gfilter->plist[out].name)
    {
      if (pfilter->plist[out].name)
	free (pfilter->plist[out].name);
      pfilter->plist[out].name = strdup (gfilter->plist[out].name);
      pfilter->plist[out].plist = gfilter->plist[out].plist;
    }
  else
    {
      if (pfilter->plist[out].name)
	free (pfilter->plist[out].name);
      pfilter->plist[out].name = NULL;
      pfilter->plist[out].plist = NULL;
    }
  if (gfilter->aslist[out].name)
    {
      if (pfilter->aslist[out].name)
	free (pfilter->aslist[out].name);
      pfilter->aslist[out].name = strdup (gfilter->aslist[out].name);
      pfilter->aslist[out].aslist = gfilter->aslist[out].aslist;
    }
  else
    {
      if (pfilter->aslist[out].name)
	free (pfilter->aslist[out].name);
      pfilter->aslist[out].name = NULL;
      pfilter->aslist[out].aslist = NULL;
    }
  if (gfilter->map[RMAP_OUT].name)
    {
      if (pfilter->map[RMAP_OUT].name)
        free (pfilter->map[RMAP_OUT].name);
      pfilter->map[RMAP_OUT].name = strdup (gfilter->map[RMAP_OUT].name);
      pfilter->map[RMAP_OUT].map = gfilter->map[RMAP_OUT].map;
    }
  else
    {
      if (pfilter->map[RMAP_OUT].name)
        free (pfilter->map[RMAP_OUT].name);
      pfilter->map[RMAP_OUT].name = NULL;
      pfilter->map[RMAP_OUT].map = NULL;
    }

 /* RS-client's import/export route-maps. */
  if (gfilter->map[RMAP_IMPORT].name)
    {
      if (pfilter->map[RMAP_IMPORT].name)
        free (pfilter->map[RMAP_IMPORT].name);
      pfilter->map[RMAP_IMPORT].name = strdup (gfilter->map[RMAP_IMPORT].name);
      pfilter->map[RMAP_IMPORT].map = gfilter->map[RMAP_IMPORT].map;
    }
  else
    {
      if (pfilter->map[RMAP_IMPORT].name)
        free (pfilter->map[RMAP_IMPORT].name);
      pfilter->map[RMAP_IMPORT].name = NULL;
      pfilter->map[RMAP_IMPORT].map = NULL;
    }
  if (gfilter->map[RMAP_EXPORT].name && ! pfilter->map[RMAP_EXPORT].name)
    {
      if (pfilter->map[RMAP_EXPORT].name)
        free (pfilter->map[RMAP_EXPORT].name);
      pfilter->map[RMAP_EXPORT].name = strdup (gfilter->map[RMAP_EXPORT].name);
      pfilter->map[RMAP_EXPORT].map = gfilter->map[RMAP_EXPORT].map;
    }

  if (gfilter->usmap.name)
    {
      if (pfilter->usmap.name)
	free (pfilter->usmap.name);
      pfilter->usmap.name = strdup (gfilter->usmap.name);
      pfilter->usmap.map = gfilter->usmap.map;
    }
  else
    {
      if (pfilter->usmap.name)
	free (pfilter->usmap.name);
      pfilter->usmap.name = NULL;
      pfilter->usmap.map = NULL;
    }
} 

/* Peer group's remote AS configuration.  */
int
peer_group_remote_as (struct bgp *bgp, const char *group_name, as_t *as)
{
  struct peer_group *group;
  struct peer *peer;
  struct listnode *node, *nnode;

  group = peer_group_lookup (bgp, group_name);
  if (! group)
    return -1;

  if (group->conf->as == *as)
    return 0;

  /* When we setup peer-group AS number all peer group member's AS
     number must be updated to same number.  */
  peer_as_change (group->conf, *as);

  for (ALL_LIST_ELEMENTS (group->peer, node, nnode, peer))
    {
      if (peer->as != *as)
	peer_as_change (peer, *as);
    }

  return 0;
}

int
peer_group_delete (struct peer_group *group)
{
  struct bgp *bgp;
  struct peer *peer;
  struct listnode *node, *nnode;

  bgp = group->bgp;

  for (ALL_LIST_ELEMENTS (group->peer, node, nnode, peer))
    {
      peer->group = NULL;
      peer_delete (peer);
    }
  list_delete (group->peer);

  free (group->name);
  group->name = NULL;

  group->conf->group = NULL;
  peer_delete (group->conf);

  /* Delete from all peer_group list. */
  listnode_delete (bgp->group, group);

  peer_group_free (group);

  return 0;
}

int
peer_group_remote_as_delete (struct peer_group *group)
{
  struct peer *peer;
  struct listnode *node, *nnode;

  if (! group->conf->as)
    return 0;

  for (ALL_LIST_ELEMENTS (group->peer, node, nnode, peer))
    {
      peer->group = NULL;
      peer_delete (peer);
    }
  list_delete_all_node (group->peer);

  group->conf->as = 0;

  return 0;
}

/* Bind specified peer to peer group.  */
int
peer_group_bind (struct bgp *bgp, union sockunion *su,
		 struct peer_group *group, afi_t afi, safi_t safi, as_t *as)
{
  struct peer *peer;
  int first_member = 0;

  /* Check peer group's address family.  */
  if (! group->conf->afc[afi][safi])
    return BGP_ERR_PEER_GROUP_AF_UNCONFIGURED;

  /* Lookup the peer.  */
  peer = peer_lookup (bgp, su);

  /* Create a new peer. */
  if (! peer)
    {
      if (! group->conf->as)
	return BGP_ERR_PEER_GROUP_NO_REMOTE_AS;

      peer = peer_create (su, bgp, bgp->as, group->conf->as, afi, safi);
      peer->group = group;
      peer->af_group[afi][safi] = 1;

      peer = peer_lock (peer); /* group->peer list reference */
      listnode_add (group->peer, peer);
      peer_group2peer_config_copy (group, peer, afi, safi);

      return 0;
    }

  /* When the peer already belongs to peer group, check the consistency.  */
  if (peer->af_group[afi][safi])
    {
      if (strcmp (peer->group->name, group->name) != 0)
	return BGP_ERR_PEER_GROUP_CANT_CHANGE;

      return 0;
    }

  /* Check current peer group configuration.  */
  if (peer_group_active (peer)
      && strcmp (peer->group->name, group->name) != 0)
    return BGP_ERR_PEER_GROUP_MISMATCH;

  if (! group->conf->as)
    {
      if (peer_sort (group->conf) != BGP_PEER_INTERNAL
	  && peer_sort (group->conf) != peer_sort (peer))
	{
	  if (as)
	    *as = peer->as;
	  return BGP_ERR_PEER_GROUP_PEER_TYPE_DIFFERENT;
	}

      if (peer_sort (group->conf) == BGP_PEER_INTERNAL)
	first_member = 1;
    }

  peer->af_group[afi][safi] = 1;
  peer->afc[afi][safi] = 1;
  if (! peer->group)
    {
      peer->group = group;
      
      peer = peer_lock (peer); /* group->peer list reference */
      listnode_add (group->peer, peer);
    }
  else
    assert (group && peer->group == group);

  if (first_member)
    {
      /* Advertisement-interval reset */
      if (peer_sort (group->conf) == BGP_PEER_IBGP)
	group->conf->v_routeadv = BGP_DEFAULT_IBGP_ROUTEADV;
      else
	group->conf->v_routeadv = BGP_DEFAULT_EBGP_ROUTEADV;

      /* ebgp-multihop reset */
      if (peer_sort (group->conf) == BGP_PEER_IBGP)
	group->conf->ttl = 255;

      /* local-as reset */
      if (peer_sort (group->conf) != BGP_PEER_EBGP)
	{
	  group->conf->change_local_as = 0;
	  UNSET_FLAG (peer->flags, PEER_FLAG_LOCAL_AS_NO_PREPEND);
	}
    }

  if (CHECK_FLAG(peer->af_flags[afi][safi], PEER_FLAG_RSERVER_CLIENT))
    {
      struct listnode *pn;
      
      /* If it's not configured as RSERVER_CLIENT in any other address
          family, without being member of a peer_group, remove it from
          list bgp->rsclient.*/
      if (! peer_rsclient_active (peer)
          && (pn = listnode_lookup (bgp->rsclient, peer)))
        {
          peer_unlock (peer); /* peer rsclient reference */
          list_delete_node (bgp->rsclient, pn);

          /* Clear our own rsclient rib for this afi/safi. */
          bgp_clear_route (peer, afi, safi, BGP_CLEAR_ROUTE_MY_RSCLIENT);
        }

      bgp_table_finish (&peer->rib[afi][safi]);

      /* Import policy. */
      if (peer->filter[afi][safi].map[RMAP_IMPORT].name)
        {
          free (peer->filter[afi][safi].map[RMAP_IMPORT].name);
          peer->filter[afi][safi].map[RMAP_IMPORT].name = NULL;
          peer->filter[afi][safi].map[RMAP_IMPORT].map = NULL;
        }

      /* Export policy. */
      if (! CHECK_FLAG(group->conf->af_flags[afi][safi], PEER_FLAG_RSERVER_CLIENT)
              && peer->filter[afi][safi].map[RMAP_EXPORT].name)
        {
          free (peer->filter[afi][safi].map[RMAP_EXPORT].name);
          peer->filter[afi][safi].map[RMAP_EXPORT].name = NULL;
          peer->filter[afi][safi].map[RMAP_EXPORT].map = NULL;
        }
    }

  peer_group2peer_config_copy (group, peer, afi, safi);

  if (peer->status == Established)
    {
      peer->last_reset = PEER_DOWN_RMAP_BIND;
      bgp_notify_send (peer, BGP_NOTIFY_CEASE,
                      BGP_NOTIFY_CEASE_CONFIG_CHANGE);
    }
  else
    BGP_EVENT_ADD (peer, BGP_Stop);

  return 0;
}

int
peer_group_unbind (struct bgp *bgp, struct peer *peer,
		   struct peer_group *group, afi_t afi, safi_t safi)
{
  if (! peer->af_group[afi][safi])
      return 0;

  if (group != peer->group)
    return BGP_ERR_PEER_GROUP_MISMATCH;

  peer->af_group[afi][safi] = 0;
  peer->afc[afi][safi] = 0;
  peer_af_flag_reset (peer, afi, safi);

  if (peer->rib[afi][safi])
    peer->rib[afi][safi] = NULL;

  if (! peer_group_active (peer))
    {
      assert (listnode_lookup (group->peer, peer));
      peer_unlock (peer); /* peer group list reference */
      listnode_delete (group->peer, peer);
      peer->group = NULL;
      if (group->conf->as)
	{
	  peer_delete (peer);
	  return 0;
	}
      peer_global_config_reset (peer);
    }

  if (peer->status == Established)
    {
      peer->last_reset = PEER_DOWN_RMAP_UNBIND;
      bgp_notify_send (peer, BGP_NOTIFY_CEASE,
                      BGP_NOTIFY_CEASE_CONFIG_CHANGE);
    }
  else
    BGP_EVENT_ADD (peer, BGP_Stop);

  return 0;
}

/* BGP instance creation by `router bgp' commands. */
static struct bgp *
bgp_create (as_t *as, const char *name)
{
  struct bgp *bgp;
  afi_t afi;
  safi_t safi;

  if ( (bgp = XCALLOC (MTYPE_BGP, sizeof (struct bgp))) == NULL)
    return NULL;
  
  bgp_lock (bgp);
  bgp->peer_self = peer_new (bgp);
  bgp->peer_self->host = XSTRDUP (MTYPE_BGP_PEER_HOST, "Static announcement");

  bgp->peer = list_new ();
  bgp->peer->cmp = (int (*)(void *, void *)) peer_cmp;

  bgp->group = list_new ();
  bgp->group->cmp = (int (*)(void *, void *)) peer_group_cmp;

  bgp->rsclient = list_new ();
  bgp->rsclient->cmp = (int (*)(void*, void*)) peer_cmp;

  for (afi = AFI_IP; afi < AFI_MAX; afi++)
    for (safi = SAFI_UNICAST; safi < SAFI_MAX; safi++)
      {
	bgp->route[afi][safi] = bgp_table_init (afi, safi);
	bgp->aggregate[afi][safi] = bgp_table_init (afi, safi);
	bgp->rib[afi][safi] = bgp_table_init (afi, safi);
      }

  bgp->default_local_pref = BGP_DEFAULT_LOCAL_PREF;
  bgp->default_holdtime = BGP_DEFAULT_HOLDTIME;
  bgp->default_keepalive = BGP_DEFAULT_KEEPALIVE;
  bgp->restart_time = BGP_DEFAULT_RESTART_TIME;
  bgp->stalepath_time = BGP_DEFAULT_STALEPATH_TIME;

  bgp->as = *as;

  if (name)
    bgp->name = strdup (name);

  return bgp;
}

/* Return first entry of BGP. */
struct bgp *
bgp_get_default (void)
{
  if (bm->bgp->head)
    return (listgetdata (listhead (bm->bgp)));
  return NULL;
}

/* Lookup BGP entry. */
struct bgp *
bgp_lookup (as_t as, const char *name)
{
  struct bgp *bgp;
  struct listnode *node, *nnode;

  for (ALL_LIST_ELEMENTS (bm->bgp, node, nnode, bgp))
    if (bgp->as == as
	&& ((bgp->name == NULL && name == NULL) 
	    || (bgp->name && name && strcmp (bgp->name, name) == 0)))
      return bgp;
  return NULL;
}

/* Lookup BGP structure by view name. */
struct bgp *
bgp_lookup_by_name (const char *name)
{
  struct bgp *bgp;
  struct listnode *node, *nnode;

  for (ALL_LIST_ELEMENTS (bm->bgp, node, nnode, bgp))
    if ((bgp->name == NULL && name == NULL)
	|| (bgp->name && name && strcmp (bgp->name, name) == 0))
      return bgp;
  return NULL;
}

/* Called from VTY commands. */
int
bgp_get (struct bgp **bgp_val, as_t *as, const char *name)
{
  struct bgp *bgp;

  /* Multiple instance check. */
  if (bgp_option_check (BGP_OPT_MULTIPLE_INSTANCE))
    {
      if (name)
	bgp = bgp_lookup_by_name (name);
      else
	bgp = bgp_get_default ();

      /* Already exists. */
      if (bgp)
	{
          if (bgp->as != *as)
	    {
	      *as = bgp->as;
	      return BGP_ERR_INSTANCE_MISMATCH;
	    }
	  *bgp_val = bgp;
	  return 0;
	}
    }
  else
    {
      /* BGP instance name can not be specified for single instance.  */
      if (name)
	return BGP_ERR_MULTIPLE_INSTANCE_NOT_SET;

      /* Get default BGP structure if exists. */
      bgp = bgp_get_default ();

      if (bgp)
	{
	  if (bgp->as != *as)
	    {
	      *as = bgp->as;
	      return BGP_ERR_AS_MISMATCH;
	    }
	  *bgp_val = bgp;
	  return 0;
	}
    }

  /* Create BGP server socket, if first instance.  */
  if (list_isempty(bm->bgp))
    {
      if (bgp_socket (bm->port, bm->address) < 0)
	return BGP_ERR_INVALID_VALUE;
    }

  bgp = bgp_create (as, name);
  listnode_add (bm->bgp, bgp);
  bgp_router_id_set(bgp, &router_id_zebra);
  *bgp_val = bgp;

  return 0;
}

/* Delete BGP instance. */
int
bgp_delete (struct bgp *bgp)
{
  struct peer *peer;
  struct peer_group *group;
  struct listnode *node;
  struct listnode *next;
  afi_t afi;
  int i;

  /* Delete static route. */
  bgp_static_delete (bgp);

  /* Unset redistribution. */
  for (afi = AFI_IP; afi < AFI_MAX; afi++)
    for (i = 0; i < ZEBRA_ROUTE_MAX; i++) 
      if (i != ZEBRA_ROUTE_BGP)
	bgp_redistribute_unset (bgp, afi, i);

  for (ALL_LIST_ELEMENTS (bgp->peer, node, next, peer))
    peer_delete (peer);

  for (ALL_LIST_ELEMENTS (bgp->group, node, next, group))
    peer_group_delete (group);
<<<<<<< HEAD

  assert (listcount (bgp->rsclient) == 0);

=======

  assert (listcount (bgp->rsclient) == 0);

>>>>>>> 2158ad23
  if (bgp->peer_self) {
    peer_delete(bgp->peer_self);
    bgp->peer_self = NULL;
  }
  
  /* Remove visibility via the master list - there may however still be
   * routes to be processed still referencing the struct bgp.
   */
  listnode_delete (bm->bgp, bgp);
  if (list_isempty(bm->bgp))
    bgp_close ();

  bgp_unlock(bgp);  /* initial reference */
  
  return 0;
}

<<<<<<< HEAD
void
=======
static void bgp_free (struct bgp *);

void
bgp_lock (struct bgp *bgp)
{
  ++bgp->lock;
}

void
bgp_unlock(struct bgp *bgp)
{
  assert(bgp->lock > 0);
  if (--bgp->lock == 0)
    bgp_free (bgp);
}

static void
>>>>>>> 2158ad23
bgp_free (struct bgp *bgp)
{
  afi_t afi;
  safi_t safi;

  list_delete (bgp->group);
  list_delete (bgp->peer);
  list_delete (bgp->rsclient);

  if (bgp->name)
    free (bgp->name);
  
  for (afi = AFI_IP; afi < AFI_MAX; afi++)
    for (safi = SAFI_UNICAST; safi < SAFI_MAX; safi++)
      {
	if (bgp->route[afi][safi])
          bgp_table_finish (&bgp->route[afi][safi]);
	if (bgp->aggregate[afi][safi])
          bgp_table_finish (&bgp->aggregate[afi][safi]) ;
	if (bgp->rib[afi][safi])
          bgp_table_finish (&bgp->rib[afi][safi]);
      }
  XFREE (MTYPE_BGP, bgp);
}

struct peer *
peer_lookup (struct bgp *bgp, union sockunion *su)
{
  struct peer *peer;
  struct listnode *node, *nnode;

  if (bgp != NULL)
    {
      for (ALL_LIST_ELEMENTS (bgp->peer, node, nnode, peer))
        if (sockunion_same (&peer->su, su)
            && ! CHECK_FLAG (peer->sflags, PEER_STATUS_ACCEPT_PEER))
          return peer;
    }
  else if (bm->bgp != NULL)
    {
      struct listnode *bgpnode, *nbgpnode;
  
      for (ALL_LIST_ELEMENTS (bm->bgp, bgpnode, nbgpnode, bgp))
        for (ALL_LIST_ELEMENTS (bgp->peer, node, nnode, peer))
          if (sockunion_same (&peer->su, su)
              && ! CHECK_FLAG (peer->sflags, PEER_STATUS_ACCEPT_PEER))
            return peer;
    }
  return NULL;
}

struct peer *
peer_lookup_with_open (union sockunion *su, as_t remote_as,
		       struct in_addr *remote_id, int *as)
{
  struct peer *peer;
  struct listnode *node, *nnode;
  struct listnode *bgpnode, *nbgpnode;
  struct bgp *bgp;

  if (! bm->bgp)
    return NULL;

  for (ALL_LIST_ELEMENTS (bm->bgp, bgpnode, nbgpnode, bgp))
    for (ALL_LIST_ELEMENTS (bgp->peer, node, nnode, peer))
      {
        if (sockunion_same (&peer->su, su)
            && ! CHECK_FLAG (peer->sflags, PEER_STATUS_ACCEPT_PEER))
          {
            if (peer->as == remote_as
                && peer->remote_id.s_addr == remote_id->s_addr)
              return peer;
            if (peer->as == remote_as)
              *as = 1;
          }
      }

  for (ALL_LIST_ELEMENTS (bgp->peer, node, nnode, peer))
    {
      if (sockunion_same (&peer->su, su)
	  &&  ! CHECK_FLAG (peer->sflags, PEER_STATUS_ACCEPT_PEER))
	{
	  if (peer->as == remote_as
	      && peer->remote_id.s_addr == 0)
	    return peer;
	  if (peer->as == remote_as)
	    *as = 1;
	}
    }
  }
  return NULL;
}

/* If peer is configured at least one address family return 1. */
int
peer_active (struct peer *peer)
{
  if (peer->afc[AFI_IP][SAFI_UNICAST]
      || peer->afc[AFI_IP][SAFI_MULTICAST]
      || peer->afc[AFI_IP][SAFI_MPLS_VPN]
      || peer->afc[AFI_IP6][SAFI_UNICAST]
      || peer->afc[AFI_IP6][SAFI_MULTICAST])
    return 1;
  return 0;
}

/* If peer is negotiated at least one address family return 1. */
int
peer_active_nego (struct peer *peer)
{
  if (peer->afc_nego[AFI_IP][SAFI_UNICAST]
      || peer->afc_nego[AFI_IP][SAFI_MULTICAST]
      || peer->afc_nego[AFI_IP][SAFI_MPLS_VPN]
      || peer->afc_nego[AFI_IP6][SAFI_UNICAST]
      || peer->afc_nego[AFI_IP6][SAFI_MULTICAST])
    return 1;
  return 0;
}

/* peer_flag_change_type. */
enum peer_change_type
{
  peer_change_none,
  peer_change_reset,
  peer_change_reset_in,
  peer_change_reset_out,
};

static void
peer_change_action (struct peer *peer, afi_t afi, safi_t safi,
		    enum peer_change_type type)
{
  if (CHECK_FLAG (peer->sflags, PEER_STATUS_GROUP))
    return;

  if (type == peer_change_reset)
    bgp_notify_send (peer, BGP_NOTIFY_CEASE,
		     BGP_NOTIFY_CEASE_CONFIG_CHANGE);
  else if (type == peer_change_reset_in)
    {
      if (CHECK_FLAG (peer->cap, PEER_CAP_REFRESH_OLD_RCV)
	  || CHECK_FLAG (peer->cap, PEER_CAP_REFRESH_NEW_RCV))
	bgp_route_refresh_send (peer, afi, safi, 0, 0, 0);
      else
	bgp_notify_send (peer, BGP_NOTIFY_CEASE,
			 BGP_NOTIFY_CEASE_CONFIG_CHANGE);
    }
  else if (type == peer_change_reset_out)
    bgp_announce_route (peer, afi, safi);
}

struct peer_flag_action
{
  /* Peer's flag.  */
  u_int32_t flag;

  /* This flag can be set for peer-group member.  */
  u_char not_for_member;

  /* Action when the flag is changed.  */
  enum peer_change_type type;

  /* Peer down cause */
  u_char peer_down;
};

static const struct peer_flag_action peer_flag_action_list[] =
  {
    { PEER_FLAG_PASSIVE,                  0, peer_change_reset },
    { PEER_FLAG_SHUTDOWN,                 0, peer_change_reset },
    { PEER_FLAG_DONT_CAPABILITY,          0, peer_change_none },
    { PEER_FLAG_OVERRIDE_CAPABILITY,      0, peer_change_none },
    { PEER_FLAG_STRICT_CAP_MATCH,         0, peer_change_none },
    { PEER_FLAG_DYNAMIC_CAPABILITY,       0, peer_change_reset },
    { PEER_FLAG_DISABLE_CONNECTED_CHECK,  0, peer_change_reset },
    { 0, 0, 0 }
  };

static const struct peer_flag_action peer_af_flag_action_list[] =
  {
    { PEER_FLAG_NEXTHOP_SELF,             1, peer_change_reset_out },
    { PEER_FLAG_SEND_COMMUNITY,           1, peer_change_reset_out },
    { PEER_FLAG_SEND_EXT_COMMUNITY,       1, peer_change_reset_out },
    { PEER_FLAG_SOFT_RECONFIG,            0, peer_change_reset_in },
    { PEER_FLAG_REFLECTOR_CLIENT,         1, peer_change_reset },
    { PEER_FLAG_RSERVER_CLIENT,           1, peer_change_reset },
    { PEER_FLAG_AS_PATH_UNCHANGED,        1, peer_change_reset_out },
    { PEER_FLAG_NEXTHOP_UNCHANGED,        1, peer_change_reset_out },
    { PEER_FLAG_MED_UNCHANGED,            1, peer_change_reset_out },
    { PEER_FLAG_REMOVE_PRIVATE_AS,        1, peer_change_reset_out },
    { PEER_FLAG_ALLOWAS_IN,               0, peer_change_reset_in },
    { PEER_FLAG_ORF_PREFIX_SM,            1, peer_change_reset },
    { PEER_FLAG_ORF_PREFIX_RM,            1, peer_change_reset },
    { PEER_FLAG_NEXTHOP_LOCAL_UNCHANGED,  0, peer_change_reset_out },
    { 0, 0, 0 }
  };

/* Proper action set. */
static int
peer_flag_action_set (const struct peer_flag_action *action_list, int size,
		      struct peer_flag_action *action, u_int32_t flag)
{
  int i;
  int found = 0;
  int reset_in = 0;
  int reset_out = 0;
  const struct peer_flag_action *match = NULL;

  /* Check peer's frag action.  */
  for (i = 0; i < size; i++)
    {
      match = &action_list[i];

      if (match->flag == 0)
	break;

      if (match->flag & flag)
	{
	  found = 1;

	  if (match->type == peer_change_reset_in)
	    reset_in = 1;
	  if (match->type == peer_change_reset_out)
	    reset_out = 1;
	  if (match->type == peer_change_reset)
	    {
	      reset_in = 1;
	      reset_out = 1;
	    }
	  if (match->not_for_member)
	    action->not_for_member = 1;
	}
    }

  /* Set peer clear type.  */
  if (reset_in && reset_out)
    action->type = peer_change_reset;
  else if (reset_in)
    action->type = peer_change_reset_in;
  else if (reset_out)
    action->type = peer_change_reset_out;
  else
    action->type = peer_change_none;

  return found;
}

static void
peer_flag_modify_action (struct peer *peer, u_int32_t flag)
{
  if (flag == PEER_FLAG_SHUTDOWN)
    {
      if (CHECK_FLAG (peer->flags, flag))
	{
	  if (CHECK_FLAG (peer->sflags, PEER_STATUS_NSF_WAIT))
	    peer_nsf_stop (peer);

	  UNSET_FLAG (peer->sflags, PEER_STATUS_PREFIX_OVERFLOW);
	  if (peer->t_pmax_restart)
	    {
	      BGP_TIMER_OFF (peer->t_pmax_restart);
              if (BGP_DEBUG (events, EVENTS))
		zlog_debug ("%s Maximum-prefix restart timer canceled",
			    peer->host);
	    }

      if (CHECK_FLAG (peer->sflags, PEER_STATUS_NSF_WAIT))
	peer_nsf_stop (peer);

	  if (peer->status == Established)
	    bgp_notify_send (peer, BGP_NOTIFY_CEASE,
			     BGP_NOTIFY_CEASE_ADMIN_SHUTDOWN);
	  else
	    BGP_EVENT_ADD (peer, BGP_Stop);
	}
      else
	{
	  peer->v_start = BGP_INIT_START_TIMER;
	  BGP_EVENT_ADD (peer, BGP_Stop);
	}
    }
  else if (peer->status == Established)
    {
      if (flag == PEER_FLAG_DYNAMIC_CAPABILITY)
	peer->last_reset = PEER_DOWN_CAPABILITY_CHANGE;
      else if (flag == PEER_FLAG_PASSIVE)
	peer->last_reset = PEER_DOWN_PASSIVE_CHANGE;
      else if (flag == PEER_FLAG_DISABLE_CONNECTED_CHECK)
	peer->last_reset = PEER_DOWN_MULTIHOP_CHANGE;

      bgp_notify_send (peer, BGP_NOTIFY_CEASE,
		       BGP_NOTIFY_CEASE_CONFIG_CHANGE);
    }
  else
    BGP_EVENT_ADD (peer, BGP_Stop);
}

/* Change specified peer flag. */
static int
peer_flag_modify (struct peer *peer, u_int32_t flag, int set)
{
  int found;
  int size;
  struct peer_group *group;
  struct listnode *node, *nnode;
  struct peer_flag_action action;

  memset (&action, 0, sizeof (struct peer_flag_action));
  size = sizeof peer_flag_action_list / sizeof (struct peer_flag_action);

  found = peer_flag_action_set (peer_flag_action_list, size, &action, flag);

  /* No flag action is found.  */
  if (! found)
    return BGP_ERR_INVALID_FLAG;    

  /* Not for peer-group member.  */
  if (action.not_for_member && peer_group_active (peer))
    return BGP_ERR_INVALID_FOR_PEER_GROUP_MEMBER;

  /* When unset the peer-group member's flag we have to check
     peer-group configuration.  */
  if (! set && peer_group_active (peer))
    if (CHECK_FLAG (peer->group->conf->flags, flag))
      {
	if (flag == PEER_FLAG_SHUTDOWN)
	  return BGP_ERR_PEER_GROUP_SHUTDOWN;
	else
	  return BGP_ERR_PEER_GROUP_HAS_THE_FLAG;
      }

  /* Flag conflict check.  */
  if (set
      && CHECK_FLAG (peer->flags | flag, PEER_FLAG_STRICT_CAP_MATCH)
      && CHECK_FLAG (peer->flags | flag, PEER_FLAG_OVERRIDE_CAPABILITY))
    return BGP_ERR_PEER_FLAG_CONFLICT;

  if (! CHECK_FLAG (peer->sflags, PEER_STATUS_GROUP))
    {
      if (set && CHECK_FLAG (peer->flags, flag) == flag)
	return 0;
      if (! set && ! CHECK_FLAG (peer->flags, flag))
	return 0;
    }

  if (set)
    SET_FLAG (peer->flags, flag);
  else
    UNSET_FLAG (peer->flags, flag);
 
  if (! CHECK_FLAG (peer->sflags, PEER_STATUS_GROUP))
    {
      if (action.type == peer_change_reset)
	peer_flag_modify_action (peer, flag);

      return 0;
    }

  /* peer-group member updates. */
  group = peer->group;

  for (ALL_LIST_ELEMENTS (group->peer, node, nnode, peer))
    {
      if (set && CHECK_FLAG (peer->flags, flag) == flag)
	continue;

      if (! set && ! CHECK_FLAG (peer->flags, flag))
	continue;

      if (set)
	SET_FLAG (peer->flags, flag);
      else
	UNSET_FLAG (peer->flags, flag);

      if (action.type == peer_change_reset)
	peer_flag_modify_action (peer, flag);
    }
  return 0;
}

int
peer_flag_set (struct peer *peer, u_int32_t flag)
{
  return peer_flag_modify (peer, flag, 1);
}

int
peer_flag_unset (struct peer *peer, u_int32_t flag)
{
  return peer_flag_modify (peer, flag, 0);
}

static int
peer_is_group_member (struct peer *peer, afi_t afi, safi_t safi)
{
  if (peer->af_group[afi][safi])
    return 1;
  return 0;
}

static int
peer_af_flag_modify (struct peer *peer, afi_t afi, safi_t safi, u_int32_t flag,
		     int set)
{
  int found;
  int size;
  struct listnode *node, *nnode;
  struct peer_group *group;
  struct peer_flag_action action;

  memset (&action, 0, sizeof (struct peer_flag_action));
  size = sizeof peer_af_flag_action_list / sizeof (struct peer_flag_action);
  
  found = peer_flag_action_set (peer_af_flag_action_list, size, &action, flag);
  
  /* No flag action is found.  */
  if (! found)
    return BGP_ERR_INVALID_FLAG;    

  /* Adress family must be activated.  */
  if (! peer->afc[afi][safi])
    return BGP_ERR_PEER_INACTIVE;

  /* Not for peer-group member.  */
  if (action.not_for_member && peer_is_group_member (peer, afi, safi))
    return BGP_ERR_INVALID_FOR_PEER_GROUP_MEMBER;

 /* Spcecial check for reflector client.  */
  if (flag & PEER_FLAG_REFLECTOR_CLIENT
      && peer_sort (peer) != BGP_PEER_IBGP)
    return BGP_ERR_NOT_INTERNAL_PEER;

  /* Spcecial check for remove-private-AS.  */
  if (flag & PEER_FLAG_REMOVE_PRIVATE_AS
      && peer_sort (peer) == BGP_PEER_IBGP)
    return BGP_ERR_REMOVE_PRIVATE_AS;

  /* When unset the peer-group member's flag we have to check
     peer-group configuration.  */
  if (! set && peer->af_group[afi][safi])
    if (CHECK_FLAG (peer->group->conf->af_flags[afi][safi], flag))
      return BGP_ERR_PEER_GROUP_HAS_THE_FLAG;

  /* When current flag configuration is same as requested one.  */
  if (! CHECK_FLAG (peer->sflags, PEER_STATUS_GROUP))
    {
      if (set && CHECK_FLAG (peer->af_flags[afi][safi], flag) == flag)
	return 0;
      if (! set && ! CHECK_FLAG (peer->af_flags[afi][safi], flag))
	return 0;
    }

  if (set)
    SET_FLAG (peer->af_flags[afi][safi], flag);
  else
    UNSET_FLAG (peer->af_flags[afi][safi], flag);

  /* Execute action when peer is established.  */
  if (! CHECK_FLAG (peer->sflags, PEER_STATUS_GROUP)
      && peer->status == Established)
    {
      if (! set && flag == PEER_FLAG_SOFT_RECONFIG)
	bgp_clear_adj_in (peer, afi, safi);
      else
       {
         if (flag == PEER_FLAG_REFLECTOR_CLIENT)
           peer->last_reset = PEER_DOWN_RR_CLIENT_CHANGE;
         else if (flag == PEER_FLAG_RSERVER_CLIENT)
           peer->last_reset = PEER_DOWN_RS_CLIENT_CHANGE;
         else if (flag == PEER_FLAG_ORF_PREFIX_SM)
           peer->last_reset = PEER_DOWN_CAPABILITY_CHANGE;
         else if (flag == PEER_FLAG_ORF_PREFIX_RM)
           peer->last_reset = PEER_DOWN_CAPABILITY_CHANGE;

         peer_change_action (peer, afi, safi, action.type);
       }

    }

  /* Peer group member updates.  */
  if (CHECK_FLAG (peer->sflags, PEER_STATUS_GROUP))
    {
      group = peer->group;
      
      for (ALL_LIST_ELEMENTS (group->peer, node, nnode, peer))
	{
	  if (! peer->af_group[afi][safi])
	    continue;

	  if (set && CHECK_FLAG (peer->af_flags[afi][safi], flag) == flag)
	    continue;

	  if (! set && ! CHECK_FLAG (peer->af_flags[afi][safi], flag))
	    continue;

	  if (set)
	    SET_FLAG (peer->af_flags[afi][safi], flag);
	  else
	    UNSET_FLAG (peer->af_flags[afi][safi], flag);

	  if (peer->status == Established)
	    {
	      if (! set && flag == PEER_FLAG_SOFT_RECONFIG)
		bgp_clear_adj_in (peer, afi, safi);
	      else
               {
                 if (flag == PEER_FLAG_REFLECTOR_CLIENT)
                   peer->last_reset = PEER_DOWN_RR_CLIENT_CHANGE;
                 else if (flag == PEER_FLAG_RSERVER_CLIENT)
                   peer->last_reset = PEER_DOWN_RS_CLIENT_CHANGE;
                 else if (flag == PEER_FLAG_ORF_PREFIX_SM)
                   peer->last_reset = PEER_DOWN_CAPABILITY_CHANGE;
                 else if (flag == PEER_FLAG_ORF_PREFIX_RM)
                   peer->last_reset = PEER_DOWN_CAPABILITY_CHANGE;

                 peer_change_action (peer, afi, safi, action.type);
               }
	    }
	}
    }
  return 0;
}

int
peer_af_flag_set (struct peer *peer, afi_t afi, safi_t safi, u_int32_t flag)
{
  return peer_af_flag_modify (peer, afi, safi, flag, 1);
}

int
peer_af_flag_unset (struct peer *peer, afi_t afi, safi_t safi, u_int32_t flag)
{
  return peer_af_flag_modify (peer, afi, safi, flag, 0);
}

/* EBGP multihop configuration. */
int
peer_ebgp_multihop_set (struct peer *peer, int ttl)
{
  struct peer_group *group;
  struct listnode *node, *nnode;

  if (peer_sort (peer) == BGP_PEER_IBGP)
    return 0;

  peer->ttl = ttl;

  if (! CHECK_FLAG (peer->sflags, PEER_STATUS_GROUP))
    {
      if (peer->fd >= 0 && peer_sort (peer) != BGP_PEER_IBGP)
	sockopt_ttl (peer->su.sa.sa_family, peer->fd, peer->ttl);
    }
  else
    {
      group = peer->group;
      for (ALL_LIST_ELEMENTS (group->peer, node, nnode, peer))
	{
	  if (peer_sort (peer) == BGP_PEER_IBGP)
	    continue;

	  peer->ttl = group->conf->ttl;

	  if (peer->fd >= 0)
	    sockopt_ttl (peer->su.sa.sa_family, peer->fd, peer->ttl);
	}
    }
  return 0;
}

int
peer_ebgp_multihop_unset (struct peer *peer)
{
  struct peer_group *group;
  struct listnode *node, *nnode;

  if (peer_sort (peer) == BGP_PEER_IBGP)
    return 0;

  if (peer_group_active (peer))
    peer->ttl = peer->group->conf->ttl;
  else
    peer->ttl = 1;

  if (! CHECK_FLAG (peer->sflags, PEER_STATUS_GROUP))
    {
      if (peer->fd >= 0 && peer_sort (peer) != BGP_PEER_IBGP)
	sockopt_ttl (peer->su.sa.sa_family, peer->fd, peer->ttl);
    }
  else
    {
      group = peer->group;
      for (ALL_LIST_ELEMENTS (group->peer, node, nnode, peer))
	{
	  if (peer_sort (peer) == BGP_PEER_IBGP)
	    continue;

	  peer->ttl = 1;
	  
	  if (peer->fd >= 0)
	    sockopt_ttl (peer->su.sa.sa_family, peer->fd, peer->ttl);
	}
    }
  return 0;
}

/* Neighbor description. */
int
peer_description_set (struct peer *peer, char *desc)
{
  if (peer->desc)
    XFREE (MTYPE_PEER_DESC, peer->desc);

  peer->desc = XSTRDUP (MTYPE_PEER_DESC, desc);

  return 0;
}

int
peer_description_unset (struct peer *peer)
{
  if (peer->desc)
    XFREE (MTYPE_PEER_DESC, peer->desc);

  peer->desc = NULL;

  return 0;
}

/* Neighbor update-source. */
int
peer_update_source_if_set (struct peer *peer, const char *ifname)
{
  struct peer_group *group;
  struct listnode *node, *nnode;

  if (peer->update_if)
    {
      if (! CHECK_FLAG (peer->sflags, PEER_STATUS_GROUP)
	  && strcmp (peer->update_if, ifname) == 0)
	return 0;

      XFREE (MTYPE_PEER_UPDATE_SOURCE, peer->update_if);
      peer->update_if = NULL;
    }

  if (peer->update_source)
    {
      sockunion_free (peer->update_source);
      peer->update_source = NULL;
    }

  peer->update_if = XSTRDUP (MTYPE_PEER_UPDATE_SOURCE, ifname);

  if (! CHECK_FLAG (peer->sflags, PEER_STATUS_GROUP))
    {
      if (peer->status == Established)
       {
         peer->last_reset = PEER_DOWN_UPDATE_SOURCE_CHANGE;
         bgp_notify_send (peer, BGP_NOTIFY_CEASE,
                          BGP_NOTIFY_CEASE_CONFIG_CHANGE);
       }
      else
	BGP_EVENT_ADD (peer, BGP_Stop);
      return 0;
    }

  /* peer-group member updates. */
  group = peer->group;
  for (ALL_LIST_ELEMENTS (group->peer, node, nnode, peer))
    {
      if (peer->update_if)
	{
	  if (strcmp (peer->update_if, ifname) == 0)
	    continue;

	  XFREE (MTYPE_PEER_UPDATE_SOURCE, peer->update_if);
	  peer->update_if = NULL;
	}

      if (peer->update_source)
	{
	  sockunion_free (peer->update_source);
	  peer->update_source = NULL;
	}

      peer->update_if = XSTRDUP (MTYPE_PEER_UPDATE_SOURCE, ifname);

      if (peer->status == Established)
       {
         peer->last_reset = PEER_DOWN_UPDATE_SOURCE_CHANGE;
         bgp_notify_send (peer, BGP_NOTIFY_CEASE,
                          BGP_NOTIFY_CEASE_CONFIG_CHANGE);
       }
      else
	BGP_EVENT_ADD (peer, BGP_Stop);
    }
  return 0;
}

int
peer_update_source_addr_set (struct peer *peer, union sockunion *su)
{
  struct peer_group *group;
  struct listnode *node, *nnode;

  if (peer->update_source)
    {
      if (! CHECK_FLAG (peer->sflags, PEER_STATUS_GROUP)
	  && sockunion_cmp (peer->update_source, su) == 0)
	return 0;
      sockunion_free (peer->update_source);
      peer->update_source = NULL;
    }

  if (peer->update_if)
    {
      XFREE (MTYPE_PEER_UPDATE_SOURCE, peer->update_if);
      peer->update_if = NULL;
    }

  peer->update_source = sockunion_dup (su);

  if (! CHECK_FLAG (peer->sflags, PEER_STATUS_GROUP))
    {
      if (peer->status == Established)
       {
         peer->last_reset = PEER_DOWN_UPDATE_SOURCE_CHANGE;
         bgp_notify_send (peer, BGP_NOTIFY_CEASE,
                          BGP_NOTIFY_CEASE_CONFIG_CHANGE);
       }
      else
	BGP_EVENT_ADD (peer, BGP_Stop);
      return 0;
    }

  /* peer-group member updates. */
  group = peer->group;
  for (ALL_LIST_ELEMENTS (group->peer, node, nnode, peer))
    {
      if (peer->update_source)
	{
	  if (sockunion_cmp (peer->update_source, su) == 0)
	    continue;
	  sockunion_free (peer->update_source);
	  peer->update_source = NULL;
	}

      if (peer->update_if)
	{
	  XFREE (MTYPE_PEER_UPDATE_SOURCE, peer->update_if);
	  peer->update_if = NULL;
	}

      peer->update_source = sockunion_dup (su);

      if (peer->status == Established)
       {
         peer->last_reset = PEER_DOWN_UPDATE_SOURCE_CHANGE;
         bgp_notify_send (peer, BGP_NOTIFY_CEASE,
                          BGP_NOTIFY_CEASE_CONFIG_CHANGE);
       }
      else
	BGP_EVENT_ADD (peer, BGP_Stop);
    }
  return 0;
}

int
peer_update_source_unset (struct peer *peer)
{
  union sockunion *su;
  struct peer_group *group;
  struct listnode *node, *nnode;

  if (! CHECK_FLAG (peer->sflags, PEER_STATUS_GROUP)
      && ! peer->update_source
      && ! peer->update_if)
    return 0;

  if (peer->update_source)
    {
      sockunion_free (peer->update_source);
      peer->update_source = NULL;
    }
  if (peer->update_if)
    {
      XFREE (MTYPE_PEER_UPDATE_SOURCE, peer->update_if);
      peer->update_if = NULL;
    }

  if (peer_group_active (peer))
    {
      group = peer->group;

      if (group->conf->update_source)
	{
	  su = sockunion_dup (group->conf->update_source);
	  peer->update_source = su;
	}
      else if (group->conf->update_if)
	peer->update_if = 
	  XSTRDUP (MTYPE_PEER_UPDATE_SOURCE, group->conf->update_if);
    }

  if (! CHECK_FLAG (peer->sflags, PEER_STATUS_GROUP))
    {
      if (peer->status == Established)
       {
         peer->last_reset = PEER_DOWN_UPDATE_SOURCE_CHANGE;
         bgp_notify_send (peer, BGP_NOTIFY_CEASE,
                          BGP_NOTIFY_CEASE_CONFIG_CHANGE);
       }
      else
	BGP_EVENT_ADD (peer, BGP_Stop);
      return 0;
    }

  /* peer-group member updates. */
  group = peer->group;
  for (ALL_LIST_ELEMENTS (group->peer, node, nnode, peer))
    {
      if (! peer->update_source && ! peer->update_if)
	continue;

      if (peer->update_source)
	{
	  sockunion_free (peer->update_source);
	  peer->update_source = NULL;
	}

      if (peer->update_if)
	{
	  XFREE (MTYPE_PEER_UPDATE_SOURCE, peer->update_if);
	  peer->update_if = NULL;
	}

      if (peer->status == Established)
       {
         peer->last_reset = PEER_DOWN_UPDATE_SOURCE_CHANGE;
         bgp_notify_send (peer, BGP_NOTIFY_CEASE,
                          BGP_NOTIFY_CEASE_CONFIG_CHANGE);
       }
      else
	BGP_EVENT_ADD (peer, BGP_Stop);
    }
  return 0;
}

int
peer_default_originate_set (struct peer *peer, afi_t afi, safi_t safi,
			    const char *rmap)
{
  struct peer_group *group;
  struct listnode *node, *nnode;

  /* Adress family must be activated.  */
  if (! peer->afc[afi][safi])
    return BGP_ERR_PEER_INACTIVE;

  /* Default originate can't be used for peer group memeber.  */
  if (peer_is_group_member (peer, afi, safi))
    return BGP_ERR_INVALID_FOR_PEER_GROUP_MEMBER;

  if (! CHECK_FLAG (peer->af_flags[afi][safi], PEER_FLAG_DEFAULT_ORIGINATE)
      || (rmap && ! peer->default_rmap[afi][safi].name)
      || (rmap && strcmp (rmap, peer->default_rmap[afi][safi].name) != 0))
    { 
      SET_FLAG (peer->af_flags[afi][safi], PEER_FLAG_DEFAULT_ORIGINATE);

      if (rmap)
	{
	  if (peer->default_rmap[afi][safi].name)
	    free (peer->default_rmap[afi][safi].name);
	  peer->default_rmap[afi][safi].name = strdup (rmap);
	  peer->default_rmap[afi][safi].map = route_map_lookup_by_name (rmap);
	}
    }

  if (! CHECK_FLAG (peer->sflags, PEER_STATUS_GROUP))
    {
      if (peer->status == Established && peer->afc_nego[afi][safi])
	bgp_default_originate (peer, afi, safi, 0);
      return 0;
    }

  /* peer-group member updates. */
  group = peer->group;
  for (ALL_LIST_ELEMENTS (group->peer, node, nnode, peer))
    {
      SET_FLAG (peer->af_flags[afi][safi], PEER_FLAG_DEFAULT_ORIGINATE);

      if (rmap)
	{
	  if (peer->default_rmap[afi][safi].name)
	    free (peer->default_rmap[afi][safi].name);
	  peer->default_rmap[afi][safi].name = strdup (rmap);
	  peer->default_rmap[afi][safi].map = route_map_lookup_by_name (rmap);
	}

      if (peer->status == Established && peer->afc_nego[afi][safi])
	bgp_default_originate (peer, afi, safi, 0);
    }
  return 0;
}

int
peer_default_originate_unset (struct peer *peer, afi_t afi, safi_t safi)
{
  struct peer_group *group;
  struct listnode *node, *nnode;

  /* Adress family must be activated.  */
  if (! peer->afc[afi][safi])
    return BGP_ERR_PEER_INACTIVE;

  /* Default originate can't be used for peer group memeber.  */
  if (peer_is_group_member (peer, afi, safi))
    return BGP_ERR_INVALID_FOR_PEER_GROUP_MEMBER;

  if (CHECK_FLAG (peer->af_flags[afi][safi], PEER_FLAG_DEFAULT_ORIGINATE))
    { 
      UNSET_FLAG (peer->af_flags[afi][safi], PEER_FLAG_DEFAULT_ORIGINATE);

      if (peer->default_rmap[afi][safi].name)
	free (peer->default_rmap[afi][safi].name);
      peer->default_rmap[afi][safi].name = NULL;
      peer->default_rmap[afi][safi].map = NULL;
    }

  if (! CHECK_FLAG (peer->sflags, PEER_STATUS_GROUP))
    {
      if (peer->status == Established && peer->afc_nego[afi][safi])
	bgp_default_originate (peer, afi, safi, 1);
      return 0;
    }

  /* peer-group member updates. */
  group = peer->group;
  for (ALL_LIST_ELEMENTS (group->peer, node, nnode, peer))
    {
      UNSET_FLAG (peer->af_flags[afi][safi], PEER_FLAG_DEFAULT_ORIGINATE);

      if (peer->default_rmap[afi][safi].name)
	free (peer->default_rmap[afi][safi].name);
      peer->default_rmap[afi][safi].name = NULL;
      peer->default_rmap[afi][safi].map = NULL;

      if (peer->status == Established && peer->afc_nego[afi][safi])
	bgp_default_originate (peer, afi, safi, 1);
    }
  return 0;
}

int
peer_port_set (struct peer *peer, u_int16_t port)
{
  peer->port = port;
  return 0;
}

#ifdef unused
int
peer_port_unset (struct peer *peer)
{
  peer->port = BGP_PORT_DEFAULT;
  return 0;
}
#endif

/* neighbor weight. */
int
peer_weight_set (struct peer *peer, u_int16_t weight)
{
  struct peer_group *group;
  struct listnode *node, *nnode;

  SET_FLAG (peer->config, PEER_CONFIG_WEIGHT);
  peer->weight = weight;

  if (! CHECK_FLAG (peer->sflags, PEER_STATUS_GROUP))
    return 0;

  /* peer-group member updates. */
  group = peer->group;
  for (ALL_LIST_ELEMENTS (group->peer, node, nnode, peer))
    {
      peer->weight = group->conf->weight;
    }
  return 0;
}

int
peer_weight_unset (struct peer *peer)
{
  struct peer_group *group;
  struct listnode *node, *nnode;

  /* Set default weight. */
  if (peer_group_active (peer))
    peer->weight = peer->group->conf->weight;
  else
    peer->weight = 0;

  UNSET_FLAG (peer->config, PEER_CONFIG_WEIGHT);

  if (! CHECK_FLAG (peer->sflags, PEER_STATUS_GROUP))
    return 0;

  /* peer-group member updates. */
  group = peer->group;
  for (ALL_LIST_ELEMENTS (group->peer, node, nnode, peer))
    {
      peer->weight = 0;
    }
  return 0;
}

int
peer_timers_set (struct peer *peer, u_int32_t keepalive, u_int32_t holdtime)
{
  struct peer_group *group;
  struct listnode *node, *nnode;

  /* Not for peer group memeber.  */
  if (peer_group_active (peer))
    return BGP_ERR_INVALID_FOR_PEER_GROUP_MEMBER;

  /* keepalive value check.  */
  if (keepalive > 65535)
    return BGP_ERR_INVALID_VALUE;

  /* Holdtime value check.  */
  if (holdtime > 65535)
    return BGP_ERR_INVALID_VALUE;

  /* Holdtime value must be either 0 or greater than 3.  */
  if (holdtime < 3 && holdtime != 0)
    return BGP_ERR_INVALID_VALUE;

  /* Set value to the configuration. */
  SET_FLAG (peer->config, PEER_CONFIG_TIMER);
  peer->holdtime = holdtime;
  peer->keepalive = (keepalive < holdtime / 3 ? keepalive : holdtime / 3);

  if (! CHECK_FLAG (peer->sflags, PEER_STATUS_GROUP))
    return 0;

  /* peer-group member updates. */
  group = peer->group;
  for (ALL_LIST_ELEMENTS (group->peer, node, nnode, peer))
    {
      SET_FLAG (peer->config, PEER_CONFIG_TIMER);
      peer->holdtime = group->conf->holdtime;
      peer->keepalive = group->conf->keepalive;
    }
  return 0;
}

int
peer_timers_unset (struct peer *peer)
{
  struct peer_group *group;
  struct listnode *node, *nnode;

  if (peer_group_active (peer))
    return BGP_ERR_INVALID_FOR_PEER_GROUP_MEMBER;

  /* Clear configuration. */
  UNSET_FLAG (peer->config, PEER_CONFIG_TIMER);
  peer->keepalive = 0;
  peer->holdtime = 0;

  if (! CHECK_FLAG (peer->sflags, PEER_STATUS_GROUP))
    return 0;

  /* peer-group member updates. */
  group = peer->group;
  for (ALL_LIST_ELEMENTS (group->peer, node, nnode, peer))
    {
      UNSET_FLAG (peer->config, PEER_CONFIG_TIMER);
      peer->holdtime = 0;
      peer->keepalive = 0;
    }

  return 0;
}

int
peer_timers_connect_set (struct peer *peer, u_int32_t connect)
{
  if (peer_group_active (peer))
    return BGP_ERR_INVALID_FOR_PEER_GROUP_MEMBER;

  if (connect > 65535)
    return BGP_ERR_INVALID_VALUE;

  /* Set value to the configuration. */
  SET_FLAG (peer->config, PEER_CONFIG_CONNECT);
  peer->connect = connect;

  /* Set value to timer setting. */
  peer->v_connect = connect;

  return 0;
}

int
peer_timers_connect_unset (struct peer *peer)
{
  if (peer_group_active (peer))
    return BGP_ERR_INVALID_FOR_PEER_GROUP_MEMBER;

  /* Clear configuration. */
  UNSET_FLAG (peer->config, PEER_CONFIG_CONNECT);
  peer->connect = 0;

  /* Set timer setting to default value. */
  peer->v_connect = BGP_DEFAULT_CONNECT_RETRY;

  return 0;
}

int
peer_advertise_interval_set (struct peer *peer, u_int32_t routeadv)
{
  if (peer_group_active (peer))
    return BGP_ERR_INVALID_FOR_PEER_GROUP_MEMBER;

  if (routeadv > 600)
    return BGP_ERR_INVALID_VALUE;

  SET_FLAG (peer->config, PEER_CONFIG_ROUTEADV);
  peer->routeadv = routeadv;
  peer->v_routeadv = routeadv;

  return 0;
}

int
peer_advertise_interval_unset (struct peer *peer)
{
  if (peer_group_active (peer))
    return BGP_ERR_INVALID_FOR_PEER_GROUP_MEMBER;

  UNSET_FLAG (peer->config, PEER_CONFIG_ROUTEADV);
  peer->routeadv = 0;

  if (peer_sort (peer) == BGP_PEER_IBGP)
    peer->v_routeadv = BGP_DEFAULT_IBGP_ROUTEADV;
  else
    peer->v_routeadv = BGP_DEFAULT_EBGP_ROUTEADV;
  
  return 0;
}

/* neighbor interface */
int
peer_interface_set (struct peer *peer, const char *str)
{
  if (peer->ifname)
    free (peer->ifname);
  peer->ifname = strdup (str);

  return 0;
}

int
peer_interface_unset (struct peer *peer)
{
  if (peer->ifname)
    free (peer->ifname);
  peer->ifname = NULL;

  return 0;
}

/* Allow-as in.  */
int
peer_allowas_in_set (struct peer *peer, afi_t afi, safi_t safi, int allow_num)
{
  struct peer_group *group;
  struct listnode *node, *nnode;

  if (allow_num < 1 || allow_num > 10)
    return BGP_ERR_INVALID_VALUE;

  if (peer->allowas_in[afi][safi] != allow_num)
    {
      peer->allowas_in[afi][safi] = allow_num;
      SET_FLAG (peer->af_flags[afi][safi], PEER_FLAG_ALLOWAS_IN);
      peer_change_action (peer, afi, safi, peer_change_reset_in);
    }

  if (! CHECK_FLAG (peer->sflags, PEER_STATUS_GROUP))
    return 0;

  group = peer->group;
  for (ALL_LIST_ELEMENTS (group->peer, node, nnode, peer))
    {
      if (peer->allowas_in[afi][safi] != allow_num)
	{
	  peer->allowas_in[afi][safi] = allow_num;
	  SET_FLAG (peer->af_flags[afi][safi], PEER_FLAG_ALLOWAS_IN);
	  peer_change_action (peer, afi, safi, peer_change_reset_in);
	}
	  
    }
  return 0;
}

int
peer_allowas_in_unset (struct peer *peer, afi_t afi, safi_t safi)
{
  struct peer_group *group;
  struct listnode *node, *nnode;

  if (CHECK_FLAG (peer->af_flags[afi][safi], PEER_FLAG_ALLOWAS_IN))
    {
      peer->allowas_in[afi][safi] = 0;
      peer_af_flag_unset (peer, afi, safi, PEER_FLAG_ALLOWAS_IN);
    }

  if (! CHECK_FLAG (peer->sflags, PEER_STATUS_GROUP))
    return 0;

  group = peer->group;
  for (ALL_LIST_ELEMENTS (group->peer, node, nnode, peer))
    {
      if (CHECK_FLAG (peer->af_flags[afi][safi], PEER_FLAG_ALLOWAS_IN))
	{
	  peer->allowas_in[afi][safi] = 0;
	  peer_af_flag_unset (peer, afi, safi, PEER_FLAG_ALLOWAS_IN);
	}
    }
  return 0;
}

int
peer_local_as_set (struct peer *peer, as_t as, int no_prepend)
{
  struct bgp *bgp = peer->bgp;
  struct peer_group *group;
  struct listnode *node, *nnode;

  if (peer_sort (peer) != BGP_PEER_EBGP
      && peer_sort (peer) != BGP_PEER_INTERNAL)
    return BGP_ERR_LOCAL_AS_ALLOWED_ONLY_FOR_EBGP;

  if (bgp->as == as)
    return BGP_ERR_CANNOT_HAVE_LOCAL_AS_SAME_AS;

  if (peer_group_active (peer))
    return BGP_ERR_INVALID_FOR_PEER_GROUP_MEMBER;

  if (peer->change_local_as == as &&
      ((CHECK_FLAG (peer->flags, PEER_FLAG_LOCAL_AS_NO_PREPEND) && no_prepend)
       || (! CHECK_FLAG (peer->flags, PEER_FLAG_LOCAL_AS_NO_PREPEND) && ! no_prepend)))
    return 0;

  peer->change_local_as = as;
  if (no_prepend)
    SET_FLAG (peer->flags, PEER_FLAG_LOCAL_AS_NO_PREPEND);
  else
    UNSET_FLAG (peer->flags, PEER_FLAG_LOCAL_AS_NO_PREPEND);

  if (! CHECK_FLAG (peer->sflags, PEER_STATUS_GROUP))
    {
      if (peer->status == Established)
       {
         peer->last_reset = PEER_DOWN_LOCAL_AS_CHANGE;
         bgp_notify_send (peer, BGP_NOTIFY_CEASE,
                          BGP_NOTIFY_CEASE_CONFIG_CHANGE);
       }
      else
        BGP_EVENT_ADD (peer, BGP_Stop);

      return 0;
    }

  group = peer->group;
  for (ALL_LIST_ELEMENTS (group->peer, node, nnode, peer))
    {
      peer->change_local_as = as;
      if (no_prepend)
	SET_FLAG (peer->flags, PEER_FLAG_LOCAL_AS_NO_PREPEND);
      else
	UNSET_FLAG (peer->flags, PEER_FLAG_LOCAL_AS_NO_PREPEND);

      if (peer->status == Established)
       {
         peer->last_reset = PEER_DOWN_LOCAL_AS_CHANGE;
         bgp_notify_send (peer, BGP_NOTIFY_CEASE,
                          BGP_NOTIFY_CEASE_CONFIG_CHANGE);
       }
      else
        BGP_EVENT_ADD (peer, BGP_Stop);
    }

  return 0;
}

int
peer_local_as_unset (struct peer *peer)
{
  struct peer_group *group;
  struct listnode *node, *nnode;

  if (peer_group_active (peer))
    return BGP_ERR_INVALID_FOR_PEER_GROUP_MEMBER;

  if (! peer->change_local_as)
    return 0;

  peer->change_local_as = 0;
  UNSET_FLAG (peer->flags, PEER_FLAG_LOCAL_AS_NO_PREPEND);

  if (! CHECK_FLAG (peer->sflags, PEER_STATUS_GROUP))
    {
      if (peer->status == Established)
       {
         peer->last_reset = PEER_DOWN_LOCAL_AS_CHANGE;
         bgp_notify_send (peer, BGP_NOTIFY_CEASE,
                          BGP_NOTIFY_CEASE_CONFIG_CHANGE);
       }
      else
        BGP_EVENT_ADD (peer, BGP_Stop);

      return 0;
    }

  group = peer->group;
  for (ALL_LIST_ELEMENTS (group->peer, node, nnode, peer))
    {
      peer->change_local_as = 0;
      UNSET_FLAG (peer->flags, PEER_FLAG_LOCAL_AS_NO_PREPEND);

      if (peer->status == Established)
       {
         peer->last_reset = PEER_DOWN_LOCAL_AS_CHANGE;
         bgp_notify_send (peer, BGP_NOTIFY_CEASE,
                          BGP_NOTIFY_CEASE_CONFIG_CHANGE);
       }
      else
        BGP_EVENT_ADD (peer, BGP_Stop);
    }
  return 0;
}

/* Set password for authenticating with the peer. */
int
peer_password_set (struct peer *peer, const char *password)
{
  struct listnode *nn, *nnode;
  int len = password ? strlen(password) : 0;
  int ret = BGP_SUCCESS;

  if ((len < PEER_PASSWORD_MINLEN) || (len > PEER_PASSWORD_MAXLEN))
    return BGP_ERR_INVALID_VALUE;

  if (peer->password && strcmp (peer->password, password) == 0
      && ! CHECK_FLAG (peer->sflags, PEER_STATUS_GROUP))
    return 0;

  if (peer->password)
    XFREE (MTYPE_PEER_PASSWORD, peer->password);
  
  peer->password = XSTRDUP (MTYPE_PEER_PASSWORD, password);

  if (! CHECK_FLAG (peer->sflags, PEER_STATUS_GROUP))
    {
      if (peer->status == Established)
          bgp_notify_send (peer, BGP_NOTIFY_CEASE, BGP_NOTIFY_CEASE_CONFIG_CHANGE);
      else
        BGP_EVENT_ADD (peer, BGP_Stop);
        
      return (bgp_md5_set (peer) >= 0) ? BGP_SUCCESS : BGP_ERR_TCPSIG_FAILED;
    }

  for (ALL_LIST_ELEMENTS (peer->group->peer, nn, nnode, peer))
    {
      if (peer->password && strcmp (peer->password, password) == 0)
	continue;
      
      if (peer->password)
        XFREE (MTYPE_PEER_PASSWORD, peer->password);
      
      peer->password = XSTRDUP(MTYPE_PEER_PASSWORD, password);

      if (peer->status == Established)
        bgp_notify_send (peer, BGP_NOTIFY_CEASE, BGP_NOTIFY_CEASE_CONFIG_CHANGE);
      else
        BGP_EVENT_ADD (peer, BGP_Stop);
      
      if (bgp_md5_set (peer) < 0)
        ret = BGP_ERR_TCPSIG_FAILED;
    }

  return ret;
}

int
peer_password_unset (struct peer *peer)
{
  struct listnode *nn, *nnode;

  if (!peer->password
      && !CHECK_FLAG (peer->sflags, PEER_STATUS_GROUP))
    return 0;

  if (!CHECK_FLAG (peer->sflags, PEER_STATUS_GROUP))
    {
      if (peer_group_active (peer)
	  && peer->group->conf->password
	  && strcmp (peer->group->conf->password, peer->password) == 0)
	return BGP_ERR_PEER_GROUP_HAS_THE_FLAG;

      if (peer->status == Established)
        bgp_notify_send (peer, BGP_NOTIFY_CEASE, BGP_NOTIFY_CEASE_CONFIG_CHANGE);
      else
        BGP_EVENT_ADD (peer, BGP_Stop);

      if (peer->password)
        XFREE (MTYPE_PEER_PASSWORD, peer->password);
      
      peer->password = NULL;
      
      bgp_md5_set (peer);

      return 0;
    }

  XFREE (MTYPE_PEER_PASSWORD, peer->password);
  peer->password = NULL;

  for (ALL_LIST_ELEMENTS (peer->group->peer, nn, nnode, peer))
    {
      if (!peer->password)
	continue;

      if (peer->status == Established)
        bgp_notify_send (peer, BGP_NOTIFY_CEASE, BGP_NOTIFY_CEASE_CONFIG_CHANGE);
      else
        BGP_EVENT_ADD (peer, BGP_Stop);
      
      XFREE (MTYPE_PEER_PASSWORD, peer->password);
      peer->password = NULL;

      bgp_md5_set (peer);
    }

  return 0;
}

/* Set distribute list to the peer. */
int
peer_distribute_set (struct peer *peer, afi_t afi, safi_t safi, int direct, 
		     const char *name)
{
  struct bgp_filter *filter;
  struct peer_group *group;
  struct listnode *node, *nnode;

  if (! peer->afc[afi][safi])
    return BGP_ERR_PEER_INACTIVE;

  if (direct != FILTER_IN && direct != FILTER_OUT)
    return BGP_ERR_INVALID_VALUE;

  if (direct == FILTER_OUT && peer_is_group_member (peer, afi, safi))
    return BGP_ERR_INVALID_FOR_PEER_GROUP_MEMBER;

  filter = &peer->filter[afi][safi];

  if (filter->plist[direct].name)
    return BGP_ERR_PEER_FILTER_CONFLICT;

  if (filter->dlist[direct].name)
    free (filter->dlist[direct].name);
  filter->dlist[direct].name = strdup (name);
  filter->dlist[direct].alist = access_list_lookup (afi, name);

  if (! CHECK_FLAG (peer->sflags, PEER_STATUS_GROUP))
    return 0;

  group = peer->group;
  for (ALL_LIST_ELEMENTS (group->peer, node, nnode, peer))
    {
      filter = &peer->filter[afi][safi];

      if (! peer->af_group[afi][safi])
	continue;

      if (filter->dlist[direct].name)
	free (filter->dlist[direct].name);
      filter->dlist[direct].name = strdup (name);
      filter->dlist[direct].alist = access_list_lookup (afi, name);
    }

  return 0;
}

int
peer_distribute_unset (struct peer *peer, afi_t afi, safi_t safi, int direct)
{
  struct bgp_filter *filter;
  struct bgp_filter *gfilter;
  struct peer_group *group;
  struct listnode *node, *nnode;

  if (! peer->afc[afi][safi])
    return BGP_ERR_PEER_INACTIVE;

  if (direct != FILTER_IN && direct != FILTER_OUT)
    return BGP_ERR_INVALID_VALUE;

  if (direct == FILTER_OUT && peer_is_group_member (peer, afi, safi))
    return BGP_ERR_INVALID_FOR_PEER_GROUP_MEMBER;

  filter = &peer->filter[afi][safi];

  /* apply peer-group filter */
  if (peer->af_group[afi][safi])
    {
      gfilter = &peer->group->conf->filter[afi][safi];

      if (gfilter->dlist[direct].name)
	{
	  if (filter->dlist[direct].name)
	    free (filter->dlist[direct].name);
	  filter->dlist[direct].name = strdup (gfilter->dlist[direct].name);
	  filter->dlist[direct].alist = gfilter->dlist[direct].alist;
	  return 0;
	}
    }

  if (filter->dlist[direct].name)
    free (filter->dlist[direct].name);
  filter->dlist[direct].name = NULL;
  filter->dlist[direct].alist = NULL;

  if (! CHECK_FLAG (peer->sflags, PEER_STATUS_GROUP))
    return 0;

    group = peer->group;
    for (ALL_LIST_ELEMENTS (group->peer, node, nnode, peer))
      {
	filter = &peer->filter[afi][safi];

	if (! peer->af_group[afi][safi])
	  continue;

	if (filter->dlist[direct].name)
	  free (filter->dlist[direct].name);
	filter->dlist[direct].name = NULL;
	filter->dlist[direct].alist = NULL;
      }

  return 0;
}

/* Update distribute list. */
static void
peer_distribute_update (struct access_list *access)
{
  afi_t afi;
  safi_t safi;
  int direct;
  struct listnode *mnode, *mnnode;
  struct listnode *node, *nnode;
  struct bgp *bgp;
  struct peer *peer;
  struct peer_group *group;
  struct bgp_filter *filter;

  for (ALL_LIST_ELEMENTS (bm->bgp, mnode, mnnode, bgp))
    {
      for (ALL_LIST_ELEMENTS (bgp->peer, node, nnode, peer))
	{
	  for (afi = AFI_IP; afi < AFI_MAX; afi++)
	    for (safi = SAFI_UNICAST; safi < SAFI_MAX; safi++)
	      {
		filter = &peer->filter[afi][safi];

		for (direct = FILTER_IN; direct < FILTER_MAX; direct++)
		  {
		    if (filter->dlist[direct].name)
		      filter->dlist[direct].alist = 
			access_list_lookup (afi, filter->dlist[direct].name);
		    else
		      filter->dlist[direct].alist = NULL;
		  }
	      }
	}
      for (ALL_LIST_ELEMENTS (bgp->group, node, nnode, group))
	{
	  for (afi = AFI_IP; afi < AFI_MAX; afi++)
	    for (safi = SAFI_UNICAST; safi < SAFI_MAX; safi++)
	      {
		filter = &group->conf->filter[afi][safi];

		for (direct = FILTER_IN; direct < FILTER_MAX; direct++)
		  {
		    if (filter->dlist[direct].name)
		      filter->dlist[direct].alist = 
			access_list_lookup (afi, filter->dlist[direct].name);
		    else
		      filter->dlist[direct].alist = NULL;
		  }
	      }
	}
    }
}

/* Set prefix list to the peer. */
int
peer_prefix_list_set (struct peer *peer, afi_t afi, safi_t safi, int direct, 
		      const char *name)
{
  struct bgp_filter *filter;
  struct peer_group *group;
  struct listnode *node, *nnode;

  if (! peer->afc[afi][safi])
    return BGP_ERR_PEER_INACTIVE;

  if (direct != FILTER_IN && direct != FILTER_OUT)
    return BGP_ERR_INVALID_VALUE;

  if (direct == FILTER_OUT && peer_is_group_member (peer, afi, safi))
    return BGP_ERR_INVALID_FOR_PEER_GROUP_MEMBER;

  filter = &peer->filter[afi][safi];

  if (filter->dlist[direct].name)
    return BGP_ERR_PEER_FILTER_CONFLICT;

  if (filter->plist[direct].name)
    free (filter->plist[direct].name);
  filter->plist[direct].name = strdup (name);
  filter->plist[direct].plist = prefix_list_lookup (afi, name);

  if (! CHECK_FLAG (peer->sflags, PEER_STATUS_GROUP))
    return 0;

  group = peer->group;
  for (ALL_LIST_ELEMENTS (group->peer, node, nnode, peer))
    {
      filter = &peer->filter[afi][safi];

      if (! peer->af_group[afi][safi])
	continue;

      if (filter->plist[direct].name)
	free (filter->plist[direct].name);
      filter->plist[direct].name = strdup (name);
      filter->plist[direct].plist = prefix_list_lookup (afi, name);
    }
  return 0;
}

int
peer_prefix_list_unset (struct peer *peer, afi_t afi, safi_t safi, int direct)
{
  struct bgp_filter *filter;
  struct bgp_filter *gfilter;
  struct peer_group *group;
  struct listnode *node, *nnode;

  if (! peer->afc[afi][safi])
    return BGP_ERR_PEER_INACTIVE;

  if (direct != FILTER_IN && direct != FILTER_OUT)
    return BGP_ERR_INVALID_VALUE;

  if (direct == FILTER_OUT && peer_is_group_member (peer, afi, safi))
    return BGP_ERR_INVALID_FOR_PEER_GROUP_MEMBER;

  filter = &peer->filter[afi][safi];

  /* apply peer-group filter */
  if (peer->af_group[afi][safi])
    {
      gfilter = &peer->group->conf->filter[afi][safi];

      if (gfilter->plist[direct].name)
	{
	  if (filter->plist[direct].name)
	    free (filter->plist[direct].name);
	  filter->plist[direct].name = strdup (gfilter->plist[direct].name);
	  filter->plist[direct].plist = gfilter->plist[direct].plist;
	  return 0;
	}
    }

  if (filter->plist[direct].name)
    free (filter->plist[direct].name);
  filter->plist[direct].name = NULL;
  filter->plist[direct].plist = NULL;

  if (! CHECK_FLAG (peer->sflags, PEER_STATUS_GROUP))
    return 0;

  group = peer->group;
  for (ALL_LIST_ELEMENTS (group->peer, node, nnode, peer))
    {
      filter = &peer->filter[afi][safi];

      if (! peer->af_group[afi][safi])
	continue;

      if (filter->plist[direct].name)
	free (filter->plist[direct].name);
      filter->plist[direct].name = NULL;
      filter->plist[direct].plist = NULL;
    }

  return 0;
}

/* Update prefix-list list. */
static void
peer_prefix_list_update (struct prefix_list *plist)
{
  struct listnode *mnode, *mnnode;
  struct listnode *node, *nnode;
  struct bgp *bgp;
  struct peer *peer;
  struct peer_group *group;
  struct bgp_filter *filter;
  afi_t afi;
  safi_t safi;
  int direct;

  for (ALL_LIST_ELEMENTS (bm->bgp, mnode, mnnode, bgp))
    {
      for (ALL_LIST_ELEMENTS (bgp->peer, node, nnode, peer))
	{
	  for (afi = AFI_IP; afi < AFI_MAX; afi++)
	    for (safi = SAFI_UNICAST; safi < SAFI_MAX; safi++)
	      {
		filter = &peer->filter[afi][safi];

		for (direct = FILTER_IN; direct < FILTER_MAX; direct++)
		  {
		    if (filter->plist[direct].name)
		      filter->plist[direct].plist = 
			prefix_list_lookup (afi, filter->plist[direct].name);
		    else
		      filter->plist[direct].plist = NULL;
		  }
	      }
	}
      for (ALL_LIST_ELEMENTS (bgp->group, node, nnode, group))
	{
	  for (afi = AFI_IP; afi < AFI_MAX; afi++)
	    for (safi = SAFI_UNICAST; safi < SAFI_MAX; safi++)
	      {
		filter = &group->conf->filter[afi][safi];

		for (direct = FILTER_IN; direct < FILTER_MAX; direct++)
		  {
		    if (filter->plist[direct].name)
		      filter->plist[direct].plist = 
			prefix_list_lookup (afi, filter->plist[direct].name);
		    else
		      filter->plist[direct].plist = NULL;
		  }
	      }
	}
    }
}

int
peer_aslist_set (struct peer *peer, afi_t afi, safi_t safi, int direct,
		 const char *name)
{
  struct bgp_filter *filter;
  struct peer_group *group;
  struct listnode *node, *nnode;

  if (! peer->afc[afi][safi])
    return BGP_ERR_PEER_INACTIVE;

  if (direct != FILTER_IN && direct != FILTER_OUT)
    return BGP_ERR_INVALID_VALUE;

  if (direct == FILTER_OUT && peer_is_group_member (peer, afi, safi))
    return BGP_ERR_INVALID_FOR_PEER_GROUP_MEMBER;

  filter = &peer->filter[afi][safi];

  if (filter->aslist[direct].name)
    free (filter->aslist[direct].name);
  filter->aslist[direct].name = strdup (name);
  filter->aslist[direct].aslist = as_list_lookup (name);

  if (! CHECK_FLAG (peer->sflags, PEER_STATUS_GROUP))
    return 0;

  group = peer->group;
  for (ALL_LIST_ELEMENTS (group->peer, node, nnode, peer))
    {
      filter = &peer->filter[afi][safi];

      if (! peer->af_group[afi][safi])
	continue;

      if (filter->aslist[direct].name)
	free (filter->aslist[direct].name);
      filter->aslist[direct].name = strdup (name);
      filter->aslist[direct].aslist = as_list_lookup (name);
    }
  return 0;
}

int
peer_aslist_unset (struct peer *peer,afi_t afi, safi_t safi, int direct)
{
  struct bgp_filter *filter;
  struct bgp_filter *gfilter;
  struct peer_group *group;
  struct listnode *node, *nnode;

  if (! peer->afc[afi][safi])
    return BGP_ERR_PEER_INACTIVE;

  if (direct != FILTER_IN && direct != FILTER_OUT)
    return BGP_ERR_INVALID_VALUE;

  if (direct == FILTER_OUT && peer_is_group_member (peer, afi, safi))
    return BGP_ERR_INVALID_FOR_PEER_GROUP_MEMBER;

  filter = &peer->filter[afi][safi];

  /* apply peer-group filter */
  if (peer->af_group[afi][safi])
    {
      gfilter = &peer->group->conf->filter[afi][safi];

      if (gfilter->aslist[direct].name)
	{
	  if (filter->aslist[direct].name)
	    free (filter->aslist[direct].name);
	  filter->aslist[direct].name = strdup (gfilter->aslist[direct].name);
	  filter->aslist[direct].aslist = gfilter->aslist[direct].aslist;
	  return 0;
	}
    }

  if (filter->aslist[direct].name)
    free (filter->aslist[direct].name);
  filter->aslist[direct].name = NULL;
  filter->aslist[direct].aslist = NULL;

  if (! CHECK_FLAG (peer->sflags, PEER_STATUS_GROUP))
    return 0;

  group = peer->group;
  for (ALL_LIST_ELEMENTS (group->peer, node, nnode, peer))
    {
      filter = &peer->filter[afi][safi];

      if (! peer->af_group[afi][safi])
	continue;

      if (filter->aslist[direct].name)
	free (filter->aslist[direct].name);
      filter->aslist[direct].name = NULL;
      filter->aslist[direct].aslist = NULL;
    }

  return 0;
}

static void
peer_aslist_update (void)
{
  afi_t afi;
  safi_t safi;
  int direct;
  struct listnode *mnode, *mnnode;
  struct listnode *node, *nnode;
  struct bgp *bgp;
  struct peer *peer;
  struct peer_group *group;
  struct bgp_filter *filter;

  for (ALL_LIST_ELEMENTS (bm->bgp, mnode, mnnode, bgp))
    {
      for (ALL_LIST_ELEMENTS (bgp->peer, node, nnode, peer))
	{
	  for (afi = AFI_IP; afi < AFI_MAX; afi++)
	    for (safi = SAFI_UNICAST; safi < SAFI_MAX; safi++)
	      {
		filter = &peer->filter[afi][safi];

		for (direct = FILTER_IN; direct < FILTER_MAX; direct++)
		  {
		    if (filter->aslist[direct].name)
		      filter->aslist[direct].aslist = 
			as_list_lookup (filter->aslist[direct].name);
		    else
		      filter->aslist[direct].aslist = NULL;
		  }
	      }
	}
      for (ALL_LIST_ELEMENTS (bgp->group, node, nnode, group))
	{
	  for (afi = AFI_IP; afi < AFI_MAX; afi++)
	    for (safi = SAFI_UNICAST; safi < SAFI_MAX; safi++)
	      {
		filter = &group->conf->filter[afi][safi];

		for (direct = FILTER_IN; direct < FILTER_MAX; direct++)
		  {
		    if (filter->aslist[direct].name)
		      filter->aslist[direct].aslist = 
			as_list_lookup (filter->aslist[direct].name);
		    else
		      filter->aslist[direct].aslist = NULL;
		  }
	      }
	}
    }
}

/* Set route-map to the peer. */
int
peer_route_map_set (struct peer *peer, afi_t afi, safi_t safi, int direct, 
		    const char *name)
{
  struct bgp_filter *filter;
  struct peer_group *group;
  struct listnode *node, *nnode;

  if (! peer->afc[afi][safi])
    return BGP_ERR_PEER_INACTIVE;

  if (direct != RMAP_IN && direct != RMAP_OUT &&
      direct != RMAP_IMPORT && direct != RMAP_EXPORT)
    return BGP_ERR_INVALID_VALUE;

  if ( (direct == RMAP_OUT || direct == RMAP_IMPORT)
      && peer_is_group_member (peer, afi, safi))
    return BGP_ERR_INVALID_FOR_PEER_GROUP_MEMBER;

  filter = &peer->filter[afi][safi];

  if (filter->map[direct].name)
    free (filter->map[direct].name);
  
  filter->map[direct].name = strdup (name);
  filter->map[direct].map = route_map_lookup_by_name (name);

  if (! CHECK_FLAG (peer->sflags, PEER_STATUS_GROUP))
    return 0;

  group = peer->group;
  for (ALL_LIST_ELEMENTS (group->peer, node, nnode, peer))
    {
      filter = &peer->filter[afi][safi];

      if (! peer->af_group[afi][safi])
	continue;

      if (filter->map[direct].name)
	free (filter->map[direct].name);
      filter->map[direct].name = strdup (name);
      filter->map[direct].map = route_map_lookup_by_name (name);
    }
  return 0;
}

/* Unset route-map from the peer. */
int
peer_route_map_unset (struct peer *peer, afi_t afi, safi_t safi, int direct)
{
  struct bgp_filter *filter;
  struct bgp_filter *gfilter;
  struct peer_group *group;
  struct listnode *node, *nnode;

  if (! peer->afc[afi][safi])
    return BGP_ERR_PEER_INACTIVE;

  if (direct != RMAP_IN && direct != RMAP_OUT &&
      direct != RMAP_IMPORT && direct != RMAP_EXPORT)
    return BGP_ERR_INVALID_VALUE;

  if ( (direct == RMAP_OUT || direct == RMAP_IMPORT)
      && peer_is_group_member (peer, afi, safi))
    return BGP_ERR_INVALID_FOR_PEER_GROUP_MEMBER;

  filter = &peer->filter[afi][safi];

  /* apply peer-group filter */
  if (peer->af_group[afi][safi])
    {
      gfilter = &peer->group->conf->filter[afi][safi];

      if (gfilter->map[direct].name)
	{
	  if (filter->map[direct].name)
	    free (filter->map[direct].name);
	  filter->map[direct].name = strdup (gfilter->map[direct].name);
	  filter->map[direct].map = gfilter->map[direct].map;
	  return 0;
	}
    }

  if (filter->map[direct].name)
    free (filter->map[direct].name);
  filter->map[direct].name = NULL;
  filter->map[direct].map = NULL;

  if (! CHECK_FLAG (peer->sflags, PEER_STATUS_GROUP))
    return 0;

  group = peer->group;
  for (ALL_LIST_ELEMENTS (group->peer, node, nnode, peer))
    {
      filter = &peer->filter[afi][safi];

      if (! peer->af_group[afi][safi])
	continue;

      if (filter->map[direct].name)
	free (filter->map[direct].name);
      filter->map[direct].name = NULL;
      filter->map[direct].map = NULL;
    }
  return 0;
}

/* Set unsuppress-map to the peer. */
int
peer_unsuppress_map_set (struct peer *peer, afi_t afi, safi_t safi, 
                         const char *name)
{
  struct bgp_filter *filter;
  struct peer_group *group;
  struct listnode *node, *nnode;

  if (! peer->afc[afi][safi])
    return BGP_ERR_PEER_INACTIVE;

  if (peer_is_group_member (peer, afi, safi))
    return BGP_ERR_INVALID_FOR_PEER_GROUP_MEMBER;
      
  filter = &peer->filter[afi][safi];

  if (filter->usmap.name)
    free (filter->usmap.name);
  
  filter->usmap.name = strdup (name);
  filter->usmap.map = route_map_lookup_by_name (name);

  if (! CHECK_FLAG (peer->sflags, PEER_STATUS_GROUP))
    return 0;

  group = peer->group;
  for (ALL_LIST_ELEMENTS (group->peer, node, nnode, peer))
    {
      filter = &peer->filter[afi][safi];

      if (! peer->af_group[afi][safi])
	continue;

      if (filter->usmap.name)
	free (filter->usmap.name);
      filter->usmap.name = strdup (name);
      filter->usmap.map = route_map_lookup_by_name (name);
    }
  return 0;
}

/* Unset route-map from the peer. */
int
peer_unsuppress_map_unset (struct peer *peer, afi_t afi, safi_t safi)
{
  struct bgp_filter *filter;
  struct peer_group *group;
  struct listnode *node, *nnode;

  if (! peer->afc[afi][safi])
    return BGP_ERR_PEER_INACTIVE;
  
  if (peer_is_group_member (peer, afi, safi))
    return BGP_ERR_INVALID_FOR_PEER_GROUP_MEMBER;

  filter = &peer->filter[afi][safi];

  if (filter->usmap.name)
    free (filter->usmap.name);
  filter->usmap.name = NULL;
  filter->usmap.map = NULL;

  if (! CHECK_FLAG (peer->sflags, PEER_STATUS_GROUP))
    return 0;

  group = peer->group;
  for (ALL_LIST_ELEMENTS (group->peer, node, nnode, peer))
    {
      filter = &peer->filter[afi][safi];

      if (! peer->af_group[afi][safi])
	continue;

      if (filter->usmap.name)
	free (filter->usmap.name);
      filter->usmap.name = NULL;
      filter->usmap.map = NULL;
    }
  return 0;
}

int
peer_maximum_prefix_set (struct peer *peer, afi_t afi, safi_t safi,
			 u_int32_t max, u_char threshold,
			 int warning, u_int16_t restart)
{
  struct peer_group *group;
  struct listnode *node, *nnode;

  if (! peer->afc[afi][safi])
    return BGP_ERR_PEER_INACTIVE;

  SET_FLAG (peer->af_flags[afi][safi], PEER_FLAG_MAX_PREFIX);
  peer->pmax[afi][safi] = max;
  peer->pmax_threshold[afi][safi] = threshold;
  peer->pmax_restart[afi][safi] = restart;
  if (warning)
    SET_FLAG (peer->af_flags[afi][safi], PEER_FLAG_MAX_PREFIX_WARNING);
  else
    UNSET_FLAG (peer->af_flags[afi][safi], PEER_FLAG_MAX_PREFIX_WARNING);

  if (! CHECK_FLAG (peer->sflags, PEER_STATUS_GROUP))
    return 0;

  group = peer->group;
  for (ALL_LIST_ELEMENTS (group->peer, node, nnode, peer))
    {
      if (! peer->af_group[afi][safi])
	continue;

      SET_FLAG (peer->af_flags[afi][safi], PEER_FLAG_MAX_PREFIX);
      peer->pmax[afi][safi] = max;
      peer->pmax_threshold[afi][safi] = threshold;
      peer->pmax_restart[afi][safi] = restart;
      if (warning)
	SET_FLAG (peer->af_flags[afi][safi], PEER_FLAG_MAX_PREFIX_WARNING);
      else
	UNSET_FLAG (peer->af_flags[afi][safi], PEER_FLAG_MAX_PREFIX_WARNING);
    }
  return 0;
}

int
peer_maximum_prefix_unset (struct peer *peer, afi_t afi, safi_t safi)
{
  struct peer_group *group;
  struct listnode *node, *nnode;

  if (! peer->afc[afi][safi])
    return BGP_ERR_PEER_INACTIVE;

  /* apply peer-group config */
  if (peer->af_group[afi][safi])
    {
      if (CHECK_FLAG (peer->group->conf->af_flags[afi][safi],
	  PEER_FLAG_MAX_PREFIX))
	SET_FLAG (peer->af_flags[afi][safi], PEER_FLAG_MAX_PREFIX);
      else
	UNSET_FLAG (peer->af_flags[afi][safi], PEER_FLAG_MAX_PREFIX);

      if (CHECK_FLAG (peer->group->conf->af_flags[afi][safi],
	  PEER_FLAG_MAX_PREFIX_WARNING))
	SET_FLAG (peer->af_flags[afi][safi], PEER_FLAG_MAX_PREFIX_WARNING);
      else
	UNSET_FLAG (peer->af_flags[afi][safi], PEER_FLAG_MAX_PREFIX_WARNING);

      peer->pmax[afi][safi] = peer->group->conf->pmax[afi][safi];
      peer->pmax_threshold[afi][safi] = peer->group->conf->pmax_threshold[afi][safi];
      peer->pmax_restart[afi][safi] = peer->group->conf->pmax_restart[afi][safi];
      return 0;
    }

  UNSET_FLAG (peer->af_flags[afi][safi], PEER_FLAG_MAX_PREFIX);
  UNSET_FLAG (peer->af_flags[afi][safi], PEER_FLAG_MAX_PREFIX_WARNING);
  peer->pmax[afi][safi] = 0;
  peer->pmax_threshold[afi][safi] = 0;
  peer->pmax_restart[afi][safi] = 0;

  if (! CHECK_FLAG (peer->sflags, PEER_STATUS_GROUP))
    return 0;

  group = peer->group;
  for (ALL_LIST_ELEMENTS (group->peer, node, nnode, peer))
    {
      if (! peer->af_group[afi][safi])
	continue;

      UNSET_FLAG (peer->af_flags[afi][safi], PEER_FLAG_MAX_PREFIX);
      UNSET_FLAG (peer->af_flags[afi][safi], PEER_FLAG_MAX_PREFIX_WARNING);
      peer->pmax[afi][safi] = 0;
      peer->pmax_threshold[afi][safi] = 0;
      peer->pmax_restart[afi][safi] = 0;
    }
  return 0;
}

int
peer_clear (struct peer *peer)
{
  if (! CHECK_FLAG (peer->flags, PEER_FLAG_SHUTDOWN))
    {
      if (CHECK_FLAG (peer->sflags, PEER_STATUS_PREFIX_OVERFLOW))
	{
	  UNSET_FLAG (peer->sflags, PEER_STATUS_PREFIX_OVERFLOW);
	  if (peer->t_pmax_restart)
	    {
	      BGP_TIMER_OFF (peer->t_pmax_restart);
	      if (BGP_DEBUG (events, EVENTS))
		zlog_debug ("%s Maximum-prefix restart timer canceled",
			    peer->host);
	    }
	  BGP_EVENT_ADD (peer, BGP_Start);
	  return 0;
	}

      peer->v_start = BGP_INIT_START_TIMER;
      if (peer->status == Established)
	bgp_notify_send (peer, BGP_NOTIFY_CEASE,
			 BGP_NOTIFY_CEASE_ADMIN_RESET);
      else
        BGP_EVENT_ADD (peer, BGP_Stop);
    }
  return 0;
}

int
peer_clear_soft (struct peer *peer, afi_t afi, safi_t safi,
		 enum bgp_clear_type stype)
{
  if (peer->status != Established)
    return 0;

  if (! peer->afc[afi][safi])
    return BGP_ERR_AF_UNCONFIGURED;

  if (stype == BGP_CLEAR_SOFT_RSCLIENT)
    {
      if (! CHECK_FLAG (peer->af_flags[afi][safi], PEER_FLAG_RSERVER_CLIENT))
        return 0;
      bgp_check_local_routes_rsclient (peer, afi, safi);
      bgp_soft_reconfig_rsclient (peer, afi, safi);
    }

  if (stype == BGP_CLEAR_SOFT_OUT || stype == BGP_CLEAR_SOFT_BOTH)
    bgp_announce_route (peer, afi, safi);

  if (stype == BGP_CLEAR_SOFT_IN_ORF_PREFIX)
    {
      if (CHECK_FLAG (peer->af_cap[afi][safi], PEER_CAP_ORF_PREFIX_SM_ADV)
	  && (CHECK_FLAG (peer->af_cap[afi][safi], PEER_CAP_ORF_PREFIX_RM_RCV)
	      || CHECK_FLAG (peer->af_cap[afi][safi], PEER_CAP_ORF_PREFIX_RM_OLD_RCV)))
	{
	  struct bgp_filter *filter = &peer->filter[afi][safi];
	  u_char prefix_type;

	  if (CHECK_FLAG (peer->af_cap[afi][safi], PEER_CAP_ORF_PREFIX_RM_RCV))
	    prefix_type = ORF_TYPE_PREFIX;
	  else
	    prefix_type = ORF_TYPE_PREFIX_OLD;

	  if (filter->plist[FILTER_IN].plist)
	    {
	      if (CHECK_FLAG (peer->af_sflags[afi][safi], PEER_STATUS_ORF_PREFIX_SEND))
		bgp_route_refresh_send (peer, afi, safi,
					prefix_type, REFRESH_DEFER, 1);
	      bgp_route_refresh_send (peer, afi, safi, prefix_type,
				      REFRESH_IMMEDIATE, 0);
	    }
	  else
	    {
	      if (CHECK_FLAG (peer->af_sflags[afi][safi], PEER_STATUS_ORF_PREFIX_SEND))
		bgp_route_refresh_send (peer, afi, safi,
					prefix_type, REFRESH_IMMEDIATE, 1);
	      else
		bgp_route_refresh_send (peer, afi, safi, 0, 0, 0);
	    }
	  return 0;
	}
    }

  if (stype == BGP_CLEAR_SOFT_IN || stype == BGP_CLEAR_SOFT_BOTH
      || stype == BGP_CLEAR_SOFT_IN_ORF_PREFIX)
    {
      /* If neighbor has soft reconfiguration inbound flag.
	 Use Adj-RIB-In database. */
      if (CHECK_FLAG (peer->af_flags[afi][safi], PEER_FLAG_SOFT_RECONFIG))
	bgp_soft_reconfig_in (peer, afi, safi);
      else
	{
	  /* If neighbor has route refresh capability, send route refresh
	     message to the peer. */
	  if (CHECK_FLAG (peer->cap, PEER_CAP_REFRESH_OLD_RCV)
	      || CHECK_FLAG (peer->cap, PEER_CAP_REFRESH_NEW_RCV))
	    bgp_route_refresh_send (peer, afi, safi, 0, 0, 0);
	  else
	    return BGP_ERR_SOFT_RECONFIG_UNCONFIGURED;
	}
    }
  return 0;
}

/* Display peer uptime.*/
/* XXX: why does this function return char * when it takes buffer? */
char *
peer_uptime (time_t uptime2, char *buf, size_t len)
{
  time_t uptime1;
  struct tm *tm;

  /* Check buffer length. */
  if (len < BGP_UPTIME_LEN)
    {
      zlog_warn ("peer_uptime (): buffer shortage %lu", (u_long)len);
      /* XXX: should return status instead of buf... */
      snprintf (buf, len, "<error> "); 
      return buf;
    }

  /* If there is no connection has been done before print `never'. */
  if (uptime2 == 0)
    {
      snprintf (buf, len, "never   ");
      return buf;
    }

  /* Get current time. */
  uptime1 = time (NULL);
  uptime1 -= uptime2;
  tm = gmtime (&uptime1);

  /* Making formatted timer strings. */
#define ONE_DAY_SECOND 60*60*24
#define ONE_WEEK_SECOND 60*60*24*7

  if (uptime1 < ONE_DAY_SECOND)
    snprintf (buf, len, "%02d:%02d:%02d", 
	      tm->tm_hour, tm->tm_min, tm->tm_sec);
  else if (uptime1 < ONE_WEEK_SECOND)
    snprintf (buf, len, "%dd%02dh%02dm", 
	      tm->tm_yday, tm->tm_hour, tm->tm_min);
  else
    snprintf (buf, len, "%02dw%dd%02dh", 
	      tm->tm_yday/7, tm->tm_yday - ((tm->tm_yday/7) * 7), tm->tm_hour);
  return buf;
}

static void
bgp_config_write_filter (struct vty *vty, struct peer *peer,
			 afi_t afi, safi_t safi)
{
  struct bgp_filter *filter;
  struct bgp_filter *gfilter = NULL;
  char *addr;
  int in = FILTER_IN;
  int out = FILTER_OUT;

  addr = peer->host;
  filter = &peer->filter[afi][safi];
  if (peer->af_group[afi][safi])
    gfilter = &peer->group->conf->filter[afi][safi];

  /* distribute-list. */
  if (filter->dlist[in].name)
    if (! gfilter || ! gfilter->dlist[in].name
	|| strcmp (filter->dlist[in].name, gfilter->dlist[in].name) != 0)
    vty_out (vty, " neighbor %s distribute-list %s in%s", addr, 
	     filter->dlist[in].name, VTY_NEWLINE);
  if (filter->dlist[out].name && ! gfilter)
    vty_out (vty, " neighbor %s distribute-list %s out%s", addr, 
	     filter->dlist[out].name, VTY_NEWLINE);

  /* prefix-list. */
  if (filter->plist[in].name)
    if (! gfilter || ! gfilter->plist[in].name
	|| strcmp (filter->plist[in].name, gfilter->plist[in].name) != 0)
    vty_out (vty, " neighbor %s prefix-list %s in%s", addr, 
	     filter->plist[in].name, VTY_NEWLINE);
  if (filter->plist[out].name && ! gfilter)
    vty_out (vty, " neighbor %s prefix-list %s out%s", addr, 
	     filter->plist[out].name, VTY_NEWLINE);

  /* route-map. */
  if (filter->map[RMAP_IN].name)
    if (! gfilter || ! gfilter->map[RMAP_IN].name
       || strcmp (filter->map[RMAP_IN].name, gfilter->map[RMAP_IN].name) != 0)
      vty_out (vty, " neighbor %s route-map %s in%s", addr, 
              filter->map[RMAP_IN].name, VTY_NEWLINE);
  if (filter->map[RMAP_OUT].name && ! gfilter)
    vty_out (vty, " neighbor %s route-map %s out%s", addr, 
            filter->map[RMAP_OUT].name, VTY_NEWLINE);
  if (filter->map[RMAP_IMPORT].name && ! gfilter)
    vty_out (vty, " neighbor %s route-map %s import%s", addr,
        filter->map[RMAP_IMPORT].name, VTY_NEWLINE);
  if (filter->map[RMAP_EXPORT].name)
    if (! gfilter || ! gfilter->map[RMAP_EXPORT].name
    || strcmp (filter->map[RMAP_EXPORT].name,
                    gfilter->map[RMAP_EXPORT].name) != 0)
    vty_out (vty, " neighbor %s route-map %s export%s", addr,
        filter->map[RMAP_EXPORT].name, VTY_NEWLINE);

  /* unsuppress-map */
  if (filter->usmap.name && ! gfilter)
    vty_out (vty, " neighbor %s unsuppress-map %s%s", addr,
	     filter->usmap.name, VTY_NEWLINE);

  /* filter-list. */
  if (filter->aslist[in].name)
    if (! gfilter || ! gfilter->aslist[in].name
	|| strcmp (filter->aslist[in].name, gfilter->aslist[in].name) != 0)
      vty_out (vty, " neighbor %s filter-list %s in%s", addr, 
	       filter->aslist[in].name, VTY_NEWLINE);
  if (filter->aslist[out].name && ! gfilter)
    vty_out (vty, " neighbor %s filter-list %s out%s", addr, 
	     filter->aslist[out].name, VTY_NEWLINE);
}

/* BGP peer configuration display function. */
static void
bgp_config_write_peer (struct vty *vty, struct bgp *bgp,
		       struct peer *peer, afi_t afi, safi_t safi)
{
  struct bgp_filter *filter;
  struct peer *g_peer = NULL;
  char buf[SU_ADDRSTRLEN];
  char *addr;

  filter = &peer->filter[afi][safi];
  addr = peer->host;
  if (peer_group_active (peer))
    g_peer = peer->group->conf;

  /************************************
   ****** Global to the neighbor ******
   ************************************/
  if (afi == AFI_IP && safi == SAFI_UNICAST)
    {
      /* remote-as. */
      if (! peer_group_active (peer))
	{
	  if (CHECK_FLAG (peer->sflags, PEER_STATUS_GROUP))
	    vty_out (vty, " neighbor %s peer-group%s", addr,
		     VTY_NEWLINE);
	  if (peer->as)
	    vty_out (vty, " neighbor %s remote-as %u%s", addr, peer->as,
		     VTY_NEWLINE);
	}
      else
	{
	  if (! g_peer->as)
	    vty_out (vty, " neighbor %s remote-as %u%s", addr, peer->as,
		     VTY_NEWLINE);
	  if (peer->af_group[AFI_IP][SAFI_UNICAST])
	    vty_out (vty, " neighbor %s peer-group %s%s", addr,
		     peer->group->name, VTY_NEWLINE);
	}

      /* local-as. */
      if (peer->change_local_as)
	if (! peer_group_active (peer))
	  vty_out (vty, " neighbor %s local-as %u%s%s", addr,
		   peer->change_local_as,
		   CHECK_FLAG (peer->flags, PEER_FLAG_LOCAL_AS_NO_PREPEND) ?
		   " no-prepend" : "", VTY_NEWLINE);

      /* Description. */
      if (peer->desc)
	vty_out (vty, " neighbor %s description %s%s", addr, peer->desc,
		 VTY_NEWLINE);

      /* Shutdown. */
      if (CHECK_FLAG (peer->flags, PEER_FLAG_SHUTDOWN))
        if (! peer_group_active (peer) ||
	    ! CHECK_FLAG (g_peer->flags, PEER_FLAG_SHUTDOWN))
	  vty_out (vty, " neighbor %s shutdown%s", addr, VTY_NEWLINE);

      /* Password. */
      if (peer->password)
	if (!peer_group_active (peer)
	    || ! g_peer->password
	    || strcmp (peer->password, g_peer->password) != 0)
	  vty_out (vty, " neighbor %s password %s%s", addr, peer->password,
		   VTY_NEWLINE);

      /* BGP port. */
      if (peer->port != BGP_PORT_DEFAULT)
	vty_out (vty, " neighbor %s port %d%s", addr, peer->port,
		 VTY_NEWLINE);

      /* Local interface name. */
      if (peer->ifname)
	vty_out (vty, " neighbor %s interface %s%s", addr, peer->ifname,
		 VTY_NEWLINE);
  
      /* Passive. */
      if (CHECK_FLAG (peer->flags, PEER_FLAG_PASSIVE))
        if (! peer_group_active (peer) ||
	    ! CHECK_FLAG (g_peer->flags, PEER_FLAG_PASSIVE))
	  vty_out (vty, " neighbor %s passive%s", addr, VTY_NEWLINE);

      /* EBGP multihop.  */
      if (peer_sort (peer) != BGP_PEER_IBGP && peer->ttl != 1)
        if (! peer_group_active (peer) ||
	    g_peer->ttl != peer->ttl)
	  vty_out (vty, " neighbor %s ebgp-multihop %d%s", addr, peer->ttl,
		   VTY_NEWLINE);

      /* disable-connected-check.  */
      if (CHECK_FLAG (peer->flags, PEER_FLAG_DISABLE_CONNECTED_CHECK))
	if (! peer_group_active (peer) ||
	    ! CHECK_FLAG (g_peer->flags, PEER_FLAG_DISABLE_CONNECTED_CHECK))
	  vty_out (vty, " neighbor %s disable-connected-check%s", addr, VTY_NEWLINE);

      /* Update-source. */
      if (peer->update_if)
	if (! peer_group_active (peer) || ! g_peer->update_if
	    || strcmp (g_peer->update_if, peer->update_if) != 0)
	  vty_out (vty, " neighbor %s update-source %s%s", addr,
		   peer->update_if, VTY_NEWLINE);
      if (peer->update_source)
	if (! peer_group_active (peer) || ! g_peer->update_source
	    || sockunion_cmp (g_peer->update_source,
			      peer->update_source) != 0)
	  vty_out (vty, " neighbor %s update-source %s%s", addr,
		   sockunion2str (peer->update_source, buf, SU_ADDRSTRLEN),
		   VTY_NEWLINE);

      /* advertisement-interval */
      if (CHECK_FLAG (peer->config, PEER_CONFIG_ROUTEADV))
	vty_out (vty, " neighbor %s advertisement-interval %d%s",
		 addr, peer->v_routeadv, VTY_NEWLINE); 

      /* timers. */
      if (CHECK_FLAG (peer->config, PEER_CONFIG_TIMER)
	  && ! peer_group_active (peer))
	  vty_out (vty, " neighbor %s timers %d %d%s", addr, 
	  peer->keepalive, peer->holdtime, VTY_NEWLINE);

      if (CHECK_FLAG (peer->config, PEER_CONFIG_CONNECT))
	  vty_out (vty, " neighbor %s timers connect %d%s", addr, 
	  peer->connect, VTY_NEWLINE);

      /* Default weight. */
      if (CHECK_FLAG (peer->config, PEER_CONFIG_WEIGHT))
        if (! peer_group_active (peer) ||
	    g_peer->weight != peer->weight)
	  vty_out (vty, " neighbor %s weight %d%s", addr, peer->weight,
		   VTY_NEWLINE);

      /* Dynamic capability.  */
      if (CHECK_FLAG (peer->flags, PEER_FLAG_DYNAMIC_CAPABILITY))
        if (! peer_group_active (peer) ||
	    ! CHECK_FLAG (g_peer->flags, PEER_FLAG_DYNAMIC_CAPABILITY))
	vty_out (vty, " neighbor %s capability dynamic%s", addr,
	     VTY_NEWLINE);

      /* dont capability negotiation. */
      if (CHECK_FLAG (peer->flags, PEER_FLAG_DONT_CAPABILITY))
        if (! peer_group_active (peer) ||
	    ! CHECK_FLAG (g_peer->flags, PEER_FLAG_DONT_CAPABILITY))
	vty_out (vty, " neighbor %s dont-capability-negotiate%s", addr,
		 VTY_NEWLINE);

      /* override capability negotiation. */
      if (CHECK_FLAG (peer->flags, PEER_FLAG_OVERRIDE_CAPABILITY))
        if (! peer_group_active (peer) ||
	    ! CHECK_FLAG (g_peer->flags, PEER_FLAG_OVERRIDE_CAPABILITY))
	vty_out (vty, " neighbor %s override-capability%s", addr,
		 VTY_NEWLINE);

      /* strict capability negotiation. */
      if (CHECK_FLAG (peer->flags, PEER_FLAG_STRICT_CAP_MATCH))
        if (! peer_group_active (peer) ||
	    ! CHECK_FLAG (g_peer->flags, PEER_FLAG_STRICT_CAP_MATCH))
	vty_out (vty, " neighbor %s strict-capability-match%s", addr,
	     VTY_NEWLINE);

      if (! peer_group_active (peer))
	{
	  if (bgp_flag_check (bgp, BGP_FLAG_NO_DEFAULT_IPV4))
	    {
	      if (peer->afc[AFI_IP][SAFI_UNICAST])
		vty_out (vty, " neighbor %s activate%s", addr, VTY_NEWLINE);
	    }
          else
	    {
	      if (! peer->afc[AFI_IP][SAFI_UNICAST])
		vty_out (vty, " no neighbor %s activate%s", addr, VTY_NEWLINE);
	    }
	}
    }


  /************************************
   ****** Per AF to the neighbor ******
   ************************************/

  if (! (afi == AFI_IP && safi == SAFI_UNICAST))
    {
      if (peer->af_group[afi][safi])
	vty_out (vty, " neighbor %s peer-group %s%s", addr,
		 peer->group->name, VTY_NEWLINE);
      else
	vty_out (vty, " neighbor %s activate%s", addr, VTY_NEWLINE);
    }

  /* ORF capability.  */
  if (CHECK_FLAG (peer->af_flags[afi][safi], PEER_FLAG_ORF_PREFIX_SM)
      || CHECK_FLAG (peer->af_flags[afi][safi], PEER_FLAG_ORF_PREFIX_RM))
    if (! peer->af_group[afi][safi])
    {
      vty_out (vty, " neighbor %s capability orf prefix-list", addr);

      if (CHECK_FLAG (peer->af_flags[afi][safi], PEER_FLAG_ORF_PREFIX_SM)
	  && CHECK_FLAG (peer->af_flags[afi][safi], PEER_FLAG_ORF_PREFIX_RM))
	vty_out (vty, " both");
      else if (CHECK_FLAG (peer->af_flags[afi][safi], PEER_FLAG_ORF_PREFIX_SM))
	vty_out (vty, " send");
      else
	vty_out (vty, " receive");
      vty_out (vty, "%s", VTY_NEWLINE);
    }

  /* Route reflector client. */
  if (peer_af_flag_check (peer, afi, safi, PEER_FLAG_REFLECTOR_CLIENT)
      && ! peer->af_group[afi][safi])
    vty_out (vty, " neighbor %s route-reflector-client%s", addr, 
	     VTY_NEWLINE);

  /* Nexthop self. */
  if (peer_af_flag_check (peer, afi, safi, PEER_FLAG_NEXTHOP_SELF)
      && ! peer->af_group[afi][safi])
    vty_out (vty, " neighbor %s next-hop-self%s", addr, VTY_NEWLINE);

  /* Remove private AS. */
  if (peer_af_flag_check (peer, afi, safi, PEER_FLAG_REMOVE_PRIVATE_AS)
      && ! peer->af_group[afi][safi])
    vty_out (vty, " neighbor %s remove-private-AS%s",
	     addr, VTY_NEWLINE);

  /* send-community print. */
  if (! peer->af_group[afi][safi])
    {
      if (bgp_option_check (BGP_OPT_CONFIG_CISCO))
	{
	  if (peer_af_flag_check (peer, afi, safi, PEER_FLAG_SEND_COMMUNITY)
	      && peer_af_flag_check (peer, afi, safi, PEER_FLAG_SEND_EXT_COMMUNITY))
	    vty_out (vty, " neighbor %s send-community both%s", addr, VTY_NEWLINE);
	  else if (peer_af_flag_check (peer, afi, safi, PEER_FLAG_SEND_EXT_COMMUNITY))	
	    vty_out (vty, " neighbor %s send-community extended%s",
		     addr, VTY_NEWLINE);
	  else if (peer_af_flag_check (peer, afi, safi, PEER_FLAG_SEND_COMMUNITY))
	    vty_out (vty, " neighbor %s send-community%s", addr, VTY_NEWLINE);
	}
      else
	{
	  if (! peer_af_flag_check (peer, afi, safi, PEER_FLAG_SEND_COMMUNITY)
	      && ! peer_af_flag_check (peer, afi, safi, PEER_FLAG_SEND_EXT_COMMUNITY))
	    vty_out (vty, " no neighbor %s send-community both%s",
		     addr, VTY_NEWLINE);
	  else if (! peer_af_flag_check (peer, afi, safi, PEER_FLAG_SEND_EXT_COMMUNITY))
	    vty_out (vty, " no neighbor %s send-community extended%s",
		     addr, VTY_NEWLINE);
	  else if (! peer_af_flag_check (peer, afi, safi, PEER_FLAG_SEND_COMMUNITY))
	    vty_out (vty, " no neighbor %s send-community%s",
		     addr, VTY_NEWLINE);
	}
    }

  /* Default information */
  if (peer_af_flag_check (peer, afi, safi, PEER_FLAG_DEFAULT_ORIGINATE)
      && ! peer->af_group[afi][safi])
    {
      vty_out (vty, " neighbor %s default-originate", addr);
      if (peer->default_rmap[afi][safi].name)
	vty_out (vty, " route-map %s", peer->default_rmap[afi][safi].name);
      vty_out (vty, "%s", VTY_NEWLINE);
    }

  /* Soft reconfiguration inbound. */
  if (CHECK_FLAG (peer->af_flags[afi][safi], PEER_FLAG_SOFT_RECONFIG))
    if (! peer->af_group[afi][safi] ||
	! CHECK_FLAG (g_peer->af_flags[afi][safi], PEER_FLAG_SOFT_RECONFIG))
    vty_out (vty, " neighbor %s soft-reconfiguration inbound%s", addr,
	     VTY_NEWLINE);

  /* maximum-prefix. */
  if (CHECK_FLAG (peer->af_flags[afi][safi], PEER_FLAG_MAX_PREFIX))
    if (! peer->af_group[afi][safi]
	|| g_peer->pmax[afi][safi] != peer->pmax[afi][safi]
        || g_peer->pmax_threshold[afi][safi] != peer->pmax_threshold[afi][safi]
	|| CHECK_FLAG (g_peer->af_flags[afi][safi], PEER_FLAG_MAX_PREFIX_WARNING)
	   != CHECK_FLAG (peer->af_flags[afi][safi], PEER_FLAG_MAX_PREFIX_WARNING))
      {
	vty_out (vty, " neighbor %s maximum-prefix %ld", addr, peer->pmax[afi][safi]);
	if (peer->pmax_threshold[afi][safi] != MAXIMUM_PREFIX_THRESHOLD_DEFAULT)
	  vty_out (vty, " %d", peer->pmax_threshold[afi][safi]);
	if (CHECK_FLAG (peer->af_flags[afi][safi], PEER_FLAG_MAX_PREFIX_WARNING))
	  vty_out (vty, " warning-only");
	if (peer->pmax_restart[afi][safi])
	  vty_out (vty, " restart %d", peer->pmax_restart[afi][safi]);
	vty_out (vty, "%s", VTY_NEWLINE);
      }

  /* Route server client. */
  if (CHECK_FLAG (peer->af_flags[afi][safi], PEER_FLAG_RSERVER_CLIENT)
      && ! peer->af_group[afi][safi])
    vty_out (vty, " neighbor %s route-server-client%s", addr, VTY_NEWLINE);

  /* Allow AS in.  */
  if (peer_af_flag_check (peer, afi, safi, PEER_FLAG_ALLOWAS_IN))
    if (! peer_group_active (peer)
	|| ! peer_af_flag_check (g_peer, afi, safi, PEER_FLAG_ALLOWAS_IN)
	|| peer->allowas_in[afi][safi] != g_peer->allowas_in[afi][safi])
      {
	if (peer->allowas_in[afi][safi] == 3)
	  vty_out (vty, " neighbor %s allowas-in%s", addr, VTY_NEWLINE);
	else
	  vty_out (vty, " neighbor %s allowas-in %d%s", addr,
		   peer->allowas_in[afi][safi], VTY_NEWLINE);
      }

  /* Filter. */
  bgp_config_write_filter (vty, peer, afi, safi);

  /* atribute-unchanged. */
  if ((CHECK_FLAG (peer->af_flags[afi][safi], PEER_FLAG_AS_PATH_UNCHANGED)
      || CHECK_FLAG (peer->af_flags[afi][safi], PEER_FLAG_NEXTHOP_UNCHANGED)
      || CHECK_FLAG (peer->af_flags[afi][safi], PEER_FLAG_MED_UNCHANGED))
      && ! peer->af_group[afi][safi])
    {
      if (CHECK_FLAG (peer->af_flags[afi][safi], PEER_FLAG_AS_PATH_UNCHANGED)
          && CHECK_FLAG (peer->af_flags[afi][safi], PEER_FLAG_NEXTHOP_UNCHANGED)
          && CHECK_FLAG (peer->af_flags[afi][safi], PEER_FLAG_MED_UNCHANGED))
	vty_out (vty, " neighbor %s attribute-unchanged%s", addr, VTY_NEWLINE);
      else
	vty_out (vty, " neighbor %s attribute-unchanged%s%s%s%s", addr, 
	     (CHECK_FLAG (peer->af_flags[afi][safi], PEER_FLAG_AS_PATH_UNCHANGED)) ?
	     " as-path" : "",
	     (CHECK_FLAG (peer->af_flags[afi][safi], PEER_FLAG_NEXTHOP_UNCHANGED)) ?
	     " next-hop" : "",
	     (CHECK_FLAG (peer->af_flags[afi][safi], PEER_FLAG_MED_UNCHANGED)) ?
	     " med" : "", VTY_NEWLINE);
    }
}

/* Display "address-family" configuration header. */
void
bgp_config_write_family_header (struct vty *vty, afi_t afi, safi_t safi,
				int *write)
{
  if (*write)
    return;

  if (afi == AFI_IP && safi == SAFI_UNICAST)
    return;

  vty_out (vty, "!%s address-family ", VTY_NEWLINE);

  if (afi == AFI_IP)
    {
      if (safi == SAFI_MULTICAST)
	vty_out (vty, "ipv4 multicast");
      else if (safi == SAFI_MPLS_VPN)
	vty_out (vty, "vpnv4 unicast");
    }
  else if (afi == AFI_IP6)
    {
      vty_out (vty, "ipv6");
      
      if (safi == SAFI_MULTICAST)
        vty_out (vty, " multicast");
    }

  vty_out (vty, "%s", VTY_NEWLINE);

  *write = 1;
}

/* Address family based peer configuration display.  */
static int
bgp_config_write_family (struct vty *vty, struct bgp *bgp, afi_t afi,
			 safi_t safi)
{
  int write = 0;
  struct peer *peer;
  struct peer_group *group;
  struct listnode *node, *nnode;

  bgp_config_write_network (vty, bgp, afi, safi, &write);

  bgp_config_write_redistribute (vty, bgp, afi, safi, &write);

  for (ALL_LIST_ELEMENTS (bgp->group, node, nnode, group))
    {
      if (group->conf->afc[afi][safi])
	{
	  bgp_config_write_family_header (vty, afi, safi, &write);
	  bgp_config_write_peer (vty, bgp, group->conf, afi, safi);
	}
    }
  for (ALL_LIST_ELEMENTS (bgp->peer, node, nnode, peer))
    {
      if (peer->afc[afi][safi])
	{
	  if (! CHECK_FLAG (peer->sflags, PEER_STATUS_ACCEPT_PEER))
	    {
	      bgp_config_write_family_header (vty, afi, safi, &write);
	      bgp_config_write_peer (vty, bgp, peer, afi, safi);
	    }
	}
    }
  if (write)
    vty_out (vty, " exit-address-family%s", VTY_NEWLINE);

  return write;
}

int
bgp_config_write (struct vty *vty)
{
  int write = 0;
  struct bgp *bgp;
  struct peer_group *group;
  struct peer *peer;
  struct listnode *node, *nnode;
  struct listnode *mnode, *mnnode;

  /* BGP Multiple instance. */
  if (bgp_option_check (BGP_OPT_MULTIPLE_INSTANCE))
    {    
      vty_out (vty, "bgp multiple-instance%s", VTY_NEWLINE);
      write++;
    }

  /* BGP Config type. */
  if (bgp_option_check (BGP_OPT_CONFIG_CISCO))
    {    
      vty_out (vty, "bgp config-type cisco%s", VTY_NEWLINE);
      write++;
    }

  /* BGP configuration. */
  for (ALL_LIST_ELEMENTS (bm->bgp, mnode, mnnode, bgp))
    {
      if (write)
	vty_out (vty, "!%s", VTY_NEWLINE);

      /* Router bgp ASN */
      vty_out (vty, "router bgp %u", bgp->as);

      if (bgp_option_check (BGP_OPT_MULTIPLE_INSTANCE))
	{
	  if (bgp->name)
	    vty_out (vty, " view %s", bgp->name);
	}
      vty_out (vty, "%s", VTY_NEWLINE);

      /* No Synchronization */
      if (bgp_option_check (BGP_OPT_CONFIG_CISCO))
	vty_out (vty, " no synchronization%s", VTY_NEWLINE);

      /* BGP fast-external-failover. */
      if (CHECK_FLAG (bgp->flags, BGP_FLAG_NO_FAST_EXT_FAILOVER))
	vty_out (vty, " no bgp fast-external-failover%s", VTY_NEWLINE); 

      /* BGP router ID. */
      if (CHECK_FLAG (bgp->config, BGP_CONFIG_ROUTER_ID))
	vty_out (vty, " bgp router-id %s%s", inet_ntoa (bgp->router_id), 
		 VTY_NEWLINE);

      /* BGP log-neighbor-changes. */
      if (bgp_flag_check (bgp, BGP_FLAG_LOG_NEIGHBOR_CHANGES))
	vty_out (vty, " bgp log-neighbor-changes%s", VTY_NEWLINE);

      /* BGP configuration. */
      if (bgp_flag_check (bgp, BGP_FLAG_ALWAYS_COMPARE_MED))
	vty_out (vty, " bgp always-compare-med%s", VTY_NEWLINE);

      /* BGP default ipv4-unicast. */
      if (bgp_flag_check (bgp, BGP_FLAG_NO_DEFAULT_IPV4))
	vty_out (vty, " no bgp default ipv4-unicast%s", VTY_NEWLINE);

      /* BGP default local-preference. */
      if (bgp->default_local_pref != BGP_DEFAULT_LOCAL_PREF)
	vty_out (vty, " bgp default local-preference %d%s",
		 bgp->default_local_pref, VTY_NEWLINE);

      /* BGP client-to-client reflection. */
      if (bgp_flag_check (bgp, BGP_FLAG_NO_CLIENT_TO_CLIENT))
	vty_out (vty, " no bgp client-to-client reflection%s", VTY_NEWLINE);
      
      /* BGP cluster ID. */
      if (CHECK_FLAG (bgp->config, BGP_CONFIG_CLUSTER_ID))
	vty_out (vty, " bgp cluster-id %s%s", inet_ntoa (bgp->cluster_id),
		 VTY_NEWLINE);

      /* Confederation identifier*/
      if (CHECK_FLAG (bgp->config, BGP_CONFIG_CONFEDERATION))
       vty_out (vty, " bgp confederation identifier %i%s", bgp->confed_id,
                VTY_NEWLINE);

      /* Confederation peer */
      if (bgp->confed_peers_cnt > 0)
	{
	  int i;

	  vty_out (vty, " bgp confederation peers");

         for (i = 0; i < bgp->confed_peers_cnt; i++)
           vty_out(vty, " %u", bgp->confed_peers[i]);

          vty_out (vty, "%s", VTY_NEWLINE);
	}

      /* BGP enforce-first-as. */
      if (bgp_flag_check (bgp, BGP_FLAG_ENFORCE_FIRST_AS))
	vty_out (vty, " bgp enforce-first-as%s", VTY_NEWLINE);

      /* BGP deterministic-med. */
      if (bgp_flag_check (bgp, BGP_FLAG_DETERMINISTIC_MED))
	vty_out (vty, " bgp deterministic-med%s", VTY_NEWLINE);

      /* BGP graceful-restart. */
      if (bgp->stalepath_time != BGP_DEFAULT_STALEPATH_TIME)
	vty_out (vty, " bgp graceful-restart stalepath-time %d%s",
		 bgp->stalepath_time, VTY_NEWLINE);
      if (bgp_flag_check (bgp, BGP_FLAG_GRACEFUL_RESTART))
       vty_out (vty, " bgp graceful-restart%s", VTY_NEWLINE);

      /* BGP bestpath method. */
      if (bgp_flag_check (bgp, BGP_FLAG_ASPATH_IGNORE))
	vty_out (vty, " bgp bestpath as-path ignore%s", VTY_NEWLINE);
      if (bgp_flag_check (bgp, BGP_FLAG_ASPATH_CONFED))
	vty_out (vty, " bgp bestpath as-path confed%s", VTY_NEWLINE);
      if (bgp_flag_check (bgp, BGP_FLAG_COMPARE_ROUTER_ID))
	vty_out (vty, " bgp bestpath compare-routerid%s", VTY_NEWLINE);
      if (bgp_flag_check (bgp, BGP_FLAG_MED_CONFED)
	  || bgp_flag_check (bgp, BGP_FLAG_MED_MISSING_AS_WORST))
	{
	  vty_out (vty, " bgp bestpath med");
	  if (bgp_flag_check (bgp, BGP_FLAG_MED_CONFED))
	    vty_out (vty, " confed");
	  if (bgp_flag_check (bgp, BGP_FLAG_MED_MISSING_AS_WORST))
	    vty_out (vty, " missing-as-worst");
	  vty_out (vty, "%s", VTY_NEWLINE);
	}

      /* BGP network import check. */
      if (bgp_flag_check (bgp, BGP_FLAG_IMPORT_CHECK))
	vty_out (vty, " bgp network import-check%s", VTY_NEWLINE);

      /* BGP scan interval. */
      bgp_config_write_scan_time (vty);

      /* BGP flag dampening. */
      if (CHECK_FLAG (bgp->af_flags[AFI_IP][SAFI_UNICAST],
	  BGP_CONFIG_DAMPENING))
	bgp_config_write_damp (vty);

      /* BGP static route configuration. */
      bgp_config_write_network (vty, bgp, AFI_IP, SAFI_UNICAST, &write);

      /* BGP redistribute configuration. */
      bgp_config_write_redistribute (vty, bgp, AFI_IP, SAFI_UNICAST, &write);

      /* BGP timers configuration. */
      if (bgp->default_keepalive != BGP_DEFAULT_KEEPALIVE
	  && bgp->default_holdtime != BGP_DEFAULT_HOLDTIME)
	vty_out (vty, " timers bgp %d %d%s", bgp->default_keepalive, 
		 bgp->default_holdtime, VTY_NEWLINE);

      /* peer-group */
      for (ALL_LIST_ELEMENTS (bgp->group, node, nnode, group))
	{
	  bgp_config_write_peer (vty, bgp, group->conf, AFI_IP, SAFI_UNICAST);
	}

      /* Normal neighbor configuration. */
      for (ALL_LIST_ELEMENTS (bgp->peer, node, nnode, peer))
	{
	  if (! CHECK_FLAG (peer->sflags, PEER_STATUS_ACCEPT_PEER))
	    bgp_config_write_peer (vty, bgp, peer, AFI_IP, SAFI_UNICAST);
	}

      /* Distance configuration. */
      bgp_config_write_distance (vty, bgp);
      
      /* No auto-summary */
      if (bgp_option_check (BGP_OPT_CONFIG_CISCO))
	vty_out (vty, " no auto-summary%s", VTY_NEWLINE);

      /* IPv4 multicast configuration.  */
      write += bgp_config_write_family (vty, bgp, AFI_IP, SAFI_MULTICAST);

      /* IPv4 VPN configuration.  */
      write += bgp_config_write_family (vty, bgp, AFI_IP, SAFI_MPLS_VPN);

      /* IPv6 unicast configuration.  */
      write += bgp_config_write_family (vty, bgp, AFI_IP6, SAFI_UNICAST);

      /* IPv6 multicast configuration.  */
      write += bgp_config_write_family (vty, bgp, AFI_IP6, SAFI_MULTICAST);

      write++;
    }
  return write;
}

void
bgp_master_init (void)
{
  memset (&bgp_master, 0, sizeof (struct bgp_master));

  bm = &bgp_master;
  bm->bgp = list_new ();
  bm->listen_sockets = list_new ();
  bm->port = BGP_PORT_DEFAULT;
  bm->master = thread_master_create ();
  bm->start_time = time (NULL);
}


void
bgp_init (void)
{
  /* BGP VTY commands installation.  */
  bgp_vty_init ();

  /* Init zebra. */
  bgp_zebra_init ();

  /* BGP inits. */
  bgp_attr_init ();
  bgp_debug_init ();
  bgp_dump_init ();
  bgp_route_init ();
  bgp_route_map_init ();
  bgp_scan_init ();
  bgp_mplsvpn_init ();

  /* Access list initialize. */
  access_list_init ();
  access_list_add_hook (peer_distribute_update);
  access_list_delete_hook (peer_distribute_update);

  /* Filter list initialize. */
  bgp_filter_init ();
  as_list_add_hook (peer_aslist_update);
  as_list_delete_hook (peer_aslist_update);

  /* Prefix list initialize.*/
  prefix_list_init ();
  prefix_list_add_hook (peer_prefix_list_update);
  prefix_list_delete_hook (peer_prefix_list_update);

  /* Community list initialize. */
  bgp_clist = community_list_init ();

#ifdef HAVE_SNMP
  bgp_snmp_init ();
#endif /* HAVE_SNMP */
}

void
bgp_terminate (void)
{
  struct bgp *bgp;
  struct peer *peer;
  struct listnode *node, *nnode;
  struct listnode *mnode, *mnnode;

  for (ALL_LIST_ELEMENTS (bm->bgp, mnode, mnnode, bgp))
    for (ALL_LIST_ELEMENTS (bgp->peer, node, nnode, peer))
      if (peer->status == Established)
          bgp_notify_send (peer, BGP_NOTIFY_CEASE,
                           BGP_NOTIFY_CEASE_PEER_UNCONFIG);
  
  bgp_cleanup_routes ();
  
  if (bm->process_main_queue)
    {
      work_queue_free (bm->process_main_queue);
      bm->process_main_queue = NULL;
    }
  if (bm->process_rsclient_queue)
    {
      work_queue_free (bm->process_rsclient_queue);
      bm->process_rsclient_queue = NULL;
    }
}<|MERGE_RESOLUTION|>--- conflicted
+++ resolved
@@ -688,20 +688,6 @@
   
   XFREE (MTYPE_BGP_PEER, peer);
 }
-<<<<<<< HEAD
-=======
-                                                
-/* increase reference count on a struct peer */
-struct peer *
-peer_lock (struct peer *peer)
-{
-  assert (peer && (peer->lock >= 0));
-    
-  peer->lock++;
-  
-  return peer;
-}
->>>>>>> 2158ad23
 
 /* Allocate new peer object, implicitely locked.  */
 static struct peer *
@@ -2017,15 +2003,9 @@
 
   for (ALL_LIST_ELEMENTS (bgp->group, node, next, group))
     peer_group_delete (group);
-<<<<<<< HEAD
 
   assert (listcount (bgp->rsclient) == 0);
 
-=======
-
-  assert (listcount (bgp->rsclient) == 0);
-
->>>>>>> 2158ad23
   if (bgp->peer_self) {
     peer_delete(bgp->peer_self);
     bgp->peer_self = NULL;
@@ -2043,27 +2023,7 @@
   return 0;
 }
 
-<<<<<<< HEAD
 void
-=======
-static void bgp_free (struct bgp *);
-
-void
-bgp_lock (struct bgp *bgp)
-{
-  ++bgp->lock;
-}
-
-void
-bgp_unlock(struct bgp *bgp)
-{
-  assert(bgp->lock > 0);
-  if (--bgp->lock == 0)
-    bgp_free (bgp);
-}
-
-static void
->>>>>>> 2158ad23
 bgp_free (struct bgp *bgp)
 {
   afi_t afi;
