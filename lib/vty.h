--- conflicted
+++ resolved
@@ -214,10 +214,7 @@
 extern qpt_mutex_t* vty_mutex;
 #ifndef NDEBUG
 extern int vty_lock_count;
-<<<<<<< HEAD
-=======
 extern int vty_lock_asserted;
->>>>>>> 7f6da094
 #endif
 
 /* Prototypes. */
