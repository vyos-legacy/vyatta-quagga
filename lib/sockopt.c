--- conflicted
+++ resolved
@@ -183,22 +183,14 @@
 int
 setsockopt_ipv6_tclass(int sock, int tclass)
 {
-<<<<<<< HEAD
-  int ret;
-
-=======
   int ret = 0;
 
 #ifdef IPV6_TCLASS /* RFC3542 */
->>>>>>> bbb04bf3
   ret = setsockopt (sock, IPPROTO_IPV6, IPV6_TCLASS, &tclass, sizeof (tclass));
   if (ret < 0)
     zlog_warn ("Can't set IPV6_TCLASS option for fd %d to %#x: %s",
 	       sock, tclass, safe_strerror(errno));
-<<<<<<< HEAD
-=======
 #endif
->>>>>>> bbb04bf3
   return ret;
 }
 #endif /* HAVE_IPV6 */
