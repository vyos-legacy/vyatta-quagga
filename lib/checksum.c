--- conflicted
+++ resolved
@@ -14,20 +14,27 @@
 {
 	u_short *ptr = parg;
 	register long		sum;		/* assumes long == 32 bits */
+	u_short			oddbyte;
 	register u_short	answer;		/* assumes u_short == 16 bits */
-	register int count;
+
 	/*
 	 * Our algorithm is simple, using a 32-bit accumulator (sum),
 	 * we add sequential 16-bit words to it, and at the end, fold back
 	 * all the carry bits from the top 16 bits into the lower 16 bits.
 	 */
+
 	sum = 0;
-	count = nbytes >> 1; /* div by 2 */
-	for(ptr--; count; --count)
-	  sum += *++ptr;
+	while (nbytes > 1)  {
+		sum += *ptr++;
+		nbytes -= 2;
+	}
 
-	if (nbytes & 1) /* Odd */
-	  sum += *(u_char *)(++ptr);   /* one byte only */
+				/* mop up an odd byte, if necessary */
+	if (nbytes == 1) {
+		oddbyte = 0;		/* make sure top half is zero */
+		*((u_char *) &oddbyte) = *(u_char *)ptr;   /* one byte only */
+		sum += oddbyte;
+	}
 
 	/*
 	 * Add back carry outs from top 16 bits to low 16 bits.
@@ -48,25 +55,12 @@
 fletcher_checksum(u_char * buffer, const size_t len, const uint16_t offset)
 {
   u_int8_t *p;
-<<<<<<< HEAD
-  int x;
-  int y;
-#ifdef UNSIGNED_FLETCHER
-  u_int32_t mul;
-  u_int32_t c0, c1;
-#else
-  int32_t c0, c1;
-#endif
-  u_int16_t *csum;
-  int init_len, partial_len;
-=======
   int x, y, c0, c1;
   u_int16_t checksum;
   u_int16_t *csum;
   size_t partial_len, i, left = len;
   
   checksum = 0;
->>>>>>> 84152ee6
 
   assert (offset < len);
 
@@ -74,65 +68,24 @@
    * Zero the csum in the packet.
    */
   csum = (u_int16_t *) (buffer + offset);
-<<<<<<< HEAD
-  *csum = 0;
-=======
   *(csum) = 0;
->>>>>>> 84152ee6
 
-  p = buffer - 1;
+  p = buffer;
   c0 = 0;
   c1 = 0;
 
   while (left != 0)
     {
-<<<<<<< HEAD
-      partial_len = MIN(len, MODX);
-      len -= partial_len;
-=======
       partial_len = MIN(left, MODX);
->>>>>>> 84152ee6
 
-      do
+      for (i = 0; i < partial_len; i++)
 	{
-	  c0 = c0 + *(++p);
+	  c0 = c0 + *(p++);
 	  c1 += c0;
-	} while (--partial_len);
+	}
 
       c0 = c0 % 255;
       c1 = c1 % 255;
-<<<<<<< HEAD
-    }
-#ifdef UNSIGNED_FLETCHER
-  /* This can do both unsigned and signed c0, c1 and MODX=5802
-   * but costs more instructions.
-   */
-  mul = (init_len - offset)*(c0);
-
-  x = mul - c0 - c1;
-  y = c1 - mul - 1;
-
-  x %= 255;
-  y %= 255;
-
-  if (y > 0)
-    y++;
-  if (x < 0)
-    x--;
-
-  if (x == 0)
-    x = 255;
-  if (y == 0)
-    y = 1;
-#else
-  x = ((init_len - offset - 1) * c0 - c1) % 255;
-  if (x <= 0)
-    x += 255;
-  y = 510 - c0 - x;
-  if (y > 255)
-    y -= 255;
-#endif
-=======
 
       left -= partial_len;
     }
@@ -146,13 +99,16 @@
   if (y > 255)  
     y -= 255;
   
->>>>>>> 84152ee6
   /*
    * Now we write this to the packet.
    * We could skip this step too, since the checksum returned would
    * be stored into the checksum field by the caller.
-   * Checksum is always big endian.
    */
-  *csum = htons((x << 8) | (y & 0xFF));
-  return *csum;
+  buffer[offset] = x;
+  buffer[offset + 1] = y;
+
+  /* Take care of the endian issue */
+  checksum = htons((x << 8) | (y & 0xFF));
+
+  return checksum;
 }