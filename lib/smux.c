/* SNMP support
 * Copyright (C) 1999 Kunihiro Ishiguro <kunihiro@zebra.org>
 *
 * This file is part of GNU Zebra.
 *
 * GNU Zebra is free software; you can redistribute it and/or modify it
 * under the terms of the GNU General Public License as published by the
 * Free Software Foundation; either version 2, or (at your option) any
 * later version.
 *
 * GNU Zebra is distributed in the hope that it will be useful, but
 * WITHOUT ANY WARRANTY; without even the implied warranty of
 * MERCHANTABILITY or FITNESS FOR A PARTICULAR PURPOSE.  See the GNU
 * General Public License for more details.
 *
 * You should have received a copy of the GNU General Public License
 * along with GNU Zebra; see the file COPYING.  If not, write to the Free
 * Software Foundation, Inc., 59 Temple Place - Suite 330, Boston, MA
 * 02111-1307, USA.  
 */

#include <zebra.h>

#ifdef HAVE_SNMP
#ifdef HAVE_NETSNMP
#include <net-snmp/net-snmp-config.h>
#include <net-snmp/net-snmp-includes.h>
#else
#include <asn1.h>
#include <snmp.h>
#include <snmp_impl.h>
#endif

#include "log.h"
#include "thread.h"
#include "linklist.h"
#include "command.h"
#include <lib/version.h>
#include "memory.h"
#include "sockunion.h"
#include "smux.h"

#define min(A,B) ((A) < (B) ? (A) : (B))

enum smux_event {SMUX_SCHEDULE, SMUX_CONNECT, SMUX_READ};

void smux_event (enum smux_event, int);


/* SMUX socket. */
int smux_sock = -1;

/* SMUX subtree list. */
struct list *treelist;

/* SMUX oid. */
oid *smux_oid = NULL;
size_t smux_oid_len;

/* SMUX password. */
char *smux_passwd = NULL;

/* SMUX read threads. */
struct thread *smux_read_thread;

/* SMUX connect thrads. */
struct thread *smux_connect_thread;

/* SMUX debug flag. */
int debug_smux = 0;

/* SMUX failure count. */
int fail = 0;

/* SMUX node. */
static struct cmd_node smux_node =
{
  SMUX_NODE,
  ""                            /* SMUX has no interface. */
};

/* thread master */
static struct thread_master *master;

void *
oid_copy (void *dest, const void *src, size_t size)
{
  return memcpy (dest, src, size * sizeof (oid));
}

void
oid2in_addr (oid oid[], int len, struct in_addr *addr)
{
  int i;
  u_char *pnt;
  
  if (len == 0)
    return;

  pnt = (u_char *) addr;

  for (i = 0; i < len; i++)
    *pnt++ = oid[i];
}

void
oid_copy_addr (oid oid[], struct in_addr *addr, int len)
{
  int i;
  u_char *pnt;
  
  if (len == 0)
    return;

  pnt = (u_char *) addr;

  for (i = 0; i < len; i++)
    oid[i] = *pnt++;
}

int
oid_compare (oid *o1, int o1_len, oid *o2, int o2_len)
{
  int i;

  for (i = 0; i < min (o1_len, o2_len); i++)
    {
      if (o1[i] < o2[i])
	return -1;
      else if (o1[i] > o2[i])
	return 1;
    }
  if (o1_len < o2_len)
    return -1;
  if (o1_len > o2_len)
    return 1;

  return 0;
}

static int
oid_compare_part (oid *o1, int o1_len, oid *o2, int o2_len)
{
  int i;

  for (i = 0; i < min (o1_len, o2_len); i++)
    {
      if (o1[i] < o2[i])
	return -1;
      else if (o1[i] > o2[i])
	return 1;
    }
  if (o1_len < o2_len)
    return -1;

  return 0;
}

static void
smux_oid_dump (const char *prefix, const oid *oid, size_t oid_len)
{
  unsigned int i;
  int first = 1;
  char buf[MAX_OID_LEN * 3];

  buf[0] = '\0';

  for (i = 0; i < oid_len; i++)
    {
      sprintf (buf + strlen (buf), "%s%d", first ? "" : ".", (int) oid[i]);
      first = 0;
    }
  zlog_debug ("%s: %s", prefix, buf);
}

static int
smux_socket (void)
{
  int ret;
#ifdef HAVE_IPV6
  struct addrinfo hints, *res0, *res;
  int gai;
#else
  struct sockaddr_in serv;
  struct servent *sp;
#endif
  int sock = 0;

#ifdef HAVE_IPV6
  memset(&hints, 0, sizeof(hints));
  hints.ai_family = PF_UNSPEC;
  hints.ai_socktype = SOCK_STREAM;
  gai = getaddrinfo(NULL, "smux", &hints, &res0);
  if (gai == EAI_SERVICE)
    {
      char servbuf[NI_MAXSERV];
      sprintf(servbuf,"%d",SMUX_PORT_DEFAULT);
      servbuf[sizeof (servbuf) - 1] = '\0';
      gai = getaddrinfo(NULL, servbuf, &hints, &res0);
    }
  if (gai)
    {
      zlog_warn("Cannot locate loopback service smux");
      return -1;
    }
  for(res=res0; res; res=res->ai_next)
    {
      if (res->ai_family != AF_INET 
#ifdef HAVE_IPV6
	  && res->ai_family != AF_INET6
#endif /* HAVE_IPV6 */
	  )
	continue;

      sock = socket(res->ai_family, res->ai_socktype, res->ai_protocol);
      if (sock < 0)
	continue;
      sockopt_reuseaddr (sock);
      sockopt_reuseport (sock);
      ret = connect (sock, res->ai_addr, res->ai_addrlen);
      if (ret < 0)
	{
	  close(sock);
	  sock = -1;
	  continue;
	}
      break;
    }
  freeaddrinfo(res0);
  if (sock < 0)
     if (debug_smux)
         zlog_debug ("Can't connect to SNMP agent with SMUX");
#else
  sock = socket (AF_INET, SOCK_STREAM, 0);
  if (sock < 0)
    {
      zlog_warn ("Can't make socket for SNMP");
      return -1;
    }

  memset (&serv, 0, sizeof (struct sockaddr_in));
  serv.sin_family = AF_INET;
#ifdef HAVE_STRUCT_SOCKADDR_IN_SIN_LEN
  serv.sin_len = sizeof (struct sockaddr_in);
#endif /* HAVE_STRUCT_SOCKADDR_IN_SIN_LEN */

  sp = getservbyname ("smux", "tcp");
  if (sp != NULL) 
    serv.sin_port = sp->s_port;
  else
    serv.sin_port = htons (SMUX_PORT_DEFAULT);

  serv.sin_addr.s_addr = htonl (INADDR_LOOPBACK);

  sockopt_reuseaddr (sock);
  sockopt_reuseport (sock);

  ret = connect (sock, (struct sockaddr *) &serv, sizeof (struct sockaddr_in));
  if (ret < 0)
    {
      close (sock);
      smux_sock = -1;
      if (debug_smux)
         zlog_debug ("Can't connect to SNMP agent with SMUX");
      return -1;
    }
#endif
  return sock;
}

static void
smux_getresp_send (oid objid[], size_t objid_len, long reqid, long errstat,
		   long errindex, u_char val_type, void *arg, size_t arg_len)
{
  int ret;
  u_char buf[BUFSIZ];
  u_char *ptr, *h1, *h1e, *h2, *h2e;
  size_t len, length;

  ptr = buf;
  len = BUFSIZ;
  length = len;

  if (debug_smux)
    {
      zlog_debug ("SMUX GETRSP send");
      zlog_debug ("SMUX GETRSP reqid: %ld", reqid);
    }

  h1 = ptr;
  /* Place holder h1 for complete sequence */
  ptr = asn_build_sequence (ptr, &len, (u_char) SMUX_GETRSP, 0);
  h1e = ptr;
 
  ptr = asn_build_int (ptr, &len,
		       (u_char) (ASN_UNIVERSAL | ASN_PRIMITIVE | ASN_INTEGER),
		       &reqid, sizeof (reqid));

  if (debug_smux)
    zlog_debug ("SMUX GETRSP errstat: %ld", errstat);

  ptr = asn_build_int (ptr, &len,
		       (u_char) (ASN_UNIVERSAL | ASN_PRIMITIVE | ASN_INTEGER),
		       &errstat, sizeof (errstat));
  if (debug_smux)
    zlog_debug ("SMUX GETRSP errindex: %ld", errindex);

  ptr = asn_build_int (ptr, &len,
		       (u_char) (ASN_UNIVERSAL | ASN_PRIMITIVE | ASN_INTEGER),
		       &errindex, sizeof (errindex));

  h2 = ptr;
  /* Place holder h2 for one variable */
  ptr = asn_build_sequence (ptr, &len, 
			   (u_char)(ASN_SEQUENCE | ASN_CONSTRUCTOR),
			   0);
  h2e = ptr;

  ptr = snmp_build_var_op (ptr, objid, &objid_len, 
			   val_type, arg_len, arg, &len);

  /* Now variable size is known, fill in size */
  asn_build_sequence(h2,&length,(u_char)(ASN_SEQUENCE|ASN_CONSTRUCTOR),ptr-h2e);

  /* Fill in size of whole sequence */
  asn_build_sequence(h1,&length,(u_char)SMUX_GETRSP,ptr-h1e);

  if (debug_smux)
    zlog_debug ("SMUX getresp send: %td", (ptr - buf));
  
  ret = send (smux_sock, buf, (ptr - buf), 0);
}

static u_char *
smux_var (u_char *ptr, size_t len, oid objid[], size_t *objid_len,
          size_t *var_val_len,
          u_char *var_val_type,
          void **var_value)
{
  u_char type;
  u_char val_type;
  size_t val_len;
  u_char *val;

  if (debug_smux)
    zlog_debug ("SMUX var parse: len %zd", len);

  /* Parse header. */
  ptr = asn_parse_header (ptr, &len, &type);
  
  if (debug_smux)
    {
<<<<<<< HEAD
      zlog_debug ("SMUX var parse: type %u len %zd", type, len);
=======
      zlog_debug ("SMUX var parse: type %d len %zd", type, len);
>>>>>>> 2158ad23
      zlog_debug ("SMUX var parse: type must be %d", 
		 (ASN_SEQUENCE | ASN_CONSTRUCTOR));
    }

  /* Parse var option. */
  *objid_len = MAX_OID_LEN;
  ptr = snmp_parse_var_op(ptr, objid, objid_len, &val_type, 
			  &val_len, &val, &len);

  if (var_val_len)
    *var_val_len = val_len;

  if (var_value)
    *var_value = (void*) val;

  if (var_val_type)
    *var_val_type = val_type;

  /* Requested object id length is objid_len. */
  if (debug_smux)
    smux_oid_dump ("Request OID", objid, *objid_len);

  if (debug_smux)
    zlog_debug ("SMUX val_type: %d", val_type);

  /* Check request value type. */
  if (debug_smux)
  switch (val_type)
    {
    case ASN_NULL:
      /* In case of SMUX_GET or SMUX_GET_NEXT val_type is set to
         ASN_NULL. */
      zlog_debug ("ASN_NULL");
      break;

    case ASN_INTEGER:
      zlog_debug ("ASN_INTEGER");
      break;
    case ASN_COUNTER:
    case ASN_GAUGE:
    case ASN_TIMETICKS:
    case ASN_UINTEGER:
      zlog_debug ("ASN_COUNTER");
      break;
    case ASN_COUNTER64:
      zlog_debug ("ASN_COUNTER64");
      break;
    case ASN_IPADDRESS:
      zlog_debug ("ASN_IPADDRESS");
      break;
    case ASN_OCTET_STR:
      zlog_debug ("ASN_OCTET_STR");
      break;
    case ASN_OPAQUE:
    case ASN_NSAP:
    case ASN_OBJECT_ID:
      zlog_debug ("ASN_OPAQUE");
      break;
    case SNMP_NOSUCHOBJECT:
      zlog_debug ("SNMP_NOSUCHOBJECT");
      break;
    case SNMP_NOSUCHINSTANCE:
      zlog_debug ("SNMP_NOSUCHINSTANCE");
      break;
    case SNMP_ENDOFMIBVIEW:
      zlog_debug ("SNMP_ENDOFMIBVIEW");
      break;
    case ASN_BIT_STR:
      zlog_debug ("ASN_BIT_STR");
      break;
    default:
      zlog_debug ("Unknown type");
      break;
    }
  return ptr;
}

/* NOTE: all 3 functions (smux_set, smux_get & smux_getnext) are based on
   ucd-snmp smux and as such suppose, that the peer receives in the message
   only one variable. Fortunately, IBM seems to do the same in AIX. */

static int
smux_set (oid *reqid, size_t *reqid_len,
          u_char val_type, void *val, size_t val_len, int action)
{
  int j;
  struct subtree *subtree;
  struct variable *v;
  int subresult;
  oid *suffix;
  size_t suffix_len;
  int result;
  u_char *statP = NULL;
  WriteMethod *write_method = NULL;
  struct listnode *node, *nnode;

  /* Check */
  for (ALL_LIST_ELEMENTS (treelist, node, nnode, subtree))
    {
      subresult = oid_compare_part (reqid, *reqid_len,
                                    subtree->name, subtree->name_len);

      /* Subtree matched. */
      if (subresult == 0)
        {
          /* Prepare suffix. */
          suffix = reqid + subtree->name_len;
          suffix_len = *reqid_len - subtree->name_len;
          result = subresult;

          /* Check variables. */
          for (j = 0; j < subtree->variables_num; j++)
            {
              v = &subtree->variables[j];

              /* Always check suffix */
              result = oid_compare_part (suffix, suffix_len,
                                         v->name, v->namelen);

              /* This is exact match so result must be zero. */
              if (result == 0)
                {
                  if (debug_smux)
                    zlog_debug ("SMUX function call index is %d", v->magic);
		  
                  statP = (*v->findVar) (v, suffix, &suffix_len, 1,
					 &val_len, &write_method);

                  if (write_method)
                    {
                      return (*write_method)(action, val, val_type, val_len,
					     statP, suffix, suffix_len, v);
                    }
                  else
                    {
                      return SNMP_ERR_READONLY;
                    }
                }

              /* If above execution is failed or oid is small (so
                 there is no further match). */
              if (result < 0)
                return SNMP_ERR_NOSUCHNAME;
            }
        }
    }
  return SNMP_ERR_NOSUCHNAME;
}

static int
smux_get (oid *reqid, size_t *reqid_len, int exact, 
	  u_char *val_type,void **val, size_t *val_len)
{
  int j;
  struct subtree *subtree;
  struct variable *v;
  int subresult;
  oid *suffix;
  size_t suffix_len;
  int result;
  WriteMethod *write_method=NULL;
  struct listnode *node, *nnode;

  /* Check */
  for (ALL_LIST_ELEMENTS (treelist, node, nnode,subtree))
    {
      subresult = oid_compare_part (reqid, *reqid_len, 
				    subtree->name, subtree->name_len);

      /* Subtree matched. */
      if (subresult == 0)
	{
	  /* Prepare suffix. */
	  suffix = reqid + subtree->name_len;
	  suffix_len = *reqid_len - subtree->name_len;
	  result = subresult;

	  /* Check variables. */
	  for (j = 0; j < subtree->variables_num; j++)
	    {
	      v = &subtree->variables[j];

	      /* Always check suffix */
	      result = oid_compare_part (suffix, suffix_len,
					 v->name, v->namelen);

	      /* This is exact match so result must be zero. */
	      if (result == 0)
		{
		  if (debug_smux)
		    zlog_debug ("SMUX function call index is %d", v->magic);

		  *val = (*v->findVar) (v, suffix, &suffix_len, exact,
					val_len, &write_method);

		  /* There is no instance. */
		  if (*val == NULL)
		    return SNMP_NOSUCHINSTANCE;

		  /* Call is suceed. */
		  *val_type = v->type;

		  return 0;
		}

	      /* If above execution is failed or oid is small (so
                 there is no further match). */
	      if (result < 0)
		return SNMP_ERR_NOSUCHNAME;
	    }
	}
    }
  return SNMP_ERR_NOSUCHNAME;
}

static int
smux_getnext (oid *reqid, size_t *reqid_len, int exact, 
	      u_char *val_type,void **val, size_t *val_len)
{
  int j;
  oid save[MAX_OID_LEN];
  int savelen = 0;
  struct subtree *subtree;
  struct variable *v;
  int subresult;
  oid *suffix;
  size_t suffix_len;
  int result;
  WriteMethod *write_method=NULL;
  struct listnode *node, *nnode;


  /* Save incoming request. */
  oid_copy (save, reqid, *reqid_len);
  savelen = *reqid_len;

  /* Check */
  for (ALL_LIST_ELEMENTS (treelist, node, nnode, subtree))
    {
      subresult = oid_compare_part (reqid, *reqid_len, 
				    subtree->name, subtree->name_len);

      /* If request is in the tree. The agent has to make sure we
         only receive requests we have registered for. */
      /* Unfortunately, that's not true. In fact, a SMUX subagent has to
         behave as if it manages the whole SNMP MIB tree itself. It's the
         duty of the master agent to collect the best answer and return it
         to the manager. See RFC 1227 chapter 3.1.6 for the glory details
         :-). ucd-snmp really behaves bad here as it actually might ask
         multiple times for the same GETNEXT request as it throws away the
         answer when it expects it in a different subtree and might come
         back later with the very same request. --jochen */

      if (subresult <= 0)
	{
	  /* Prepare suffix. */
	  suffix = reqid + subtree->name_len;
	  suffix_len = *reqid_len - subtree->name_len;
	  if (subresult < 0)
	    {
	      oid_copy(reqid, subtree->name, subtree->name_len);
	      *reqid_len = subtree->name_len;
	    }
	  for (j = 0; j < subtree->variables_num; j++)
	    {
	      result = subresult;
	      v = &subtree->variables[j];

	      /* Next then check result >= 0. */
	      if (result == 0)
		result = oid_compare_part (suffix, suffix_len,
					   v->name, v->namelen);

	      if (result <= 0)
		{
		  if (debug_smux)
		    zlog_debug ("SMUX function call index is %d", v->magic);
		  if(result<0)
		    {
		      oid_copy(suffix, v->name, v->namelen);
		      suffix_len = v->namelen;
		    }
		  *val = (*v->findVar) (v, suffix, &suffix_len, exact,
					val_len, &write_method);
		  *reqid_len = suffix_len + subtree->name_len;
		  if (*val)
		    {
		      *val_type = v->type;
		      return 0;
		    }
		}
	    }
	}
    }
  memcpy (reqid, save, savelen * sizeof(oid));
  *reqid_len = savelen;

  return SNMP_ERR_NOSUCHNAME;
}

/* GET message header. */
static u_char *
smux_parse_get_header (u_char *ptr, size_t *len, long *reqid)
{
  u_char type;
  long errstat;
  long errindex;

  /* Request ID. */
  ptr = asn_parse_int (ptr, len, &type, reqid, sizeof (*reqid));

  if (debug_smux)
    zlog_debug ("SMUX GET reqid: %d len: %d", (int) *reqid, (int) *len);

  /* Error status. */
  ptr = asn_parse_int (ptr, len, &type, &errstat, sizeof (errstat));

  if (debug_smux)
    zlog_debug ("SMUX GET errstat %ld len: %zd", errstat, *len);

  /* Error index. */
  ptr = asn_parse_int (ptr, len, &type, &errindex, sizeof (errindex));

  if (debug_smux)
    zlog_debug ("SMUX GET errindex %ld len: %zd", errindex, *len);

  return ptr;
}

static void
smux_parse_set (u_char *ptr, size_t len, int action)
{
  long reqid;
  oid oid[MAX_OID_LEN];
  size_t oid_len;
  u_char val_type;
  void *val;
  size_t val_len;
  int ret;

  if (debug_smux)
    zlog_debug ("SMUX SET(%s) message parse: len %zd",
               (RESERVE1 == action) ? "RESERVE1" : ((FREE == action) ? "FREE" : "COMMIT"),
               len);

  /* Parse SET message header. */
  ptr = smux_parse_get_header (ptr, &len, &reqid);

  /* Parse SET message object ID. */
  ptr = smux_var (ptr, len, oid, &oid_len, &val_len, &val_type, &val);

  ret = smux_set (oid, &oid_len, val_type, val, val_len, action);
  if (debug_smux)
    zlog_debug ("SMUX SET ret %d", ret);

  /* Return result. */
  if (RESERVE1 == action)
    smux_getresp_send (oid, oid_len, reqid, ret, 3, ASN_NULL, NULL, 0);
}

static void
smux_parse_get (u_char *ptr, size_t len, int exact)
{
  long reqid;
  oid oid[MAX_OID_LEN];
  size_t oid_len;
  u_char val_type;
  void *val;
  size_t val_len;
  int ret;

  if (debug_smux)
    zlog_debug ("SMUX GET message parse: len %zd", len);
  
  /* Parse GET message header. */
  ptr = smux_parse_get_header (ptr, &len, &reqid);
  
  /* Parse GET message object ID. We needn't the value come */
  ptr = smux_var (ptr, len, oid, &oid_len, NULL, NULL, NULL);

  /* Traditional getstatptr. */
  if (exact)
    ret = smux_get (oid, &oid_len, exact, &val_type, &val, &val_len);
  else
    ret = smux_getnext (oid, &oid_len, exact, &val_type, &val, &val_len);

  /* Return result. */
  if (ret == 0)
    smux_getresp_send (oid, oid_len, reqid, 0, 0, val_type, val, val_len);
  else
    smux_getresp_send (oid, oid_len, reqid, ret, 3, ASN_NULL, NULL, 0);
}

/* Parse SMUX_CLOSE message. */
static void
smux_parse_close (u_char *ptr, int len)
{
  long reason = 0;

  while (len--)
    {
      reason = (reason << 8) | (long) *ptr;
      ptr++;
    }
  zlog_info ("SMUX_CLOSE with reason: %ld", reason);
}

/* SMUX_RRSP message. */
static void
smux_parse_rrsp (u_char *ptr, size_t len)
{
  u_char val;
  long errstat;
  
  ptr = asn_parse_int (ptr, &len, &val, &errstat, sizeof (errstat));

  if (debug_smux)
    zlog_debug ("SMUX_RRSP value: %d errstat: %ld", val, errstat);
}

/* Parse SMUX message. */
static int
smux_parse (u_char *ptr, size_t len)
{
  /* This buffer we'll use for SOUT message. We could allocate it with
     malloc and save only static pointer/lenght, but IMHO static
     buffer is a faster solusion. */
  static u_char sout_save_buff[SMUXMAXPKTSIZE];
  static int sout_save_len = 0;

  int len_income = len; /* see note below: YYY */
  u_char type;
  u_char rollback;

  rollback = ptr[2]; /* important only for SMUX_SOUT */

process_rest: /* see note below: YYY */

  /* Parse SMUX message type and subsequent length. */
  ptr = asn_parse_header (ptr, &len, &type);

  if (debug_smux)
    zlog_debug ("SMUX message received type: %d rest len: %zd", type, len);

  switch (type)
    {
    case SMUX_OPEN:
      /* Open must be not send from SNMP agent. */
      zlog_warn ("SMUX_OPEN received: resetting connection.");
      return -1;
      break;
    case SMUX_RREQ:
      /* SMUX_RREQ message is invalid for us. */
      zlog_warn ("SMUX_RREQ received: resetting connection.");
      return -1;
      break;
    case SMUX_SOUT:
      /* SMUX_SOUT message is now valied for us. */
      if (debug_smux)
        zlog_debug ("SMUX_SOUT(%s)", rollback ? "rollback" : "commit");

      if (sout_save_len > 0)
        {
          smux_parse_set (sout_save_buff, sout_save_len, rollback ? FREE : COMMIT);
          sout_save_len = 0;
        }
      else
        zlog_warn ("SMUX_SOUT sout_save_len=%d - invalid", (int) sout_save_len);

      if (len_income > 3) 
        {
          /* YYY: this strange code has to solve the "slow peer"
             problem: When agent sends SMUX_SOUT message it doesn't
             wait any responce and may send some next message to
             subagent. Then the peer in 'smux_read()' will recieve
             from socket the 'concatenated' buffer, contaning both
             SMUX_SOUT message and the next one
             (SMUX_GET/SMUX_GETNEXT/SMUX_GET). So we should check: if
             the buffer is longer than 3 ( length of SMUX_SOUT ), we
             must process the rest of it.  This effect may be observed
             if 'debug_smux' is set to '1' */
          ptr++;
          len = len_income - 3;
          goto process_rest;
        }
      break;
    case SMUX_GETRSP:
      /* SMUX_GETRSP message is invalid for us. */
      zlog_warn ("SMUX_GETRSP received: resetting connection.");
      return -1;
      break;
    case SMUX_CLOSE:
      /* Close SMUX connection. */
      if (debug_smux)
	zlog_debug ("SMUX_CLOSE");
      smux_parse_close (ptr, len);
      return -1;
      break;
    case SMUX_RRSP:
      /* This is response for register message. */
      if (debug_smux)
	zlog_debug ("SMUX_RRSP");
      smux_parse_rrsp (ptr, len);
      break;
    case SMUX_GET:
      /* Exact request for object id. */
      if (debug_smux)
	zlog_debug ("SMUX_GET");
      smux_parse_get (ptr, len, 1);
      break;
    case SMUX_GETNEXT:
      /* Next request for object id. */
      if (debug_smux)
	zlog_debug ("SMUX_GETNEXT");
      smux_parse_get (ptr, len, 0);
      break;
    case SMUX_SET:
      /* SMUX_SET is supported with some limitations. */
      if (debug_smux)
	zlog_debug ("SMUX_SET");

      /* save the data for future SMUX_SOUT */
      memcpy (sout_save_buff, ptr, len);
      sout_save_len = len;
      smux_parse_set (ptr, len, RESERVE1);
      break;
    default:
      zlog_info ("Unknown type: %d", type);
      break;
    }
  return 0;
}

/* SMUX message read function. */
static int
smux_read (struct thread *t)
{
  int sock;
  int len;
  u_char buf[SMUXMAXPKTSIZE];
  int ret;

  /* Clear thread. */
  sock = THREAD_FD (t);
  smux_read_thread = NULL;

  if (debug_smux)
    zlog_debug ("SMUX read start");

  /* Read message from SMUX socket. */
  len = recv (sock, buf, SMUXMAXPKTSIZE, 0);

  if (len < 0)
    {
      zlog_warn ("Can't read all SMUX packet: %s", safe_strerror (errno));
      close (sock);
      smux_sock = -1;
      smux_event (SMUX_CONNECT, 0);
      return -1;
    }

  if (len == 0)
    {
      zlog_warn ("SMUX connection closed: %d", sock);
      close (sock);
      smux_sock = -1;
      smux_event (SMUX_CONNECT, 0);
      return -1;
    }

  if (debug_smux)
    zlog_debug ("SMUX read len: %d", len);

  /* Parse the message. */
  ret = smux_parse (buf, len);

  if (ret < 0)
    {
      close (sock);
      smux_sock = -1;
      smux_event (SMUX_CONNECT, 0);
      return -1;
    }

  /* Regiser read thread. */
  smux_event (SMUX_READ, sock);

  return 0;
}

static int
smux_open (int sock)
{
  u_char buf[BUFSIZ];
  u_char *ptr;
  size_t len;
  long version;
<<<<<<< HEAD
  const char progname[] = QUAGGA_PROGNAME "-" QUAGGA_VERSION;
=======
  u_char progname[] = QUAGGA_PROGNAME "-" QUAGGA_VERSION;
>>>>>>> 2158ad23

  if (debug_smux)
    {
      smux_oid_dump ("SMUX open oid", smux_oid, smux_oid_len);
      zlog_debug ("SMUX open progname: %s", progname);
      zlog_debug ("SMUX open password: %s", smux_passwd);
    }

  ptr = buf;
  len = BUFSIZ;

  /* SMUX Header.  As placeholder. */
  ptr = asn_build_header (ptr, &len, (u_char) SMUX_OPEN, 0);

  /* SMUX Open. */
  version = 0;
  ptr = asn_build_int (ptr, &len, 
		       (u_char)(ASN_UNIVERSAL | ASN_PRIMITIVE | ASN_INTEGER),
		       (long *)&version, sizeof (version));

  /* SMUX connection oid. */
  ptr = asn_build_objid (ptr, &len,
			 (u_char) 
			 (ASN_UNIVERSAL | ASN_PRIMITIVE | ASN_OBJECT_ID),
			 smux_oid, smux_oid_len);

  /* SMUX connection description. */
  ptr = asn_build_string (ptr, &len, 
			  (u_char)
			  (ASN_UNIVERSAL | ASN_PRIMITIVE | ASN_OCTET_STR),
			  (u_char *) progname, strlen (progname));

  /* SMUX connection password. */
  ptr = asn_build_string (ptr, &len, 
			  (u_char)
			  (ASN_UNIVERSAL | ASN_PRIMITIVE | ASN_OCTET_STR),
			  (u_char *)smux_passwd, strlen (smux_passwd));

  /* Fill in real SMUX header.  We exclude ASN header size (2). */
  len = BUFSIZ;
  asn_build_header (buf, &len, (u_char) SMUX_OPEN, (ptr - buf) - 2);

  return send (sock, buf, (ptr - buf), 0);
}

int
smux_trap (const oid *name, size_t namelen,
	   const oid *iname, size_t inamelen,
	   const struct trap_object *trapobj, size_t trapobjlen,
	   unsigned int tick, u_char sptrap)
{
  unsigned int i;
  u_char buf[BUFSIZ];
  u_char *ptr;
  size_t len, length;
  struct in_addr addr;
  unsigned long val;
  u_char *h1, *h1e;

  ptr = buf;
  len = BUFSIZ;
  length = len;

  /* When SMUX connection is not established. */
  if (smux_sock < 0)
    return 0;

  /* SMUX header. */
  ptr = asn_build_header (ptr, &len, (u_char) SMUX_TRAP, 0);

  /* Sub agent enterprise oid. */
  ptr = asn_build_objid (ptr, &len,
			 (u_char) 
			 (ASN_UNIVERSAL | ASN_PRIMITIVE | ASN_OBJECT_ID),
			 smux_oid, smux_oid_len);

  /* IP address. */
  addr.s_addr = 0;
  ptr = asn_build_string (ptr, &len, 
			  (u_char)
			  (ASN_UNIVERSAL | ASN_PRIMITIVE | ASN_IPADDRESS),
			  (u_char *)&addr, sizeof (addr));

  /* Generic trap integer. */
  val = SNMP_TRAP_ENTERPRISESPECIFIC;
  ptr = asn_build_int (ptr, &len, 
		       (u_char)(ASN_UNIVERSAL | ASN_PRIMITIVE | ASN_INTEGER),
		       (long *)&val, sizeof (val));

  /* Specific trap integer. */
  val = sptrap;
  ptr = asn_build_int (ptr, &len, 
		       (u_char)(ASN_UNIVERSAL | ASN_PRIMITIVE | ASN_INTEGER),
		       (long *)&val, sizeof (val));

  /* Timeticks timestamp. */
  val = 0;
  ptr = asn_build_unsigned_int (ptr, &len, 
				(u_char)(ASN_UNIVERSAL | ASN_PRIMITIVE | ASN_TIMETICKS),
				&val, sizeof (val));
  
  /* Variables. */
  h1 = ptr;
  ptr = asn_build_sequence (ptr, &len, 
			    (u_char) (ASN_SEQUENCE | ASN_CONSTRUCTOR),
			    0);


  /* Iteration for each objects. */
  h1e = ptr;
  for (i = 0; i < trapobjlen; i++)
    {
      int ret;
      oid oid[MAX_OID_LEN];
      size_t oid_len;
      void *val;
      size_t val_len;
      u_char val_type;

      /* Make OID. */
      if (trapobj[i].namelen > 0) 
        {
          oid_copy (oid, name, namelen);
          oid_copy (oid + namelen, trapobj[i].name, trapobj[i].namelen);
          oid_copy (oid + namelen + trapobj[i].namelen, iname, inamelen);
          oid_len = namelen + trapobj[i].namelen + inamelen;
        }
      else 
        {
          oid_copy (oid, name, namelen);
          oid_copy (oid + namelen, trapobj[i].name, trapobj[i].namelen * (-1));
          oid_len = namelen + trapobj[i].namelen * (-1) ;
        }

      if (debug_smux) 
        {
          smux_oid_dump ("Trap", name, namelen);
          if (trapobj[i].namelen < 0)
            smux_oid_dump ("Trap", 
                           trapobj[i].name, (- 1) * (trapobj[i].namelen));
          else 
            {
              smux_oid_dump ("Trap", trapobj[i].name, (trapobj[i].namelen));
              smux_oid_dump ("Trap", iname, inamelen);
            }
          smux_oid_dump ("Trap", oid, oid_len);
          zlog_info ("BUFSIZ: %d // oid_len: %lu", BUFSIZ, (u_long)oid_len);
      }

      ret = smux_get (oid, &oid_len, 1, &val_type, &val, &val_len);

      if (debug_smux)
	zlog_debug ("smux_get result %d", ret);

      if (ret == 0)
	ptr = snmp_build_var_op (ptr, oid, &oid_len,
				 val_type, val_len, val, &len);
    }

  /* Now variable size is known, fill in size */
  asn_build_sequence(h1, &length,
		     (u_char) (ASN_SEQUENCE | ASN_CONSTRUCTOR),
		     ptr - h1e);

  /* Fill in size of whole sequence */
  len = BUFSIZ;
  asn_build_header (buf, &len, (u_char) SMUX_TRAP, (ptr - buf) - 2);

  return send (smux_sock, buf, (ptr - buf), 0);
}

static int
smux_register (int sock)
{
  u_char buf[BUFSIZ];
  u_char *ptr;
  int ret;
  size_t len;
  long priority;
  long operation;
  struct subtree *subtree;
  struct listnode *node, *nnode;

  ret = 0;

  for (ALL_LIST_ELEMENTS (treelist, node, nnode, subtree))
    {
      ptr = buf;
      len = BUFSIZ;

      /* SMUX RReq Header. */
      ptr = asn_build_header (ptr, &len, (u_char) SMUX_RREQ, 0);

      /* Register MIB tree. */
      ptr = asn_build_objid (ptr, &len,
			    (u_char)
			    (ASN_UNIVERSAL | ASN_PRIMITIVE | ASN_OBJECT_ID),
			    subtree->name, subtree->name_len);

      /* Priority. */
      priority = -1;
      ptr = asn_build_int (ptr, &len, 
		          (u_char)(ASN_UNIVERSAL | ASN_PRIMITIVE | ASN_INTEGER),
		          &priority, sizeof (priority));

      /* Operation. */
      operation = 2; /* Register R/W */
      ptr = asn_build_int (ptr, &len, 
		          (u_char)(ASN_UNIVERSAL | ASN_PRIMITIVE | ASN_INTEGER),
		          &operation, sizeof (operation));

      if (debug_smux)
        {
          smux_oid_dump ("SMUX register oid", subtree->name, subtree->name_len);
          zlog_debug ("SMUX register priority: %ld", priority);
          zlog_debug ("SMUX register operation: %ld", operation);
        }

      len = BUFSIZ;
      asn_build_header (buf, &len, (u_char) SMUX_RREQ, (ptr - buf) - 2);
      ret = send (sock, buf, (ptr - buf), 0);
      if (ret < 0)
        return ret;
    }
  return ret;
}

/* Try to connect to SNMP agent. */
static int
smux_connect (struct thread *t)
{
  int ret;

  if (debug_smux)
    {
    fail = fail + 1;
    zlog_debug ("SMUX connect try %d", fail);
    }

  /* Clear thread poner of myself. */
  smux_connect_thread = NULL;

  /* Make socket.  Try to connect. */
  smux_sock = smux_socket ();
  if (smux_sock < 0)
    {
      if (debug_smux)
         zlog_debug ("SMUX socket/connection creation error");
      // if (++fail < SMUX_MAX_FAILURE)
      smux_event (SMUX_CONNECT, 0);
      return 0;
    }

  /* Send OPEN PDU. */
  ret = smux_open (smux_sock);
  if (ret < 0)
    {
      zlog_warn ("SMUX open message send failed: %s", safe_strerror (errno));
      close (smux_sock);
      smux_sock = -1;
      // if (++fail < SMUX_MAX_FAILURE)
      smux_event (SMUX_CONNECT, 0);
      return -1;
    }

  /* Send any outstanding register PDUs. */
  ret = smux_register (smux_sock);
  if (ret < 0)
    {
      zlog_warn ("SMUX register message send failed: %s", safe_strerror (errno));
      close (smux_sock);
      smux_sock = -1;
      // if (++fail < SMUX_MAX_FAILURE)
      smux_event (SMUX_CONNECT, 0);
      return -1;
    }

  /* Everything goes fine. */
  smux_event (SMUX_READ, smux_sock);

  return 0;
}

/* Clear all SMUX related resources. */
static void
smux_stop (void)
{
  if (smux_read_thread)
    {
      thread_cancel (smux_read_thread);
      smux_read_thread = NULL;
    }

  if (smux_connect_thread)
    {
      thread_cancel (smux_connect_thread);
      smux_connect_thread = NULL;
    }

  if (smux_sock >= 0)
    {
      close (smux_sock);
      smux_sock = -1;
    }
}



void
smux_event (enum smux_event event, int sock)
{
  switch (event)
    {
    case SMUX_SCHEDULE:
      smux_connect_thread = thread_add_event (master, smux_connect, NULL, 0);
      break;
    case SMUX_CONNECT:
      smux_connect_thread = thread_add_timer (master, smux_connect, NULL, 10);
      break;
    case SMUX_READ:
      smux_read_thread = thread_add_read (master, smux_read, NULL, sock);
      break;
    default:
      break;
    }
}

static int
smux_str2oid (const char *str, oid *oid, size_t *oid_len)
{
  int len;
  int val;

  len = 0;
  val = 0;
  *oid_len = 0;

  if (*str == '.')
    str++;
  if (*str == '\0')
    return 0;

  while (1)
    {
      if (! isdigit (*str))
	return -1;

      while (isdigit (*str))
	{
	  val *= 10;
	  val += (*str - '0');
	  str++;
	}

      if (*str == '\0')
	break;
      if (*str != '.')
	return -1;

      oid[len++] = val;
      val = 0;
      str++;
    }

  oid[len++] = val;
  *oid_len = len;

  return 0;
}

static oid *
smux_oid_dup (oid *objid, size_t objid_len)
{
  oid *new;

  new = XMALLOC (MTYPE_TMP, sizeof (oid) * objid_len);
  oid_copy (new, objid, objid_len);

  return new;
}

static int
smux_peer_oid (struct vty *vty, const char *oid_str, const char *passwd_str)
{
  int ret;
  oid oid[MAX_OID_LEN];
  size_t oid_len;

  ret = smux_str2oid (oid_str, oid, &oid_len);
  if (ret != 0)
    {
      vty_out (vty, "object ID malformed%s", VTY_NEWLINE);
      return CMD_WARNING;
    }

  if (smux_oid)
    {
      free (smux_oid);
      smux_oid = NULL;
    }

  /* careful, smux_passwd might point to string constant */
  if (smux_passwd)
    {
      free (smux_passwd);
      smux_passwd = NULL;
    }

  smux_oid = smux_oid_dup (oid, oid_len);
  smux_oid_len = oid_len;

  if (passwd_str)
    smux_passwd = strdup (passwd_str);
  else
    smux_passwd = strdup ("");

  return 0;
}

int
smux_header_generic (struct variable *v, oid *name, size_t *length, int exact,
		     size_t *var_len, WriteMethod **write_method)
{
  oid fulloid[MAX_OID_LEN];
  int ret;

  oid_copy (fulloid, v->name, v->namelen);
  fulloid[v->namelen] = 0;
  /* Check against full instance. */
  ret = oid_compare (name, *length, fulloid, v->namelen + 1);

  /* Check single instance. */
  if ((exact && (ret != 0)) || (!exact && (ret >= 0)))
	return MATCH_FAILED;

  /* In case of getnext, fill in full instance. */
  memcpy (name, fulloid, (v->namelen + 1) * sizeof (oid));
  *length = v->namelen + 1;

  *write_method = 0;
  *var_len = sizeof(long);    /* default to 'long' results */

  return MATCH_SUCCEEDED;
}

static int
smux_peer_default (void)
{
  if (smux_oid)
    {
      free (smux_oid);
      smux_oid = NULL;
    }
  
  /* careful, smux_passwd might be pointing at string constant */
  if (smux_passwd)
    {
      free (smux_passwd);
      smux_passwd = NULL;
    }

  return CMD_SUCCESS;
}

DEFUN (smux_peer,
       smux_peer_cmd,
       "smux peer OID",
       "SNMP MUX protocol settings\n"
       "SNMP MUX peer settings\n"
       "Object ID used in SMUX peering\n")
{
  if (smux_peer_oid (vty, argv[0], NULL) == 0)
    {
      smux_start();
      return CMD_SUCCESS;
    }
  else
    return CMD_WARNING;
}

DEFUN (smux_peer_password,
       smux_peer_password_cmd,
       "smux peer OID PASSWORD",
       "SNMP MUX protocol settings\n"
       "SNMP MUX peer settings\n"
       "SMUX peering object ID\n"
       "SMUX peering password\n")
{
  if (smux_peer_oid (vty, argv[0], argv[1]) == 0)
    {
      smux_start();
      return CMD_SUCCESS;
    }
  else
    return CMD_WARNING;
}

DEFUN (no_smux_peer,
       no_smux_peer_cmd,
       "no smux peer",
       NO_STR
       "SNMP MUX protocol settings\n"
       "SNMP MUX peer settings\n")
{
  smux_stop();
  return smux_peer_default ();
}

ALIAS (no_smux_peer,
       no_smux_peer_oid_cmd,
       "no smux peer OID",
       NO_STR
       "SNMP MUX protocol settings\n"
       "SNMP MUX peer settings\n"
       "SMUX peering object ID\n")

ALIAS (no_smux_peer,
       no_smux_peer_oid_password_cmd,
       "no smux peer OID PASSWORD",
       NO_STR
       "SNMP MUX protocol settings\n"
       "SNMP MUX peer settings\n"
       "SMUX peering object ID\n"
       "SMUX peering password\n")

static int
config_write_smux (struct vty *vty)
{
  int first = 1;
  unsigned int i;

  if (smux_oid)
    {
      vty_out (vty, "smux peer ");
      for (i = 0; i < smux_oid_len; i++)
	{
	  vty_out (vty, "%s%d", first ? "" : ".", (int) smux_oid[i]);
	  first = 0;
	}
      vty_out (vty, " %s%s", smux_passwd, VTY_NEWLINE);
    }
  return 0;
}

/* Register subtree to smux master tree. */
void
smux_register_mib (const char *descr, struct variable *var, 
                   size_t width, int num, 
		   oid name[], size_t namelen)
{
  struct subtree *tree;

  tree = (struct subtree *)malloc(sizeof(struct subtree));
  oid_copy (tree->name, name, namelen);
  tree->name_len = namelen;
  tree->variables = var;
  tree->variables_num = num;
  tree->variables_width = width;
  tree->registered = 0;
  listnode_add_sort(treelist, tree);
}

/* Compare function to keep treelist sorted */
static int
smux_tree_cmp(struct subtree *tree1, struct subtree *tree2)
{
  return oid_compare(tree1->name, tree1->name_len, 
		     tree2->name, tree2->name_len);
}

/* Initialize some values then schedule first SMUX connection. */
void
smux_init (struct thread_master *tm)
{
  /* copy callers thread master */
  master = tm;
  
  /* Make MIB tree. */
  treelist = list_new();
  treelist->cmp = (int (*)(void *, void *))smux_tree_cmp;

  /* Install commands. */
  install_node (&smux_node, config_write_smux);

  install_element (CONFIG_NODE, &smux_peer_cmd);
  install_element (CONFIG_NODE, &smux_peer_password_cmd);
  install_element (CONFIG_NODE, &no_smux_peer_cmd);
  install_element (CONFIG_NODE, &no_smux_peer_oid_cmd);
  install_element (CONFIG_NODE, &no_smux_peer_oid_password_cmd);
}

void
smux_start(void)
{
  /* Close any existing connections. */
  smux_stop();

  /* Schedule first connection. */
  smux_event (SMUX_SCHEDULE, 0);
}
#endif /* HAVE_SNMP */<|MERGE_RESOLUTION|>--- conflicted
+++ resolved
@@ -231,8 +231,7 @@
     }
   freeaddrinfo(res0);
   if (sock < 0)
-     if (debug_smux)
-         zlog_debug ("Can't connect to SNMP agent with SMUX");
+    zlog_warn ("Can't connect to SNMP agent with SMUX");
 #else
   sock = socket (AF_INET, SOCK_STREAM, 0);
   if (sock < 0)
@@ -263,8 +262,7 @@
     {
       close (sock);
       smux_sock = -1;
-      if (debug_smux)
-         zlog_debug ("Can't connect to SNMP agent with SMUX");
+      zlog_warn ("Can't connect to SNMP agent with SMUX");
       return -1;
     }
 #endif
@@ -353,11 +351,7 @@
   
   if (debug_smux)
     {
-<<<<<<< HEAD
-      zlog_debug ("SMUX var parse: type %u len %zd", type, len);
-=======
       zlog_debug ("SMUX var parse: type %d len %zd", type, len);
->>>>>>> 2158ad23
       zlog_debug ("SMUX var parse: type must be %d", 
 		 (ASN_SEQUENCE | ASN_CONSTRUCTOR));
     }
@@ -955,11 +949,7 @@
   u_char *ptr;
   size_t len;
   long version;
-<<<<<<< HEAD
-  const char progname[] = QUAGGA_PROGNAME "-" QUAGGA_VERSION;
-=======
   u_char progname[] = QUAGGA_PROGNAME "-" QUAGGA_VERSION;
->>>>>>> 2158ad23
 
   if (debug_smux)
     {
@@ -978,7 +968,7 @@
   version = 0;
   ptr = asn_build_int (ptr, &len, 
 		       (u_char)(ASN_UNIVERSAL | ASN_PRIMITIVE | ASN_INTEGER),
-		       (long *)&version, sizeof (version));
+		       &version, sizeof (version));
 
   /* SMUX connection oid. */
   ptr = asn_build_objid (ptr, &len,
@@ -990,7 +980,7 @@
   ptr = asn_build_string (ptr, &len, 
 			  (u_char)
 			  (ASN_UNIVERSAL | ASN_PRIMITIVE | ASN_OCTET_STR),
-			  (u_char *) progname, strlen (progname));
+			  progname, strlen (progname));
 
   /* SMUX connection password. */
   ptr = asn_build_string (ptr, &len, 
@@ -1194,10 +1184,7 @@
   int ret;
 
   if (debug_smux)
-    {
-    fail = fail + 1;
-    zlog_debug ("SMUX connect try %d", fail);
-    }
+    zlog_debug ("SMUX connect try %d", fail + 1);
 
   /* Clear thread poner of myself. */
   smux_connect_thread = NULL;
@@ -1206,10 +1193,8 @@
   smux_sock = smux_socket ();
   if (smux_sock < 0)
     {
-      if (debug_smux)
-         zlog_debug ("SMUX socket/connection creation error");
-      // if (++fail < SMUX_MAX_FAILURE)
-      smux_event (SMUX_CONNECT, 0);
+      if (++fail < SMUX_MAX_FAILURE)
+	smux_event (SMUX_CONNECT, 0);
       return 0;
     }
 
@@ -1220,8 +1205,8 @@
       zlog_warn ("SMUX open message send failed: %s", safe_strerror (errno));
       close (smux_sock);
       smux_sock = -1;
-      // if (++fail < SMUX_MAX_FAILURE)
-      smux_event (SMUX_CONNECT, 0);
+      if (++fail < SMUX_MAX_FAILURE)
+	smux_event (SMUX_CONNECT, 0);
       return -1;
     }
 
@@ -1232,8 +1217,8 @@
       zlog_warn ("SMUX register message send failed: %s", safe_strerror (errno));
       close (smux_sock);
       smux_sock = -1;
-      // if (++fail < SMUX_MAX_FAILURE)
-      smux_event (SMUX_CONNECT, 0);
+      if (++fail < SMUX_MAX_FAILURE)
+	smux_event (SMUX_CONNECT, 0);
       return -1;
     }
 
