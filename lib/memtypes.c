/*
 * Memory type definitions. This file is parsed by memtypes.awk to extract
 * MTYPE_ and memory_list_.. information in order to autogenerate 
 * memtypes.h.
 *
 * The script is sensitive to the format (though not whitespace), see
 * the top of memtypes.awk for more details.
 *
<<<<<<< HEAD:lib/memtypes.c
 * $Id: memtypes.c,v 1.13 2008/07/21 21:02:50 paul Exp $
=======
 * $Id$
>>>>>>> 41dc3488cf127a1e23333459a0c316ded67f7ff3:lib/memtypes.c
 */

#include "zebra.h"
#include "memory.h"

struct memory_list memory_list_lib[] =
{
  { MTYPE_TMP,			"Temporary memory"		},
  { MTYPE_STRVEC,		"String vector"			},
  { MTYPE_VECTOR,		"Vector"			},
  { MTYPE_VECTOR_INDEX,		"Vector index"			},
  { MTYPE_LINK_LIST,		"Link List"			},
  { MTYPE_LINK_NODE,		"Link Node"			},
  { MTYPE_THREAD,		"Thread"			},
  { MTYPE_THREAD_MASTER,	"Thread master"			},
  { MTYPE_THREAD_STATS,		"Thread stats"			},
  { MTYPE_THREAD_FUNCNAME,	"Thread function name" 		},
  { MTYPE_VTY,			"VTY"				},
  { MTYPE_VTY_OUT_BUF,		"VTY output buffer"		},
  { MTYPE_VTY_HIST,		"VTY history"			},
  { MTYPE_IF,			"Interface"			},
  { MTYPE_CONNECTED,		"Connected" 			},
  { MTYPE_CONNECTED_LABEL,	"Connected interface label"	},
  { MTYPE_BUFFER,		"Buffer"			},
  { MTYPE_BUFFER_DATA,		"Buffer data"			},
  { MTYPE_STREAM,		"Stream"			},
  { MTYPE_STREAM_DATA,		"Stream data"			},
  { MTYPE_STREAM_FIFO,		"Stream FIFO"			},
  { MTYPE_PREFIX,		"Prefix"			},
  { MTYPE_PREFIX_IPV4,		"Prefix IPv4"			},
  { MTYPE_PREFIX_IPV6,		"Prefix IPv6"			},
  { MTYPE_HASH,			"Hash"				},
  { MTYPE_HASH_BACKET,		"Hash Bucket"			},
  { MTYPE_HASH_INDEX,		"Hash Index"			},
  { MTYPE_ROUTE_TABLE,		"Route table"			},
  { MTYPE_ROUTE_NODE,		"Route node"			},
  { MTYPE_DISTRIBUTE,		"Distribute list"		},
  { MTYPE_DISTRIBUTE_IFNAME,	"Dist-list ifname"		},
  { MTYPE_ACCESS_LIST,		"Access List"			},
  { MTYPE_ACCESS_LIST_STR,	"Access List Str"		},
  { MTYPE_ACCESS_FILTER,	"Access Filter"			},
  { MTYPE_PREFIX_LIST,		"Prefix List"			},
  { MTYPE_PREFIX_LIST_ENTRY,	"Prefix List Entry"		},
  { MTYPE_PREFIX_LIST_STR,	"Prefix List Str"		},
  { MTYPE_ROUTE_MAP,		"Route map"			},
  { MTYPE_ROUTE_MAP_NAME,	"Route map name"		},
  { MTYPE_ROUTE_MAP_INDEX,	"Route map index"		},
  { MTYPE_ROUTE_MAP_RULE,	"Route map rule"		},
  { MTYPE_ROUTE_MAP_RULE_STR,	"Route map rule str"		},
  { MTYPE_ROUTE_MAP_COMPILED,	"Route map compiled"		},
  { MTYPE_DESC,			"Command desc"			},
  { MTYPE_KEY,			"Key"				},
  { MTYPE_KEYCHAIN,		"Key chain"			},
  { MTYPE_IF_RMAP,		"Interface route map"		},
  { MTYPE_IF_RMAP_NAME,		"I.f. route map name",		},
  { MTYPE_SOCKUNION,		"Socket union"			},
  { MTYPE_PRIVS,		"Privilege information"		},
  { MTYPE_ZLOG,			"Logging"			},
  { MTYPE_ZCLIENT,		"Zclient"			},
  { MTYPE_WORK_QUEUE,		"Work queue"			},
  { MTYPE_WORK_QUEUE_ITEM,	"Work queue item"		},
  { MTYPE_WORK_QUEUE_NAME,	"Work queue name string"	},
  { MTYPE_PQUEUE,		"Priority queue"		},
  { MTYPE_PQUEUE_DATA,		"Priority queue data"		},
  { MTYPE_HOST,			"Host config"			},
  { -1, NULL },
};

struct memory_list memory_list_zebra[] = 
{
  { MTYPE_RTADV_PREFIX,		"Router Advertisement Prefix"	},
  { MTYPE_VRF,			"VRF"				},
  { MTYPE_VRF_NAME,		"VRF name"			},
  { MTYPE_NEXTHOP,		"Nexthop"			},
  { MTYPE_RIB,			"RIB"				},
  { MTYPE_RIB_QUEUE,		"RIB process work queue"	},
  { MTYPE_STATIC_IPV4,		"Static IPv4 route"		},
  { MTYPE_STATIC_IPV6,		"Static IPv6 route"		},
  { -1, NULL },
};

struct memory_list memory_list_bgp[] =
{
  { MTYPE_BGP,			"BGP instance"			},
  { MTYPE_BGP_PEER,		"BGP peer"			},
  { MTYPE_BGP_PEER_HOST,	"BGP peer hostname"		},
  { MTYPE_PEER_GROUP,		"Peer group"			},
  { MTYPE_PEER_DESC,		"Peer description"		},
  { MTYPE_PEER_PASSWORD,	"Peer password string"		},
  { MTYPE_ATTR,			"BGP attribute"			},
  { MTYPE_ATTR_EXTRA,		"BGP extra attributes"		},
  { MTYPE_AS_PATH,		"BGP aspath"			},
  { MTYPE_AS_SEG,		"BGP aspath seg"		},
  { MTYPE_AS_SEG_DATA,		"BGP aspath segment data"	},
  { MTYPE_AS_STR,		"BGP aspath str"		},
  { 0, NULL },
  { MTYPE_BGP_TABLE,		"BGP table"			},
  { MTYPE_BGP_NODE,		"BGP node"			},
  { MTYPE_BGP_ROUTE,		"BGP route"			},
  { MTYPE_BGP_ROUTE_EXTRA,	"BGP ancillary route info"	},
  { MTYPE_BGP_STATIC,		"BGP static"			},
  { MTYPE_BGP_ADVERTISE_ATTR,	"BGP adv attr"			},
  { MTYPE_BGP_ADVERTISE,	"BGP adv"			},
  { MTYPE_BGP_SYNCHRONISE,	"BGP synchronise"		},
  { MTYPE_BGP_ADJ_IN,		"BGP adj in"			},
  { MTYPE_BGP_ADJ_OUT,		"BGP adj out"			},
  { 0, NULL },
  { MTYPE_AS_LIST,		"BGP AS list"			},
  { MTYPE_AS_FILTER,		"BGP AS filter"			},
  { MTYPE_AS_FILTER_STR,	"BGP AS filter str"		},
  { 0, NULL },
  { MTYPE_COMMUNITY,		"community"			},
  { MTYPE_COMMUNITY_VAL,	"community val"			},
  { MTYPE_COMMUNITY_STR,	"community str"			},
  { 0, NULL },
  { MTYPE_ECOMMUNITY,		"extcommunity"			},
  { MTYPE_ECOMMUNITY_VAL,	"extcommunity val"		},
  { MTYPE_ECOMMUNITY_STR,	"extcommunity str"		},
  { 0, NULL },
  { MTYPE_COMMUNITY_LIST,	"community-list"		},
  { MTYPE_COMMUNITY_LIST_NAME,	"community-list name"		},
  { MTYPE_COMMUNITY_LIST_ENTRY,	"community-list entry"		},
  { MTYPE_COMMUNITY_LIST_CONFIG,  "community-list config"	},
  { MTYPE_COMMUNITY_LIST_HANDLER, "community-list handler"	},
  { 0, NULL },
  { MTYPE_CLUSTER,		"Cluster list"			},
  { MTYPE_CLUSTER_VAL,		"Cluster list val"		},
  { 0, NULL },
  { MTYPE_BGP_PROCESS_QUEUE,	"BGP Process queue"		},
  { MTYPE_BGP_CLEAR_NODE_QUEUE, "BGP node clear queue"		},
  { 0, NULL },
  { MTYPE_TRANSIT,		"BGP transit attr"		},
  { MTYPE_TRANSIT_VAL,		"BGP transit val"		},
  { 0, NULL },
  { MTYPE_BGP_DISTANCE,		"BGP distance"			},
  { MTYPE_BGP_NEXTHOP_CACHE,	"BGP nexthop"			},
  { MTYPE_BGP_CONFED_LIST,	"BGP confed list"		},
  { MTYPE_PEER_UPDATE_SOURCE,	"BGP peer update interface"	},
  { MTYPE_BGP_DAMP_INFO,	"Dampening info"		},
  { MTYPE_BGP_DAMP_ARRAY,	"BGP Dampening array"		},
  { MTYPE_BGP_REGEXP,		"BGP regexp"			},
  { MTYPE_BGP_AGGREGATE,	"BGP aggregate"			},
  { -1, NULL }
};

struct memory_list memory_list_rip[] =
{
  { MTYPE_RIP,                "RIP structure"			},
  { MTYPE_RIP_INFO,           "RIP route info"			},
  { MTYPE_RIP_INTERFACE,      "RIP interface"			},
  { MTYPE_RIP_PEER,           "RIP peer"			},
  { MTYPE_RIP_OFFSET_LIST,    "RIP offset list"			},
  { MTYPE_RIP_DISTANCE,       "RIP distance"			},
  { -1, NULL }
};

struct memory_list memory_list_ripng[] =
{
  { MTYPE_RIPNG,              "RIPng structure"			},
  { MTYPE_RIPNG_ROUTE,        "RIPng route info"		},
  { MTYPE_RIPNG_AGGREGATE,    "RIPng aggregate"			},
  { MTYPE_RIPNG_PEER,         "RIPng peer"			},
  { MTYPE_RIPNG_OFFSET_LIST,  "RIPng offset lst"		},
  { MTYPE_RIPNG_RTE_DATA,     "RIPng rte data"			},
  { -1, NULL }
};

struct memory_list memory_list_ospf[] =
{
  { MTYPE_OSPF_TOP,           "OSPF top"			},
  { MTYPE_OSPF_AREA,          "OSPF area"			},
  { MTYPE_OSPF_AREA_RANGE,    "OSPF area range"			},
  { MTYPE_OSPF_NETWORK,       "OSPF network"			},
  { MTYPE_OSPF_NEIGHBOR_STATIC,"OSPF static nbr"		},
  { MTYPE_OSPF_IF,            "OSPF interface"			},
  { MTYPE_OSPF_NEIGHBOR,      "OSPF neighbor"			},
  { MTYPE_OSPF_ROUTE,         "OSPF route"			},
  { MTYPE_OSPF_TMP,           "OSPF tmp mem"			},
  { MTYPE_OSPF_LSA,           "OSPF LSA"			},
  { MTYPE_OSPF_LSA_DATA,      "OSPF LSA data"			},
  { MTYPE_OSPF_LSDB,          "OSPF LSDB"			},
  { MTYPE_OSPF_PACKET,        "OSPF packet"			},
  { MTYPE_OSPF_FIFO,          "OSPF FIFO queue"			},
  { MTYPE_OSPF_VERTEX,        "OSPF vertex"			},
  { MTYPE_OSPF_VERTEX_PARENT, "OSPF vertex parent",		},
  { MTYPE_OSPF_NEXTHOP,       "OSPF nexthop"			},
  { MTYPE_OSPF_PATH,	      "OSPF path"			},
  { MTYPE_OSPF_VL_DATA,       "OSPF VL data"			},
  { MTYPE_OSPF_CRYPT_KEY,     "OSPF crypt key"			},
  { MTYPE_OSPF_EXTERNAL_INFO, "OSPF ext. info"			},
  { MTYPE_OSPF_DISTANCE,      "OSPF distance"			},
  { MTYPE_OSPF_IF_INFO,       "OSPF if info"			},
  { MTYPE_OSPF_IF_PARAMS,     "OSPF if params"			},
  { MTYPE_OSPF_MESSAGE,		"OSPF message"			},
  { -1, NULL },
};

struct memory_list memory_list_ospf6[] =
{
  { MTYPE_OSPF6_TOP,          "OSPF6 top"			},
  { MTYPE_OSPF6_AREA,         "OSPF6 area"			},
  { MTYPE_OSPF6_IF,           "OSPF6 interface"			},
  { MTYPE_OSPF6_NEIGHBOR,     "OSPF6 neighbor"			},
  { MTYPE_OSPF6_ROUTE,        "OSPF6 route"			},
  { MTYPE_OSPF6_PREFIX,       "OSPF6 prefix"			},
  { MTYPE_OSPF6_MESSAGE,      "OSPF6 message"			},
  { MTYPE_OSPF6_LSA,          "OSPF6 LSA"			},
  { MTYPE_OSPF6_LSA_SUMMARY,  "OSPF6 LSA summary"		},
  { MTYPE_OSPF6_LSDB,         "OSPF6 LSA database"		},
  { MTYPE_OSPF6_VERTEX,       "OSPF6 vertex"			},
  { MTYPE_OSPF6_SPFTREE,      "OSPF6 SPF tree"			},
  { MTYPE_OSPF6_NEXTHOP,      "OSPF6 nexthop"			},
  { MTYPE_OSPF6_EXTERNAL_INFO,"OSPF6 ext. info"			},
  { MTYPE_OSPF6_OTHER,        "OSPF6 other"			},
  { -1, NULL },
};

struct memory_list memory_list_isis[] =
{
  { MTYPE_ISIS,               "ISIS"				},
  { MTYPE_ISIS_TMP,           "ISIS TMP"			},
  { MTYPE_ISIS_CIRCUIT,       "ISIS circuit"			},
  { MTYPE_ISIS_LSP,           "ISIS LSP"			},
  { MTYPE_ISIS_ADJACENCY,     "ISIS adjacency"			},
  { MTYPE_ISIS_AREA,          "ISIS area"			},
  { MTYPE_ISIS_AREA_ADDR,     "ISIS area address"		},
  { MTYPE_ISIS_TLV,           "ISIS TLV"			},
  { MTYPE_ISIS_DYNHN,         "ISIS dyn hostname"		},
  { MTYPE_ISIS_SPFTREE,       "ISIS SPFtree"			},
  { MTYPE_ISIS_VERTEX,        "ISIS vertex"			},
  { MTYPE_ISIS_ROUTE_INFO,    "ISIS route info"			},
  { MTYPE_ISIS_NEXTHOP,       "ISIS nexthop"			},
  { MTYPE_ISIS_NEXTHOP6,      "ISIS nexthop6"			},
  { -1, NULL },
};

struct memory_list memory_list_vtysh[] =
{
  { MTYPE_VTYSH_CONFIG,		"Vtysh configuration",		},
  { MTYPE_VTYSH_CONFIG_LINE,	"Vtysh configuration line"	},
  { -1, NULL },
};

struct mlist mlists[] __attribute__ ((unused)) = {
  { memory_list_lib,	"LIB"	},
  { memory_list_zebra,	"ZEBRA"	},
  { memory_list_rip,	"RIP"	},
  { memory_list_ripng,	"RIPNG"	},
  { memory_list_ospf,	"OSPF"	},
  { memory_list_ospf6,	"OSPF6"	},
  { memory_list_isis,	"ISIS"	},
  { memory_list_bgp,	"BGP"	},
  { NULL, NULL},
};<|MERGE_RESOLUTION|>--- conflicted
+++ resolved
@@ -6,11 +6,7 @@
  * The script is sensitive to the format (though not whitespace), see
  * the top of memtypes.awk for more details.
  *
-<<<<<<< HEAD:lib/memtypes.c
- * $Id: memtypes.c,v 1.13 2008/07/21 21:02:50 paul Exp $
-=======
  * $Id$
->>>>>>> 41dc3488cf127a1e23333459a0c316ded67f7ff3:lib/memtypes.c
  */
 
 #include "zebra.h"
