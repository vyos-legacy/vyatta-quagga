/*
 * Memory type definitions. This file is parsed by memtypes.awk to extract
 * MTYPE_ and memory_list_.. information in order to autogenerate 
 * memtypes.h.
 *
 * The script is sensitive to the format (though not whitespace), see
 * the top of memtypes.awk for more details.
 *
 * $Id$
 */

#include "zebra.h"
#include "memory.h"

struct memory_list memory_list_lib[] =
{
  { MTYPE_TMP,			"Temporary memory"		},
  { MTYPE_STRVEC,		"String vector"			},
  { MTYPE_VECTOR,		"Vector"			},
  { MTYPE_VECTOR_INDEX,		"Vector index"			},
  { MTYPE_LINK_LIST,		"Link List"			},
  { MTYPE_LINK_NODE,		"Link Node"			},
  { MTYPE_THREAD,		"Thread"			},
  { MTYPE_THREAD_MASTER,	"Thread master"			},
  { MTYPE_THREAD_STATS,		"Thread stats"			},
  { MTYPE_THREAD_FUNCNAME,	"Thread function name" 		},
  { MTYPE_VTY,			"VTY"				},
  { MTYPE_VTY_OUT_BUF,		"VTY output buffer"		},
  { MTYPE_VTY_HIST,		"VTY history"			},
  { MTYPE_IF,			"Interface"			},
  { MTYPE_CONNECTED,		"Connected" 			},
  { MTYPE_CONNECTED_LABEL,	"Connected interface label"	},
  { MTYPE_BUFFER,		"Buffer"			},
  { MTYPE_BUFFER_DATA,		"Buffer data"			},
  { MTYPE_STREAM,		"Stream"			},
  { MTYPE_STREAM_DATA,		"Stream data"			},
  { MTYPE_STREAM_FIFO,		"Stream FIFO"			},
  { MTYPE_PREFIX,		"Prefix"			},
  { MTYPE_PREFIX_IPV4,		"Prefix IPv4"			},
  { MTYPE_PREFIX_IPV6,		"Prefix IPv6"			},
  { MTYPE_HASH,			"Hash"				},
  { MTYPE_HASH_BACKET,		"Hash Bucket"			},
  { MTYPE_HASH_INDEX,		"Hash Index"			},
  { MTYPE_ROUTE_TABLE,		"Route table"			},
  { MTYPE_ROUTE_NODE,		"Route node"			},
  { MTYPE_DISTRIBUTE,		"Distribute list"		},
  { MTYPE_DISTRIBUTE_IFNAME,	"Dist-list ifname"		},
  { MTYPE_ACCESS_LIST,		"Access List"			},
  { MTYPE_ACCESS_LIST_STR,	"Access List Str"		},
  { MTYPE_ACCESS_FILTER,	"Access Filter"			},
  { MTYPE_PREFIX_LIST,		"Prefix List"			},
  { MTYPE_PREFIX_LIST_ENTRY,	"Prefix List Entry"		},
  { MTYPE_PREFIX_LIST_STR,	"Prefix List Str"		},
  { MTYPE_ROUTE_MAP,		"Route map"			},
  { MTYPE_ROUTE_MAP_NAME,	"Route map name"		},
  { MTYPE_ROUTE_MAP_INDEX,	"Route map index"		},
  { MTYPE_ROUTE_MAP_RULE,	"Route map rule"		},
  { MTYPE_ROUTE_MAP_RULE_STR,	"Route map rule str"		},
  { MTYPE_ROUTE_MAP_COMPILED,	"Route map compiled"		},
  { MTYPE_DESC,			"Command desc"			},
  { MTYPE_KEY,			"Key"				},
  { MTYPE_KEYCHAIN,		"Key chain"			},
  { MTYPE_IF_RMAP,		"Interface route map"		},
  { MTYPE_IF_RMAP_NAME,		"I.f. route map name",		},
  { MTYPE_SOCKUNION,		"Socket union"			},
  { MTYPE_PRIVS,		"Privilege information"		},
  { MTYPE_ZLOG,			"Logging"			},
  { MTYPE_ZCLIENT,		"Zclient"			},
  { MTYPE_WORK_QUEUE,		"Work queue"			},
  { MTYPE_WORK_QUEUE_ITEM,	"Work queue item"		},
  { MTYPE_WORK_QUEUE_NAME,	"Work queue name string"	},
  { MTYPE_PQUEUE,		"Priority queue"		},
  { MTYPE_PQUEUE_DATA,		"Priority queue data"		},
  { MTYPE_HOST,			"Host config"			},
  { -1, NULL },
};

struct memory_list memory_list_zebra[] = 
{
  { MTYPE_RTADV_PREFIX,		"Router Advertisement Prefix"	},
  { MTYPE_VRF,			"VRF"				},
  { MTYPE_VRF_NAME,		"VRF name"			},
  { MTYPE_NEXTHOP,		"Nexthop"			},
  { MTYPE_RIB,			"RIB"				},
  { MTYPE_RIB_QUEUE,		"RIB process work queue"	},
  { MTYPE_STATIC_IPV4,		"Static IPv4 route"		},
  { MTYPE_STATIC_IPV6,		"Static IPv6 route"		},
  { -1, NULL },
};

struct memory_list memory_list_bgp[] =
{
  { MTYPE_BGP,			"BGP instance"			},
<<<<<<< HEAD
  { MTYPE_BGP_LISTENER,		"BGP listen socket"		},
=======
  { MTYPE_BGP_LISTENER,		"BGP listen socket details"	},
>>>>>>> 2158ad23
  { MTYPE_BGP_PEER,		"BGP peer"			},
  { MTYPE_BGP_PEER_HOST,	"BGP peer hostname"		},
  { MTYPE_PEER_GROUP,		"Peer group"			},
  { MTYPE_PEER_DESC,		"Peer description"		},
  { MTYPE_PEER_PASSWORD,	"Peer password string"		},
  { MTYPE_ATTR,			"BGP attribute"			},
  { MTYPE_ATTR_EXTRA,		"BGP extra attributes"		},
  { MTYPE_AS_PATH,		"BGP aspath"			},
  { MTYPE_AS_SEG,		"BGP aspath seg"		},
  { MTYPE_AS_SEG_DATA,		"BGP aspath segment data"	},
  { MTYPE_AS_STR,		"BGP aspath str"		},
  { 0, NULL },
  { MTYPE_BGP_TABLE,		"BGP table"			},
  { MTYPE_BGP_NODE,		"BGP node"			},
  { MTYPE_BGP_ROUTE,		"BGP route"			},
  { MTYPE_BGP_ROUTE_EXTRA,	"BGP ancillary route info"	},
  { MTYPE_BGP_STATIC,		"BGP static"			},
  { MTYPE_BGP_ADVERTISE_ATTR,	"BGP adv attr"			},
  { MTYPE_BGP_ADVERTISE,	"BGP adv"			},
  { MTYPE_BGP_SYNCHRONISE,	"BGP synchronise"		},
  { MTYPE_BGP_ADJ_IN,		"BGP adj in"			},
  { MTYPE_BGP_ADJ_OUT,		"BGP adj out"			},
  { 0, NULL },
  { MTYPE_AS_LIST,		"BGP AS list"			},
  { MTYPE_AS_FILTER,		"BGP AS filter"			},
  { MTYPE_AS_FILTER_STR,	"BGP AS filter str"		},
  { 0, NULL },
  { MTYPE_COMMUNITY,		"community"			},
  { MTYPE_COMMUNITY_VAL,	"community val"			},
  { MTYPE_COMMUNITY_STR,	"community str"			},
  { 0, NULL },
  { MTYPE_ECOMMUNITY,		"extcommunity"			},
  { MTYPE_ECOMMUNITY_VAL,	"extcommunity val"		},
  { MTYPE_ECOMMUNITY_STR,	"extcommunity str"		},
  { 0, NULL },
  { MTYPE_COMMUNITY_LIST,	"community-list"		},
  { MTYPE_COMMUNITY_LIST_NAME,	"community-list name"		},
  { MTYPE_COMMUNITY_LIST_ENTRY,	"community-list entry"		},
  { MTYPE_COMMUNITY_LIST_CONFIG,  "community-list config"	},
  { MTYPE_COMMUNITY_LIST_HANDLER, "community-list handler"	},
  { 0, NULL },
  { MTYPE_CLUSTER,		"Cluster list"			},
  { MTYPE_CLUSTER_VAL,		"Cluster list val"		},
  { 0, NULL },
  { MTYPE_BGP_PROCESS_QUEUE,	"BGP Process queue"		},
  { MTYPE_BGP_CLEAR_NODE_QUEUE, "BGP node clear queue"		},
  { 0, NULL },
  { MTYPE_TRANSIT,		"BGP transit attr"		},
  { MTYPE_TRANSIT_VAL,		"BGP transit val"		},
  { 0, NULL },
  { MTYPE_BGP_DISTANCE,		"BGP distance"			},
  { MTYPE_BGP_NEXTHOP_CACHE,	"BGP nexthop"			},
  { MTYPE_BGP_CONFED_LIST,	"BGP confed list"		},
  { MTYPE_PEER_UPDATE_SOURCE,	"BGP peer update interface"	},
  { MTYPE_BGP_DAMP_INFO,	"Dampening info"		},
  { MTYPE_BGP_DAMP_ARRAY,	"BGP Dampening array"		},
  { MTYPE_BGP_REGEXP,		"BGP regexp"			},
  { MTYPE_BGP_AGGREGATE,	"BGP aggregate"			},
  { -1, NULL }
};

struct memory_list memory_list_rip[] =
{
  { MTYPE_RIP,                "RIP structure"			},
  { MTYPE_RIP_INFO,           "RIP route info"			},
  { MTYPE_RIP_INTERFACE,      "RIP interface"			},
  { MTYPE_RIP_PEER,           "RIP peer"			},
  { MTYPE_RIP_OFFSET_LIST,    "RIP offset list"			},
  { MTYPE_RIP_DISTANCE,       "RIP distance"			},
  { -1, NULL }
};

struct memory_list memory_list_ripng[] =
{
  { MTYPE_RIPNG,              "RIPng structure"			},
  { MTYPE_RIPNG_ROUTE,        "RIPng route info"		},
  { MTYPE_RIPNG_AGGREGATE,    "RIPng aggregate"			},
  { MTYPE_RIPNG_PEER,         "RIPng peer"			},
  { MTYPE_RIPNG_OFFSET_LIST,  "RIPng offset lst"		},
  { MTYPE_RIPNG_RTE_DATA,     "RIPng rte data"			},
  { -1, NULL }
};

struct memory_list memory_list_ospf[] =
{
  { MTYPE_OSPF_TOP,           "OSPF top"			},
  { MTYPE_OSPF_AREA,          "OSPF area"			},
  { MTYPE_OSPF_AREA_RANGE,    "OSPF area range"			},
  { MTYPE_OSPF_NETWORK,       "OSPF network"			},
  { MTYPE_OSPF_NEIGHBOR_STATIC,"OSPF static nbr"		},
  { MTYPE_OSPF_IF,            "OSPF interface"			},
  { MTYPE_OSPF_NEIGHBOR,      "OSPF neighbor"			},
  { MTYPE_OSPF_ROUTE,         "OSPF route"			},
  { MTYPE_OSPF_TMP,           "OSPF tmp mem"			},
  { MTYPE_OSPF_LSA,           "OSPF LSA"			},
  { MTYPE_OSPF_LSA_DATA,      "OSPF LSA data"			},
  { MTYPE_OSPF_LSDB,          "OSPF LSDB"			},
  { MTYPE_OSPF_PACKET,        "OSPF packet"			},
  { MTYPE_OSPF_FIFO,          "OSPF FIFO queue"			},
  { MTYPE_OSPF_VERTEX,        "OSPF vertex"			},
  { MTYPE_OSPF_VERTEX_PARENT, "OSPF vertex parent",		},
  { MTYPE_OSPF_NEXTHOP,       "OSPF nexthop"			},
  { MTYPE_OSPF_PATH,	      "OSPF path"			},
  { MTYPE_OSPF_VL_DATA,       "OSPF VL data"			},
  { MTYPE_OSPF_CRYPT_KEY,     "OSPF crypt key"			},
  { MTYPE_OSPF_EXTERNAL_INFO, "OSPF ext. info"			},
  { MTYPE_OSPF_DISTANCE,      "OSPF distance"			},
  { MTYPE_OSPF_IF_INFO,       "OSPF if info"			},
  { MTYPE_OSPF_IF_PARAMS,     "OSPF if params"			},
  { MTYPE_OSPF_MESSAGE,		"OSPF message"			},
  { -1, NULL },
};

struct memory_list memory_list_ospf6[] =
{
  { MTYPE_OSPF6_TOP,          "OSPF6 top"			},
  { MTYPE_OSPF6_AREA,         "OSPF6 area"			},
  { MTYPE_OSPF6_IF,           "OSPF6 interface"			},
  { MTYPE_OSPF6_NEIGHBOR,     "OSPF6 neighbor"			},
  { MTYPE_OSPF6_ROUTE,        "OSPF6 route"			},
  { MTYPE_OSPF6_PREFIX,       "OSPF6 prefix"			},
  { MTYPE_OSPF6_MESSAGE,      "OSPF6 message"			},
  { MTYPE_OSPF6_LSA,          "OSPF6 LSA"			},
  { MTYPE_OSPF6_LSA_SUMMARY,  "OSPF6 LSA summary"		},
  { MTYPE_OSPF6_LSDB,         "OSPF6 LSA database"		},
  { MTYPE_OSPF6_VERTEX,       "OSPF6 vertex"			},
  { MTYPE_OSPF6_SPFTREE,      "OSPF6 SPF tree"			},
  { MTYPE_OSPF6_NEXTHOP,      "OSPF6 nexthop"			},
  { MTYPE_OSPF6_EXTERNAL_INFO,"OSPF6 ext. info"			},
  { MTYPE_OSPF6_OTHER,        "OSPF6 other"			},
  { -1, NULL },
};

struct memory_list memory_list_isis[] =
{
  { MTYPE_ISIS,               "ISIS"				},
  { MTYPE_ISIS_TMP,           "ISIS TMP"			},
  { MTYPE_ISIS_CIRCUIT,       "ISIS circuit"			},
  { MTYPE_ISIS_LSP,           "ISIS LSP"			},
  { MTYPE_ISIS_ADJACENCY,     "ISIS adjacency"			},
  { MTYPE_ISIS_AREA,          "ISIS area"			},
  { MTYPE_ISIS_AREA_ADDR,     "ISIS area address"		},
  { MTYPE_ISIS_TLV,           "ISIS TLV"			},
  { MTYPE_ISIS_DYNHN,         "ISIS dyn hostname"		},
  { MTYPE_ISIS_SPFTREE,       "ISIS SPFtree"			},
  { MTYPE_ISIS_VERTEX,        "ISIS vertex"			},
  { MTYPE_ISIS_ROUTE_INFO,    "ISIS route info"			},
  { MTYPE_ISIS_NEXTHOP,       "ISIS nexthop"			},
  { MTYPE_ISIS_NEXTHOP6,      "ISIS nexthop6"			},
  { -1, NULL },
};

struct memory_list memory_list_vtysh[] =
{
  { MTYPE_VTYSH_CONFIG,		"Vtysh configuration",		},
  { MTYPE_VTYSH_CONFIG_LINE,	"Vtysh configuration line"	},
  { -1, NULL },
};

struct mlist mlists[] __attribute__ ((unused)) = {
  { memory_list_lib,	"LIB"	},
  { memory_list_zebra,	"ZEBRA"	},
  { memory_list_rip,	"RIP"	},
  { memory_list_ripng,	"RIPNG"	},
  { memory_list_ospf,	"OSPF"	},
  { memory_list_ospf6,	"OSPF6"	},
  { memory_list_isis,	"ISIS"	},
  { memory_list_bgp,	"BGP"	},
  { NULL, NULL},
};<|MERGE_RESOLUTION|>--- conflicted
+++ resolved
@@ -91,11 +91,7 @@
 struct memory_list memory_list_bgp[] =
 {
   { MTYPE_BGP,			"BGP instance"			},
-<<<<<<< HEAD
-  { MTYPE_BGP_LISTENER,		"BGP listen socket"		},
-=======
   { MTYPE_BGP_LISTENER,		"BGP listen socket details"	},
->>>>>>> 2158ad23
   { MTYPE_BGP_PEER,		"BGP peer"			},
   { MTYPE_BGP_PEER_HOST,	"BGP peer hostname"		},
   { MTYPE_PEER_GROUP,		"Peer group"			},
