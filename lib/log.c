/*
<<<<<<< HEAD:lib/log.c
 * $Id: log.c,v 1.34 2008/02/28 23:26:02 paul Exp $
=======
 * $Id$
>>>>>>> 41dc3488cf127a1e23333459a0c316ded67f7ff3:lib/log.c
 *
 * Logging of zebra
 * Copyright (C) 1997, 1998, 1999 Kunihiro Ishiguro
 *
 * This file is part of GNU Zebra.
 *
 * GNU Zebra is free software; you can redistribute it and/or modify it
 * under the terms of the GNU General Public License as published by the
 * Free Software Foundation; either version 2, or (at your option) any
 * later version.
 *
 * GNU Zebra is distributed in the hope that it will be useful, but
 * WITHOUT ANY WARRANTY; without even the implied warranty of
 * MERCHANTABILITY or FITNESS FOR A PARTICULAR PURPOSE.  See the GNU
 * General Public License for more details.
 *
 * You should have received a copy of the GNU General Public License
 * along with GNU Zebra; see the file COPYING.  If not, write to the Free
 * Software Foundation, Inc., 59 Temple Place - Suite 330, Boston, MA
 * 02111-1307, USA.  
 */

#include <zebra.h>

#include "log.h"
#include "memory.h"
#include "command.h"
#ifndef SUNOS_5
#include <sys/un.h>
#endif
/* for printstack on solaris */
#ifdef HAVE_UCONTEXT_H
#include <ucontext.h>
#endif

static int logfile_fd = -1;	/* Used in signal handler. */

struct zlog *zlog_default = NULL;

const char *zlog_proto_names[] = 
{
  "NONE",
  "DEFAULT",
  "ZEBRA",
  "RIP",
  "BGP",
  "OSPF",
  "RIPNG",
  "OSPF6",
  "ISIS",
  "MASC",
  NULL,
};

const char *zlog_priority[] =
{
  "emergencies",
  "alerts",
  "critical",
  "errors",
  "warnings",
  "notifications",
  "informational",
  "debugging",
  NULL,
};
  


/* For time string format. */

size_t
quagga_timestamp(int timestamp_precision, char *buf, size_t buflen)
{
  static struct {
    time_t last;
    size_t len;
    char buf[28];
  } cache;
  struct timeval clock;

  /* would it be sufficient to use global 'recent_time' here?  I fear not... */
  gettimeofday(&clock, NULL);

  /* first, we update the cache if the time has changed */
  if (cache.last != clock.tv_sec)
    {
      struct tm *tm;
      cache.last = clock.tv_sec;
      tm = localtime(&cache.last);
      cache.len = strftime(cache.buf, sizeof(cache.buf),
      			   "%Y/%m/%d %H:%M:%S", tm);
    }
  /* note: it's not worth caching the subsecond part, because
     chances are that back-to-back calls are not sufficiently close together
     for the clock not to have ticked forward */

  if (buflen > cache.len)
    {
      memcpy(buf, cache.buf, cache.len);
      if ((timestamp_precision > 0) &&
	  (buflen > cache.len+1+timestamp_precision))
	{
	  /* should we worry about locale issues? */
	  static const int divisor[] = {0, 100000, 10000, 1000, 100, 10, 1};
	  int prec;
	  char *p = buf+cache.len+1+(prec = timestamp_precision);
	  *p-- = '\0';
	  while (prec > 6)
	    /* this is unlikely to happen, but protect anyway */
	    {
	      *p-- = '0';
	      prec--;
	    }
	  clock.tv_usec /= divisor[prec];
	  do
	    {
	      *p-- = '0'+(clock.tv_usec % 10);
	      clock.tv_usec /= 10;
	    }
	  while (--prec > 0);
	  *p = '.';
	  return cache.len+1+timestamp_precision;
	}
      buf[cache.len] = '\0';
      return cache.len;
    }
  if (buflen > 0)
    buf[0] = '\0';
  return 0;
}

/* Utility routine for current time printing. */
static void
time_print(FILE *fp, struct timestamp_control *ctl)
{
  if (!ctl->already_rendered)
    {
      ctl->len = quagga_timestamp(ctl->precision, ctl->buf, sizeof(ctl->buf));
      ctl->already_rendered = 1;
    }
  fprintf(fp, "%s ", ctl->buf);
}
  

/* va_list version of zlog. */
static void
vzlog (struct zlog *zl, int priority, const char *format, va_list args)
{
  struct timestamp_control tsctl;
  tsctl.already_rendered = 0;

  /* If zlog is not specified, use default one. */
  if (zl == NULL)
    zl = zlog_default;

  /* When zlog_default is also NULL, use stderr for logging. */
  if (zl == NULL)
    {
      tsctl.precision = 0;
      time_print(stderr, &tsctl);
      fprintf (stderr, "%s: ", "unknown");
      vfprintf (stderr, format, args);
      fprintf (stderr, "\n");
      fflush (stderr);

      /* In this case we return at here. */
      return;
    }
  tsctl.precision = zl->timestamp_precision;

  /* Syslog output */
  if (priority <= zl->maxlvl[ZLOG_DEST_SYSLOG])
    {
      va_list ac;
      va_copy(ac, args);
      vsyslog (priority|zlog_default->facility, format, ac);
      va_end(ac);
    }

  /* File output. */
  if ((priority <= zl->maxlvl[ZLOG_DEST_FILE]) && zl->fp)
    {
      va_list ac;
      time_print (zl->fp, &tsctl);
      if (zl->record_priority)
	fprintf (zl->fp, "%s: ", zlog_priority[priority]);
      fprintf (zl->fp, "%s: ", zlog_proto_names[zl->protocol]);
      va_copy(ac, args);
      vfprintf (zl->fp, format, ac);
      va_end(ac);
      fprintf (zl->fp, "\n");
      fflush (zl->fp);
    }

  /* stdout output. */
  if (priority <= zl->maxlvl[ZLOG_DEST_STDOUT])
    {
      va_list ac;
      time_print (stdout, &tsctl);
      if (zl->record_priority)
	fprintf (stdout, "%s: ", zlog_priority[priority]);
      fprintf (stdout, "%s: ", zlog_proto_names[zl->protocol]);
      va_copy(ac, args);
      vfprintf (stdout, format, ac);
      va_end(ac);
      fprintf (stdout, "\n");
      fflush (stdout);
    }

  /* Terminal monitor. */
  if (priority <= zl->maxlvl[ZLOG_DEST_MONITOR])
    vty_log ((zl->record_priority ? zlog_priority[priority] : NULL),
	     zlog_proto_names[zl->protocol], format, &tsctl, args);
}

static char *
str_append(char *dst, int len, const char *src)
{
  while ((len-- > 0) && *src)
    *dst++ = *src++;
  return dst;
}

static char *
num_append(char *s, int len, u_long x)
{
  char buf[30];
  char *t;

  if (!x)
    return str_append(s,len,"0");
  *(t = &buf[sizeof(buf)-1]) = '\0';
  while (x && (t > buf))
    {
      *--t = '0'+(x % 10);
      x /= 10;
    }
  return str_append(s,len,t);
}

#if defined(SA_SIGINFO) || defined(HAVE_STACK_TRACE)
static char *
hex_append(char *s, int len, u_long x)
{
  char buf[30];
  char *t;

  if (!x)
    return str_append(s,len,"0");
  *(t = &buf[sizeof(buf)-1]) = '\0';
  while (x && (t > buf))
    {
      u_int cc = (x % 16);
      *--t = ((cc < 10) ? ('0'+cc) : ('a'+cc-10));
      x /= 16;
    }
  return str_append(s,len,t);
}
#endif

/* Needs to be enhanced to support Solaris. */
static int
syslog_connect(void)
{
#ifdef SUNOS_5
  return -1;
#else
  int fd;
  char *s;
  struct sockaddr_un addr;

  if ((fd = socket(AF_UNIX,SOCK_DGRAM,0)) < 0)
    return -1;
  addr.sun_family = AF_UNIX;
#ifdef _PATH_LOG
#define SYSLOG_SOCKET_PATH _PATH_LOG
#else
#define SYSLOG_SOCKET_PATH "/dev/log"
#endif
  s = str_append(addr.sun_path,sizeof(addr.sun_path),SYSLOG_SOCKET_PATH);
#undef SYSLOG_SOCKET_PATH
  *s = '\0';
  if (connect(fd,(struct sockaddr *)&addr,sizeof(addr)) < 0)
    {
      close(fd);
      return -1;
    }
  return fd;
#endif
}

static void
syslog_sigsafe(int priority, const char *msg, size_t msglen)
{
  static int syslog_fd = -1;
  char buf[sizeof("<1234567890>ripngd[1234567890]: ")+msglen+50];
  char *s;

  if ((syslog_fd < 0) && ((syslog_fd = syslog_connect()) < 0))
    return;

#define LOC s,buf+sizeof(buf)-s
  s = buf;
  s = str_append(LOC,"<");
  s = num_append(LOC,priority);
  s = str_append(LOC,">");
  /* forget about the timestamp, too difficult in a signal handler */
  s = str_append(LOC,zlog_default->ident);
  if (zlog_default->syslog_options & LOG_PID)
    {
      s = str_append(LOC,"[");
      s = num_append(LOC,getpid());
      s = str_append(LOC,"]");
    }
  s = str_append(LOC,": ");
  s = str_append(LOC,msg);
  write(syslog_fd,buf,s-buf);
#undef LOC
}

static int
open_crashlog(void)
{
#define CRASHLOG_PREFIX "/var/tmp/quagga."
#define CRASHLOG_SUFFIX "crashlog"
  if (zlog_default && zlog_default->ident)
    {
      /* Avoid strlen since it is not async-signal-safe. */
      const char *p;
      size_t ilen;

      for (p = zlog_default->ident, ilen = 0; *p; p++)
	ilen++;
      {
	char buf[sizeof(CRASHLOG_PREFIX)+ilen+sizeof(CRASHLOG_SUFFIX)+3];
	char *s = buf;
#define LOC s,buf+sizeof(buf)-s
	s = str_append(LOC, CRASHLOG_PREFIX);
	s = str_append(LOC, zlog_default->ident);
	s = str_append(LOC, ".");
	s = str_append(LOC, CRASHLOG_SUFFIX);
#undef LOC
	*s = '\0';
	return open(buf, O_WRONLY|O_CREAT|O_EXCL, LOGFILE_MASK);
      }
    }
  return open(CRASHLOG_PREFIX CRASHLOG_SUFFIX, O_WRONLY|O_CREAT|O_EXCL,
	      LOGFILE_MASK);
#undef CRASHLOG_SUFFIX
#undef CRASHLOG_PREFIX
}

/* Note: the goal here is to use only async-signal-safe functions. */
void
zlog_signal(int signo, const char *action
#ifdef SA_SIGINFO
	    , siginfo_t *siginfo, void *program_counter
#endif
	   )
{
  time_t now;
  char buf[sizeof("DEFAULT: Received signal S at T (si_addr 0xP, PC 0xP); aborting...")+100];
  char *s = buf;
  char *msgstart = buf;
#define LOC s,buf+sizeof(buf)-s

  time(&now);
  if (zlog_default)
    {
      s = str_append(LOC,zlog_proto_names[zlog_default->protocol]);
      *s++ = ':';
      *s++ = ' ';
      msgstart = s;
    }
  s = str_append(LOC,"Received signal ");
  s = num_append(LOC,signo);
  s = str_append(LOC," at ");
  s = num_append(LOC,now);
#ifdef SA_SIGINFO
  s = str_append(LOC," (si_addr 0x");
  s = hex_append(LOC,(u_long)(siginfo->si_addr));
  if (program_counter)
    {
      s = str_append(LOC,", PC 0x");
      s = hex_append(LOC,(u_long)program_counter);
    }
  s = str_append(LOC,"); ");
#else /* SA_SIGINFO */
  s = str_append(LOC,"; ");
#endif /* SA_SIGINFO */
  s = str_append(LOC,action);
  if (s < buf+sizeof(buf))
    *s++ = '\n';

  /* N.B. implicit priority is most severe */
#define PRI LOG_CRIT

#define DUMP(FD) write(FD, buf, s-buf);
  /* If no file logging configured, try to write to fallback log file. */
  if ((logfile_fd >= 0) || ((logfile_fd = open_crashlog()) >= 0))
    DUMP(logfile_fd)
  if (!zlog_default)
    DUMP(STDERR_FILENO)
  else
    {
      if (PRI <= zlog_default->maxlvl[ZLOG_DEST_STDOUT])
        DUMP(STDOUT_FILENO)
      /* Remove trailing '\n' for monitor and syslog */
      *--s = '\0';
      if (PRI <= zlog_default->maxlvl[ZLOG_DEST_MONITOR])
        vty_log_fixed(buf,s-buf);
      if (PRI <= zlog_default->maxlvl[ZLOG_DEST_SYSLOG])
	syslog_sigsafe(PRI|zlog_default->facility,msgstart,s-msgstart);
    }
#undef DUMP

  zlog_backtrace_sigsafe(PRI,
#ifdef SA_SIGINFO
  			 program_counter
#else
			 NULL
#endif
			);
#undef PRI
#undef LOC
}

/* Log a backtrace using only async-signal-safe functions.
   Needs to be enhanced to support syslog logging. */
void
zlog_backtrace_sigsafe(int priority, void *program_counter)
{
#ifdef HAVE_STACK_TRACE
  static const char pclabel[] = "Program counter: ";
  void *array[20];
  int size;
  char buf[100];
  char *s;
#define LOC s,buf+sizeof(buf)-s

#ifdef HAVE_GLIBC_BACKTRACE
  if (((size = backtrace(array,sizeof(array)/sizeof(array[0]))) <= 0) ||
      ((size_t)size > sizeof(array)/sizeof(array[0])))
    return;

#define DUMP(FD) { \
  if (program_counter) \
    { \
      write(FD, pclabel, sizeof(pclabel)-1); \
      backtrace_symbols_fd(&program_counter, 1, FD); \
    } \
  write(FD, buf, s-buf);	\
  backtrace_symbols_fd(array, size, FD); \
}
#elif defined(HAVE_PRINTSTACK)
#define DUMP(FD) { \
  if (program_counter) \
    write((FD), pclabel, sizeof(pclabel)-1); \
  write((FD), buf, s-buf); \
  printstack((FD)); \
}
#endif /* HAVE_GLIBC_BACKTRACE, HAVE_PRINTSTACK */

  s = buf;
  s = str_append(LOC,"Backtrace for ");
  s = num_append(LOC,size);
  s = str_append(LOC," stack frames:\n");

  if ((logfile_fd >= 0) || ((logfile_fd = open_crashlog()) >= 0))
    DUMP(logfile_fd)
  if (!zlog_default)
    DUMP(STDERR_FILENO)
  else
    {
      if (priority <= zlog_default->maxlvl[ZLOG_DEST_STDOUT])
	DUMP(STDOUT_FILENO)
      /* Remove trailing '\n' for monitor and syslog */
      *--s = '\0';
      if (priority <= zlog_default->maxlvl[ZLOG_DEST_MONITOR])
	vty_log_fixed(buf,s-buf);
      if (priority <= zlog_default->maxlvl[ZLOG_DEST_SYSLOG])
	syslog_sigsafe(priority|zlog_default->facility,buf,s-buf);
      {
	int i;
	/* Just print the function addresses. */
	for (i = 0; i < size; i++)
	  {
	    s = buf;
	    s = str_append(LOC,"[bt ");
	    s = num_append(LOC,i);
	    s = str_append(LOC,"] 0x");
	    s = hex_append(LOC,(u_long)(array[i]));
	    *s = '\0';
	    if (priority <= zlog_default->maxlvl[ZLOG_DEST_MONITOR])
	      vty_log_fixed(buf,s-buf);
	    if (priority <= zlog_default->maxlvl[ZLOG_DEST_SYSLOG])
	      syslog_sigsafe(priority|zlog_default->facility,buf,s-buf);
	  }
      }
    }
#undef DUMP
#undef LOC
#endif /* HAVE_STRACK_TRACE */
}

void
zlog_backtrace(int priority)
{
#ifndef HAVE_GLIBC_BACKTRACE
  zlog(NULL, priority, "No backtrace available on this platform.");
#else
  void *array[20];
  int size, i;
  char **strings;

  if (((size = backtrace(array,sizeof(array)/sizeof(array[0]))) <= 0) ||
      ((size_t)size > sizeof(array)/sizeof(array[0])))
    {
      zlog_err("Cannot get backtrace, returned invalid # of frames %d "
	       "(valid range is between 1 and %lu)",
	       size, (unsigned long)(sizeof(array)/sizeof(array[0])));
      return;
    }
  zlog(NULL, priority, "Backtrace for %d stack frames:", size);
  if (!(strings = backtrace_symbols(array, size)))
    {
      zlog_err("Cannot get backtrace symbols (out of memory?)");
      for (i = 0; i < size; i++)
	zlog(NULL, priority, "[bt %d] %p",i,array[i]);
    }
  else
    {
      for (i = 0; i < size; i++)
	zlog(NULL, priority, "[bt %d] %s",i,strings[i]);
      free(strings);
    }
#endif /* HAVE_GLIBC_BACKTRACE */
}

void
zlog (struct zlog *zl, int priority, const char *format, ...)
{
  va_list args;

  va_start(args, format);
  vzlog (zl, priority, format, args);
  va_end (args);
}

#define ZLOG_FUNC(FUNCNAME,PRIORITY) \
void \
FUNCNAME(const char *format, ...) \
{ \
  va_list args; \
  va_start(args, format); \
  vzlog (NULL, PRIORITY, format, args); \
  va_end(args); \
}

ZLOG_FUNC(zlog_err, LOG_ERR)

ZLOG_FUNC(zlog_warn, LOG_WARNING)

ZLOG_FUNC(zlog_info, LOG_INFO)

ZLOG_FUNC(zlog_notice, LOG_NOTICE)

ZLOG_FUNC(zlog_debug, LOG_DEBUG)

#undef ZLOG_FUNC

#define PLOG_FUNC(FUNCNAME,PRIORITY) \
void \
FUNCNAME(struct zlog *zl, const char *format, ...) \
{ \
  va_list args; \
  va_start(args, format); \
  vzlog (zl, PRIORITY, format, args); \
  va_end(args); \
}

PLOG_FUNC(plog_err, LOG_ERR)

PLOG_FUNC(plog_warn, LOG_WARNING)

PLOG_FUNC(plog_info, LOG_INFO)

PLOG_FUNC(plog_notice, LOG_NOTICE)

PLOG_FUNC(plog_debug, LOG_DEBUG)

#undef PLOG_FUNC

void
_zlog_assert_failed (const char *assertion, const char *file,
		     unsigned int line, const char *function)
{
  /* Force fallback file logging? */
  if (zlog_default && !zlog_default->fp &&
      ((logfile_fd = open_crashlog()) >= 0) &&
      ((zlog_default->fp = fdopen(logfile_fd, "w")) != NULL))
    zlog_default->maxlvl[ZLOG_DEST_FILE] = LOG_ERR;
  zlog(NULL, LOG_CRIT, "Assertion `%s' failed in file %s, line %u, function %s",
       assertion,file,line,(function ? function : "?"));
  zlog_backtrace(LOG_CRIT);
  abort();
}


/* Open log stream */
struct zlog *
openzlog (const char *progname, zlog_proto_t protocol,
	  int syslog_flags, int syslog_facility)
{
  struct zlog *zl;
  u_int i;

  zl = XCALLOC(MTYPE_ZLOG, sizeof (struct zlog));

  zl->ident = progname;
  zl->protocol = protocol;
  zl->facility = syslog_facility;
  zl->syslog_options = syslog_flags;

  /* Set default logging levels. */
  for (i = 0; i < sizeof(zl->maxlvl)/sizeof(zl->maxlvl[0]); i++)
    zl->maxlvl[i] = ZLOG_DISABLED;
  zl->maxlvl[ZLOG_DEST_MONITOR] = LOG_DEBUG;
  zl->default_lvl = LOG_DEBUG;

  openlog (progname, syslog_flags, zl->facility);
  
  return zl;
}

void
closezlog (struct zlog *zl)
{
  closelog();
  fclose (zl->fp);

  XFREE (MTYPE_ZLOG, zl);
}

/* Called from command.c. */
void
zlog_set_level (struct zlog *zl, zlog_dest_t dest, int log_level)
{
  if (zl == NULL)
    zl = zlog_default;

  zl->maxlvl[dest] = log_level;
}

int
zlog_set_file (struct zlog *zl, const char *filename, int log_level)
{
  FILE *fp;
  mode_t oldumask;

  /* There is opend file.  */
  zlog_reset_file (zl);

  /* Set default zl. */
  if (zl == NULL)
    zl = zlog_default;

  /* Open file. */
  oldumask = umask (0777 & ~LOGFILE_MASK);
  fp = fopen (filename, "a");
  umask(oldumask);
  if (fp == NULL)
    return 0;

  /* Set flags. */
  zl->filename = strdup (filename);
  zl->maxlvl[ZLOG_DEST_FILE] = log_level;
  zl->fp = fp;
  logfile_fd = fileno(fp);

  return 1;
}

/* Reset opend file. */
int
zlog_reset_file (struct zlog *zl)
{
  if (zl == NULL)
    zl = zlog_default;

  if (zl->fp)
    fclose (zl->fp);
  zl->fp = NULL;
  logfile_fd = -1;
  zl->maxlvl[ZLOG_DEST_FILE] = ZLOG_DISABLED;

  if (zl->filename)
    free (zl->filename);
  zl->filename = NULL;

  return 1;
}

/* Reopen log file. */
int
zlog_rotate (struct zlog *zl)
{
  int level;

  if (zl == NULL)
    zl = zlog_default;

  if (zl->fp)
    fclose (zl->fp);
  zl->fp = NULL;
  logfile_fd = -1;
  level = zl->maxlvl[ZLOG_DEST_FILE];
  zl->maxlvl[ZLOG_DEST_FILE] = ZLOG_DISABLED;

  if (zl->filename)
    {
      mode_t oldumask;
      int save_errno;

      oldumask = umask (0777 & ~LOGFILE_MASK);
      zl->fp = fopen (zl->filename, "a");
      save_errno = errno;
      umask(oldumask);
      if (zl->fp == NULL)
        {
	  zlog_err("Log rotate failed: cannot open file %s for append: %s",
	  	   zl->filename, safe_strerror(save_errno));
	  return -1;
        }	
      logfile_fd = fileno(zl->fp);
      zl->maxlvl[ZLOG_DEST_FILE] = level;
    }

  return 1;
}

/* Message lookup function. */
const char *
lookup (const struct message *mes, int key)
{
  const struct message *pnt;

  for (pnt = mes; pnt->key != 0; pnt++) 
    if (pnt->key == key) 
      return pnt->str;

  return "";
}

/* Older/faster version of message lookup function, but requires caller to pass
 * in the array size (instead of relying on a 0 key to terminate the search). 
 *
 * The return value is the message string if found, or the 'none' pointer
 * provided otherwise.
 */
const char *
mes_lookup (struct message *meslist, int max, int index, const char *none)
{
  int pos = index - meslist[0].key;
  
  /* first check for best case: index is in range and matches the key
   * value in that slot.
   * NB: key numbering might be offset from 0. E.g. protocol constants
   * often start at 1.
   */
  if ((pos >= 0) && (pos < max)
      && (meslist[pos].key == index))
    return meslist[pos].str;

  /* fall back to linear search */
  {
    int i;

    for (i = 0; i < max; i++, meslist++)
      {
	if (meslist->key == index)
	  {
	    const char *str = (meslist->str ? meslist->str : none);
	    
	    zlog_debug ("message index %d [%s] found in position %d (max is %d)",
		      index, str, i, max);
	    return str;
	  }
      }
  }
  zlog_err("message index %d not found (max is %d)", index, max);
  assert (none);
  return none;
}

/* Wrapper around strerror to handle case where it returns NULL. */
const char *
safe_strerror(int errnum)
{
  const char *s = strerror(errnum);
  return (s != NULL) ? s : "Unknown error";
}

struct zebra_desc_table
{
  unsigned int type;
  const char *string;
  char chr;
};

#define DESC_ENTRY(T,S,C) [(T)] = { (T), (S), (C) }
static const struct zebra_desc_table route_types[] = {
  DESC_ENTRY	(ZEBRA_ROUTE_SYSTEM,	"system",	'X' ),
  DESC_ENTRY	(ZEBRA_ROUTE_KERNEL,	"kernel",	'K' ),
  DESC_ENTRY	(ZEBRA_ROUTE_CONNECT,	"connected",	'C' ),
  DESC_ENTRY	(ZEBRA_ROUTE_STATIC,	"static",	'S' ),
  DESC_ENTRY	(ZEBRA_ROUTE_RIP,	"rip",		'R' ),
  DESC_ENTRY	(ZEBRA_ROUTE_RIPNG,	"ripng",	'R' ),
  DESC_ENTRY	(ZEBRA_ROUTE_OSPF,	"ospf",		'O' ),
  DESC_ENTRY	(ZEBRA_ROUTE_OSPF6,	"ospf6",	'O' ),
  DESC_ENTRY	(ZEBRA_ROUTE_ISIS,	"isis",		'I' ),
  DESC_ENTRY	(ZEBRA_ROUTE_BGP,	"bgp",		'B' ),
  DESC_ENTRY	(ZEBRA_ROUTE_HSLS,	"hsls",		'H' ),
};
#undef DESC_ENTRY

#define DESC_ENTRY(T) [(T)] = { (T), (#T), '\0' }
static const struct zebra_desc_table command_types[] = {
  DESC_ENTRY	(ZEBRA_INTERFACE_ADD),
  DESC_ENTRY	(ZEBRA_INTERFACE_DELETE),
  DESC_ENTRY	(ZEBRA_INTERFACE_ADDRESS_ADD),
  DESC_ENTRY	(ZEBRA_INTERFACE_ADDRESS_DELETE),
  DESC_ENTRY	(ZEBRA_INTERFACE_UP),
  DESC_ENTRY	(ZEBRA_INTERFACE_DOWN),
  DESC_ENTRY	(ZEBRA_IPV4_ROUTE_ADD),
  DESC_ENTRY	(ZEBRA_IPV4_ROUTE_DELETE),
  DESC_ENTRY	(ZEBRA_IPV6_ROUTE_ADD),
  DESC_ENTRY	(ZEBRA_IPV6_ROUTE_DELETE),
  DESC_ENTRY	(ZEBRA_REDISTRIBUTE_ADD),
  DESC_ENTRY	(ZEBRA_REDISTRIBUTE_DELETE),
  DESC_ENTRY	(ZEBRA_REDISTRIBUTE_DEFAULT_ADD),
  DESC_ENTRY	(ZEBRA_REDISTRIBUTE_DEFAULT_DELETE),
  DESC_ENTRY	(ZEBRA_IPV4_NEXTHOP_LOOKUP),
  DESC_ENTRY	(ZEBRA_IPV6_NEXTHOP_LOOKUP),
  DESC_ENTRY	(ZEBRA_IPV4_IMPORT_LOOKUP),
  DESC_ENTRY	(ZEBRA_IPV6_IMPORT_LOOKUP),
  DESC_ENTRY	(ZEBRA_INTERFACE_RENAME),
  DESC_ENTRY	(ZEBRA_ROUTER_ID_ADD),
  DESC_ENTRY	(ZEBRA_ROUTER_ID_DELETE),
  DESC_ENTRY	(ZEBRA_ROUTER_ID_UPDATE),
};
#undef DESC_ENTRY

static const struct zebra_desc_table unknown = { 0, "unknown", '?' };

static const struct zebra_desc_table *
zroute_lookup(u_int zroute)
{
  u_int i;

  if (zroute >= sizeof(route_types)/sizeof(route_types[0]))
    {
      zlog_err("unknown zebra route type: %u", zroute);
      return &unknown;
    }
  if (zroute == route_types[zroute].type)
    return &route_types[zroute];
  for (i = 0; i < sizeof(route_types)/sizeof(route_types[0]); i++)
    {
      if (zroute == route_types[i].type)
        {
	  zlog_warn("internal error: route type table out of order "
		    "while searching for %u, please notify developers", zroute);
	  return &route_types[i];
        }
    }
  zlog_err("internal error: cannot find route type %u in table!", zroute);
  return &unknown;
}

const char *
zebra_route_string(u_int zroute)
{
  return zroute_lookup(zroute)->string;
}

char
zebra_route_char(u_int zroute)
{
  return zroute_lookup(zroute)->chr;
}

const char *
zserv_command_string (unsigned int command)
{
  if (command >= sizeof(command_types)/sizeof(command_types[0]))
    {
      zlog_err ("unknown zserv command type: %u", command);
      return unknown.string;
    }
  return command_types[command].string;
}

#define RTSIZE	(sizeof(route_types)/sizeof(route_types[0]))

int
proto_name2num(const char *s)
{
   unsigned i;

   for (i=0; i<RTSIZE; ++i)
     if (strcasecmp(s, route_types[i].string) == 0)
       return route_types[i].type;
   return -1;
}
#undef RTSIZE<|MERGE_RESOLUTION|>--- conflicted
+++ resolved
@@ -1,9 +1,5 @@
 /*
-<<<<<<< HEAD:lib/log.c
- * $Id: log.c,v 1.34 2008/02/28 23:26:02 paul Exp $
-=======
  * $Id$
->>>>>>> 41dc3488cf127a1e23333459a0c316ded67f7ff3:lib/log.c
  *
  * Logging of zebra
  * Copyright (C) 1997, 1998, 1999 Kunihiro Ishiguro
