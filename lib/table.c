/*
 * Routing Table functions.
 * Copyright (C) 1998 Kunihiro Ishiguro
 *
 * This file is part of GNU Zebra.
 *
 * GNU Zebra is free software; you can redistribute it and/or modify it
 * under the terms of the GNU General Public License as published by the
 * Free Software Foundation; either version 2, or (at your option) any
 * later version.
 *
 * GNU Zebra is distributed in the hope that it will be useful, but
 * WITHOUT ANY WARRANTY; without even the implied warranty of
 * MERCHANTABILITY or FITNESS FOR A PARTICULAR PURPOSE.  See the GNU
 * General Public License for more details.
 *
 * You should have received a copy of the GNU General Public License
 * along with GNU Zebra; see the file COPYING.  If not, write to the Free
 * Software Foundation, Inc., 59 Temple Place - Suite 330, Boston, MA
 * 02111-1307, USA.  
 */

#include <zebra.h>

#include "prefix.h"
#include "table.h"
#include "memory.h"
#include "sockunion.h"


struct route_table *
route_table_init (void)
{
  struct route_table *rt;

  rt = XCALLOC (MTYPE_ROUTE_TABLE, sizeof (struct route_table));
  return rt;
}

/* Allocate new route node. */
static struct route_node *
route_node_new (void)
{
  struct route_node *node;
  node = XCALLOC (MTYPE_ROUTE_NODE, sizeof (struct route_node));
  return node;
}

/* Allocate new route node with prefix set. */
static struct route_node *
route_node_set (struct route_table *table, struct prefix *prefix)
{
  struct route_node *node;
  
  node = route_node_new ();

  prefix_copy (&node->p, prefix);
  node->table = table;

  return node;
}

/* Free route node. */
static void
route_node_free (struct route_node *node)
{
  XFREE (MTYPE_ROUTE_NODE, node);
}

/* Free route table. */
void
route_table_finish (struct route_table *rt)
{
  struct route_node *tmp_node;
  struct route_node *node;
 
  if (rt == NULL)
    return;

  node = rt->top;

  while (node)
    {
      if (node->l_left)
	{
	  node = node->l_left;
	  continue;
	}

      if (node->l_right)
	{
	  node = node->l_right;
	  continue;
	}

      tmp_node = node;
      node = node->parent;

      if (node != NULL)
	{
	  if (node->l_left == tmp_node)
	    node->l_left = NULL;
	  else
	    node->l_right = NULL;

	  route_node_free (tmp_node);
	}
      else
	{
	  route_node_free (tmp_node);
	  break;
	}
    }
 
  XFREE (MTYPE_ROUTE_TABLE, rt);
  return;
}

/* Utility mask array. */
static const u_char maskbit[] =
{
  0x00, 0x80, 0xc0, 0xe0, 0xf0, 0xf8, 0xfc, 0xfe, 0xff
};

/* Common prefix route genaration. */
static void
route_common (struct prefix *n, struct prefix *p, struct prefix *new)
{
  int i;
  u_char diff;
  u_char mask;

  u_char *np = (u_char *)&n->u.prefix;
  u_char *pp = (u_char *)&p->u.prefix;
  u_char *newp = (u_char *)&new->u.prefix;

  for (i = 0; i < p->prefixlen / 8; i++)
    {
      if (np[i] == pp[i])
	newp[i] = np[i];
      else
	break;
    }

  new->prefixlen = i * 8;

  if (new->prefixlen != p->prefixlen)
    {
      diff = np[i] ^ pp[i];
      mask = 0x80;
      while (new->prefixlen < p->prefixlen && !(mask & diff))
	{
	  mask >>= 1;
	  new->prefixlen++;
	}
      newp[i] = np[i] & maskbit[new->prefixlen % 8];
    }
}

<<<<<<< HEAD
/* Check bit of the prefix. */
static int
check_bit (const u_char *prefix, u_char prefixlen)
{
  unsigned int offset;
  unsigned int shift;
  const u_char *p = prefix;

  assert (prefixlen <= 128);

  offset = prefixlen / 8;
  shift = 7 - (prefixlen % 8);
  
  return (p[offset] >> shift & 1);
}

=======
>>>>>>> cc2dd928
static void
set_link (struct route_node *node, struct route_node *new)
{
  unsigned int bit = prefix_bit (&new->p.u.prefix, node->p.prefixlen);

  node->link[bit] = new;
  new->parent = node;
}

/* Find matched prefix. */
struct route_node *
route_node_match (const struct route_table *table, const struct prefix *p)
{
  struct route_node *node;
  struct route_node *matched;

  matched = NULL;
  node = table->top;

  /* Walk down tree.  If there is matched route then store it to
     matched. */
  while (node && node->p.prefixlen <= p->prefixlen && 
	 prefix_match (&node->p, p))
    {
      if (node->info)
	matched = node;
      node = node->link[prefix_bit(&p->u.prefix, node->p.prefixlen)];
    }

  /* If matched route found, return it. */
  if (matched)
    return route_lock_node (matched);

  return NULL;
}

struct route_node *
route_node_match_ipv4 (const struct route_table *table,
		       const struct in_addr *addr)
{
  struct prefix_ipv4 p;

  memset (&p, 0, sizeof (struct prefix_ipv4));
  p.family = AF_INET;
  p.prefixlen = IPV4_MAX_PREFIXLEN;
  p.prefix = *addr;

  return route_node_match (table, (struct prefix *) &p);
}

#ifdef HAVE_IPV6
struct route_node *
route_node_match_ipv6 (const struct route_table *table,
		       const struct in6_addr *addr)
{
  struct prefix_ipv6 p;

  memset (&p, 0, sizeof (struct prefix_ipv6));
  p.family = AF_INET6;
  p.prefixlen = IPV6_MAX_PREFIXLEN;
  p.prefix = *addr;

  return route_node_match (table, (struct prefix *) &p);
}
#endif /* HAVE_IPV6 */

/* Lookup same prefix node.  Return NULL when we can't find route. */
struct route_node *
route_node_lookup (struct route_table *table, struct prefix *p)
{
  struct route_node *node;

  node = table->top;

  while (node && node->p.prefixlen <= p->prefixlen && 
	 prefix_match (&node->p, p))
    {
      if (node->p.prefixlen == p->prefixlen && node->info)
	return route_lock_node (node);

      node = node->link[prefix_bit(&p->u.prefix, node->p.prefixlen)];
    }

  return NULL;
}

/* Add node to routing table. */
struct route_node *
route_node_get (struct route_table *table, struct prefix *p)
{
  struct route_node *new;
  struct route_node *node;
  struct route_node *match;

  match = NULL;
  node = table->top;
  while (node && node->p.prefixlen <= p->prefixlen && 
	 prefix_match (&node->p, p))
    {
      if (node->p.prefixlen == p->prefixlen)
	{
	  route_lock_node (node);
	  return node;
	}
      match = node;
      node = node->link[prefix_bit(&p->u.prefix, node->p.prefixlen)];
    }

  if (node == NULL)
    {
      new = route_node_set (table, p);
      if (match)
	set_link (match, new);
      else
	table->top = new;
    }
  else
    {
      new = route_node_new ();
      route_common (&node->p, p, &new->p);
      new->p.family = p->family;
      new->table = table;
      set_link (new, node);

      if (match)
	set_link (match, new);
      else
	table->top = new;

      if (new->p.prefixlen != p->prefixlen)
	{
	  match = new;
	  new = route_node_set (table, p);
	  set_link (match, new);
	}
    }
  route_lock_node (new);
  
  return new;
}

/* Delete node from the routing table. */
void
route_node_delete (struct route_node *node)
{
  struct route_node *child;
  struct route_node *parent;

  assert (node->lock == 0);
  assert (node->info == NULL);

  if (node->l_left && node->l_right)
    return;

  if (node->l_left)
    child = node->l_left;
  else
    child = node->l_right;

  parent = node->parent;

  if (child)
    child->parent = parent;

  if (parent)
    {
      if (parent->l_left == node)
	parent->l_left = child;
      else
	parent->l_right = child;
    }
  else
    node->table->top = child;

  route_node_free (node);

  /* If parent node is stub then delete it also. */
  if (parent && parent->lock == 0)
    route_node_delete (parent);
}

/* Get fist node and lock it.  This function is useful when one want
   to lookup all the node exist in the routing table. */
struct route_node *
route_top (struct route_table *table)
{
  /* If there is no node in the routing table return NULL. */
  if (table->top == NULL)
    return NULL;

  /* Lock the top node and return it. */
  route_lock_node (table->top);
  return table->top;
}

/* Unlock current node and lock next node then return it. */
struct route_node *
route_next (struct route_node *node)
{
  struct route_node *next;
  struct route_node *start;

  /* Node may be deleted from route_unlock_node so we have to preserve
     next node's pointer. */

  if (node->l_left)
    {
      next = node->l_left;
      route_lock_node (next);
      route_unlock_node (node);
      return next;
    }
  if (node->l_right)
    {
      next = node->l_right;
      route_lock_node (next);
      route_unlock_node (node);
      return next;
    }

  start = node;
  while (node->parent)
    {
      if (node->parent->l_left == node && node->parent->l_right)
	{
	  next = node->parent->l_right;
	  route_lock_node (next);
	  route_unlock_node (start);
	  return next;
	}
      node = node->parent;
    }
  route_unlock_node (start);
  return NULL;
}

/* Unlock current node and lock next node until limit. */
struct route_node *
route_next_until (struct route_node *node, struct route_node *limit)
{
  struct route_node *next;
  struct route_node *start;

  /* Node may be deleted from route_unlock_node so we have to preserve
     next node's pointer. */

  if (node->l_left)
    {
      next = node->l_left;
      route_lock_node (next);
      route_unlock_node (node);
      return next;
    }
  if (node->l_right)
    {
      next = node->l_right;
      route_lock_node (next);
      route_unlock_node (node);
      return next;
    }

  start = node;
  while (node->parent && node != limit)
    {
      if (node->parent->l_left == node && node->parent->l_right)
	{
	  next = node->parent->l_right;
	  route_lock_node (next);
	  route_unlock_node (start);
	  return next;
	}
      node = node->parent;
    }
  route_unlock_node (start);
  return NULL;
}<|MERGE_RESOLUTION|>--- conflicted
+++ resolved
@@ -158,25 +158,6 @@
     }
 }
 
-<<<<<<< HEAD
-/* Check bit of the prefix. */
-static int
-check_bit (const u_char *prefix, u_char prefixlen)
-{
-  unsigned int offset;
-  unsigned int shift;
-  const u_char *p = prefix;
-
-  assert (prefixlen <= 128);
-
-  offset = prefixlen / 8;
-  shift = 7 - (prefixlen % 8);
-  
-  return (p[offset] >> shift & 1);
-}
-
-=======
->>>>>>> cc2dd928
 static void
 set_link (struct route_node *node, struct route_node *new)
 {
