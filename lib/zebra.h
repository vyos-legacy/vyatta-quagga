--- conflicted
+++ resolved
@@ -163,10 +163,7 @@
 #include <linux/netlink.h>
 #include <linux/rtnetlink.h>
 #include <linux/filter.h>
-<<<<<<< HEAD
-=======
 #include <stddef.h>
->>>>>>> d0cee3d3
 #else
 #define RT_TABLE_MAIN		0
 #endif /* HAVE_NETLINK */
