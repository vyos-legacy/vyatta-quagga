/* Zebra common header.
   Copyright (C) 1997, 1998, 1999, 2000, 2001, 2002 Kunihiro Ishiguro

This file is part of GNU Zebra.

GNU Zebra is free software; you can redistribute it and/or modify it
under the terms of the GNU General Public License as published by the
Free Software Foundation; either version 2, or (at your option) any
later version.

GNU Zebra is distributed in the hope that it will be useful, but
WITHOUT ANY WARRANTY; without even the implied warranty of
MERCHANTABILITY or FITNESS FOR A PARTICULAR PURPOSE.  See the GNU
General Public License for more details.

You should have received a copy of the GNU General Public License
along with GNU Zebra; see the file COPYING.  If not, write to the Free
Software Foundation, Inc., 59 Temple Place - Suite 330, Boston, MA
02111-1307, USA.  */

#ifndef _ZEBRA_H
#define _ZEBRA_H

#ifdef HAVE_CONFIG_H
#include "config.h"
#endif /* HAVE_CONFIG_H */

#ifdef SUNOS_5
#define _XPG4_2
#define __EXTENSIONS__
typedef unsigned int    u_int32_t;
typedef unsigned short  u_int16_t;
typedef unsigned char   u_int8_t;
#endif /* SUNOS_5 */

#ifndef HAVE_SOCKLEN_T
typedef int socklen_t;
#endif /* HAVE_SOCKLEN_T */

#include <unistd.h>
#include <stdio.h>
#include <stdlib.h>
#include <ctype.h>
#include <errno.h>
#include <fcntl.h>
#include <signal.h>
#include <string.h>
#include <pwd.h>
#include <grp.h>
#ifdef HAVE_STROPTS_H
#include <stropts.h>
#endif /* HAVE_STROPTS_H */
#include <sys/fcntl.h>
#ifdef HAVE_SYS_SELECT_H
#include <sys/select.h>
#endif /* HAVE_SYS_SELECT_H */
#include <sys/stat.h>
#include <sys/time.h>
#include <sys/types.h>
#include <sys/param.h>
#ifdef HAVE_SYS_SYSCTL_H
#ifdef GNU_LINUX
#include <linux/types.h>
#endif
#include <sys/sysctl.h>
#endif /* HAVE_SYS_SYSCTL_H */
#include <sys/ioctl.h>
#ifdef HAVE_SYS_CONF_H
#include <sys/conf.h>
#endif /* HAVE_SYS_CONF_H */
#ifdef HAVE_SYS_KSYM_H
#include <sys/ksym.h>
#endif /* HAVE_SYS_KSYM_H */
#include <syslog.h>
#include <time.h>
#include <sys/uio.h>
#include <sys/utsname.h>
#ifdef HAVE_RUSAGE
#include <sys/resource.h>
#endif /* HAVE_RUSAGE */
#ifdef HAVE_LIMITS_H
#include <limits.h>
#endif /* HAVE_LIMITS_H */
#ifdef HAVE_INTTYPES_H
#include <inttypes.h>
#endif /* HAVE_INTTYPES_H */

/* machine dependent includes */
#ifdef SUNOS_5
#include <strings.h>
#endif /* SUNOS_5 */

/* machine dependent includes */
#ifdef HAVE_LINUX_VERSION_H
#include <linux/version.h>
#endif /* HAVE_LINUX_VERSION_H */

#ifdef HAVE_ASM_TYPES_H
#include <asm/types.h>
#endif /* HAVE_ASM_TYPES_H */

/* misc include group */
#include <stdarg.h>
#if !(defined(__STDC_VERSION__) && __STDC_VERSION__ >= 199901L)
/* Not C99; do we need to define va_copy? */
#ifndef va_copy
#ifdef __va_copy
#define va_copy(DST,SRC) __va_copy(DST,SRC)
#else
/* Now we are desperate; this should work on many typical platforms. 
   But this is slightly dangerous, because the standard does not require
   va_copy to be a macro. */
#define va_copy(DST,SRC) memcpy(&(DST), &(SRC), sizeof(va_list))
#warning "Not C99 and no va_copy macro available, falling back to memcpy"
#endif /* __va_copy */
#endif /* !va_copy */
#endif /* !C99 */


#ifdef HAVE_LCAPS
#include <sys/capability.h>
#include <sys/prctl.h>
#endif /* HAVE_LCAPS */

#ifdef HAVE_SOLARIS_CAPABILITIES
#include <priv.h>
#endif /* HAVE_SOLARIS_CAPABILITIES */

/* network include group */

#include <sys/socket.h>

#ifdef HAVE_SYS_SOCKIO_H
#include <sys/sockio.h>
#endif /* HAVE_SYS_SOCKIO_H */

#ifdef HAVE_NETINET_IN_H
#include <netinet/in.h>
#endif /* HAVE_NETINET_IN_H */
#include <netinet/in_systm.h>
#include <netinet/ip.h>
#include <netinet/tcp.h>

#ifdef HAVE_NET_NETOPT_H
#include <net/netopt.h>
#endif /* HAVE_NET_NETOPT_H */

#include <net/if.h>

#ifdef HAVE_NET_IF_DL_H
#include <net/if_dl.h>
#endif /* HAVE_NET_IF_DL_H */

#ifdef HAVE_NET_IF_VAR_H
#include <net/if_var.h>
#endif /* HAVE_NET_IF_VAR_H */

#ifdef HAVE_NET_ROUTE_H
#include <net/route.h>
#endif /* HAVE_NET_ROUTE_H */

#ifdef HAVE_NETLINK
#include <linux/netlink.h>
#include <linux/rtnetlink.h>
#include <linux/filter.h>
<<<<<<< HEAD
=======
#include <stddef.h>
>>>>>>> 560f4b14
#else
#define RT_TABLE_MAIN		0
#endif /* HAVE_NETLINK */

#ifdef HAVE_NETDB_H
#include <netdb.h>
#endif /* HAVE_NETDB_H */

#include <arpa/inet.h>

#ifdef HAVE_INET_ND_H
#include <inet/nd.h>
#endif /* HAVE_INET_ND_H */

#ifdef HAVE_NETINET_IN_VAR_H
#include <netinet/in_var.h>
#endif /* HAVE_NETINET_IN_VAR_H */

#ifdef HAVE_NETINET6_IN6_VAR_H
#include <netinet6/in6_var.h>
#endif /* HAVE_NETINET6_IN6_VAR_H */

#ifdef HAVE_NETINET_IN6_VAR_H
#include <netinet/in6_var.h>
#endif /* HAVE_NETINET_IN6_VAR_H */

#ifdef HAVE_NETINET6_IN_H
#include <netinet6/in.h>
#endif /* HAVE_NETINET6_IN_H */


#ifdef HAVE_NETINET6_IP6_H
#include <netinet6/ip6.h>
#endif /* HAVE_NETINET6_IP6_H */

#ifdef HAVE_NETINET_ICMP6_H
#include <netinet/icmp6.h>
#endif /* HAVE_NETINET_ICMP6_H */

#ifdef HAVE_NETINET6_ND6_H
#include <netinet6/nd6.h>
#endif /* HAVE_NETINET6_ND6_H */

/* Some systems do not define UINT32_MAX, etc.. from inttypes.h
 * e.g. this makes life easier for FBSD 4.11 users.
 */
#ifndef INT8_MAX
#define INT8_MAX	(127)
#endif
#ifndef INT16_MAX
#define INT16_MAX	(32767)
#endif
#ifndef INT32_MAX
#define INT32_MAX	(2147483647)
#endif
#ifndef UINT8_MAX
#define UINT8_MAX	(255U)
#endif
#ifndef UINT16_MAX
#define UINT16_MAX	(65535U)
#endif
#ifndef UINT32_MAX
#define UINT32_MAX	(4294967295U)
#endif

#ifdef HAVE_LIBUTIL_H
#include <libutil.h>
#endif /* HAVE_LIBUTIL_H */

#ifdef HAVE_GLIBC_BACKTRACE
#include <execinfo.h>
#endif /* HAVE_GLIBC_BACKTRACE */

#ifdef BSDI_NRL

#ifdef HAVE_NETINET6_IN6_H
#include <netinet6/in6.h>
#endif /* HAVE_NETINET6_IN6_H */

#ifdef NRL
#include <netinet6/in6.h>
#endif /* NRL */

#define IN6_ARE_ADDR_EQUAL IN6_IS_ADDR_EQUAL

#endif /* BSDI_NRL */

/* Local includes: */
#if !(defined(__GNUC__) || defined(VTYSH_EXTRACT_PL)) 
#define __attribute__(x)
#endif  /* !__GNUC__ || VTYSH_EXTRACT_PL */

#include "zassert.h"
#include "str.h"


#ifdef HAVE_BROKEN_CMSG_FIRSTHDR
/* This bug is present in Solaris 8 and pre-patch Solaris 9 <sys/socket.h>;
   please refer to http://bugzilla.quagga.net/show_bug.cgi?id=142 */

/* Check that msg_controllen is large enough. */
#define ZCMSG_FIRSTHDR(mhdr) \
  (((size_t)((mhdr)->msg_controllen) >= sizeof(struct cmsghdr)) ? \
   CMSG_FIRSTHDR(mhdr) : (struct cmsghdr *)NULL)

#warning "CMSG_FIRSTHDR is broken on this platform, using a workaround"

#else /* HAVE_BROKEN_CMSG_FIRSTHDR */
#define ZCMSG_FIRSTHDR(M) CMSG_FIRSTHDR(M)
#endif /* HAVE_BROKEN_CMSG_FIRSTHDR */



/* 
 * RFC 3542 defines several macros for using struct cmsghdr.
 * Here, we define those that are not present
 */

/*
 * Internal defines, for use only in this file.
 * These are likely wrong on other than ILP32 machines, so warn.
 */
#ifndef _CMSG_DATA_ALIGN
#define _CMSG_DATA_ALIGN(n)           (((n) + 3) & ~3)
#endif /* _CMSG_DATA_ALIGN */

#ifndef _CMSG_HDR_ALIGN
#define _CMSG_HDR_ALIGN(n)            (((n) + 3) & ~3)
#endif /* _CMSG_HDR_ALIGN */

/*
 * CMSG_SPACE and CMSG_LEN are required in RFC3542, but were new in that
 * version.
 */
#ifndef CMSG_SPACE
#define CMSG_SPACE(l)       (_CMSG_DATA_ALIGN(sizeof(struct cmsghdr)) + \
                              _CMSG_HDR_ALIGN(l))
#warning "assuming 4-byte alignment for CMSG_SPACE"
#endif  /* CMSG_SPACE */


#ifndef CMSG_LEN
#define CMSG_LEN(l)         (_CMSG_DATA_ALIGN(sizeof(struct cmsghdr)) + (l))
#warning "assuming 4-byte alignment for CMSG_LEN"
#endif /* CMSG_LEN */


/*  The definition of struct in_pktinfo is missing in old version of
    GLIBC 2.1 (Redhat 6.1).  */
#if defined (GNU_LINUX) && ! defined (HAVE_STRUCT_IN_PKTINFO)
struct in_pktinfo
{
  int ipi_ifindex;
  struct in_addr ipi_spec_dst;
  struct in_addr ipi_addr;
};
#endif

/* 
 * OSPF Fragmentation / fragmented writes
 *
 * ospfd can support writing fragmented packets, for cases where
 * kernel will not fragment IP_HDRINCL and/or multicast destined
 * packets (ie TTBOMK all kernels, BSD, SunOS, Linux). However,
 * SunOS, probably BSD too, clobber the user supplied IP ID and IP
 * flags fields, hence user-space fragmentation will not work.
 * Only Linux is known to leave IP header unmolested.
 * Further, fragmentation really should be done the kernel, which already
 * supports it, and which avoids nasty IP ID state problems.
 *
 * Fragmentation of OSPF packets can be required on networks with router
 * with many many interfaces active in one area, or on networks with links
 * with low MTUs.
 */
#ifdef GNU_LINUX
#define WANT_OSPF_WRITE_FRAGMENT
#endif

/* 
 * IP_HDRINCL / struct ip byte order
 *
 * Linux: network byte order
 * *BSD: network, except for length and offset. (cf Stevens)
 * SunOS: nominally as per BSD. but bug: network order on LE.
 * OpenBSD: network byte order, apart from older versions which are as per 
 *          *BSD
 */
#if defined(__NetBSD__) || defined(__FreeBSD__) \
   || (defined(__OpenBSD__) && (OpenBSD < 200311)) \
   || (defined(SUNOS_5) && defined(WORDS_BIGENDIAN))
#define HAVE_IP_HDRINCL_BSD_ORDER
#endif

/* Define BYTE_ORDER, if not defined. Useful for compiler conditional
 * code, rather than preprocessor conditional.
 * Not all the world has this BSD define.
 */
#ifndef BYTE_ORDER
#define BIG_ENDIAN	4321	/* least-significant byte first (vax, pc) */
#define LITTLE_ENDIAN	1234	/* most-significant byte first (IBM, net) */
#define PDP_ENDIAN	3412	/* LSB first in word, MSW first in long (pdp) */

#if defined(WORDS_BIGENDIAN)
#define BYTE_ORDER	BIG_ENDIAN
#else /* !WORDS_BIGENDIAN */
#define BYTE_ORDER	LITTLE_ENDIAN
#endif /* WORDS_BIGENDIAN */

#endif /* ndef BYTE_ORDER */

/* MAX / MIN are not commonly defined, but useful */
#ifndef MAX
#define MAX(a, b) ((a) > (b) ? (a) : (b))
#endif 
#ifndef MIN
#define MIN(a, b) ((a) < (b) ? (a) : (b))
#endif

/* For old definition. */
#ifndef IN6_ARE_ADDR_EQUAL
#define IN6_ARE_ADDR_EQUAL IN6_IS_ADDR_EQUAL
#endif /* IN6_ARE_ADDR_EQUAL */

/* default zebra TCP port for zclient */
#define ZEBRA_PORT			2600

/* Zebra message types. */
#define ZEBRA_INTERFACE_ADD                1
#define ZEBRA_INTERFACE_DELETE             2
#define ZEBRA_INTERFACE_ADDRESS_ADD        3
#define ZEBRA_INTERFACE_ADDRESS_DELETE     4
#define ZEBRA_INTERFACE_UP                 5
#define ZEBRA_INTERFACE_DOWN               6
#define ZEBRA_IPV4_ROUTE_ADD               7
#define ZEBRA_IPV4_ROUTE_DELETE            8
#define ZEBRA_IPV6_ROUTE_ADD               9
#define ZEBRA_IPV6_ROUTE_DELETE           10
#define ZEBRA_REDISTRIBUTE_ADD            11
#define ZEBRA_REDISTRIBUTE_DELETE         12
#define ZEBRA_REDISTRIBUTE_DEFAULT_ADD    13
#define ZEBRA_REDISTRIBUTE_DEFAULT_DELETE 14
#define ZEBRA_IPV4_NEXTHOP_LOOKUP         15
#define ZEBRA_IPV6_NEXTHOP_LOOKUP         16
#define ZEBRA_IPV4_IMPORT_LOOKUP          17
#define ZEBRA_IPV6_IMPORT_LOOKUP          18
#define ZEBRA_INTERFACE_RENAME            19
#define ZEBRA_ROUTER_ID_ADD               20
#define ZEBRA_ROUTER_ID_DELETE            21
#define ZEBRA_ROUTER_ID_UPDATE            22
#define ZEBRA_MESSAGE_MAX                 23

/* Marker value used in new Zserv, in the byte location corresponding
 * the command value in the old zserv header. To allow old and new
 * Zserv headers to be distinguished from each other.
 */
#define ZEBRA_HEADER_MARKER              255

/* Zebra route's types. */
#define ZEBRA_ROUTE_SYSTEM               0
#define ZEBRA_ROUTE_KERNEL               1
#define ZEBRA_ROUTE_CONNECT              2
#define ZEBRA_ROUTE_STATIC               3
#define ZEBRA_ROUTE_RIP                  4
#define ZEBRA_ROUTE_RIPNG                5
#define ZEBRA_ROUTE_OSPF                 6
#define ZEBRA_ROUTE_OSPF6                7
#define ZEBRA_ROUTE_ISIS                 8
#define ZEBRA_ROUTE_BGP                  9
#define ZEBRA_ROUTE_HSLS		 10
#define ZEBRA_ROUTE_MAX                  11

/* Note: whenever a new route-type or zserv-command is added the
 * corresponding {command,route}_types[] table in lib/log.c MUST be
 * updated! */

/* Map a route type to a string.  For example, ZEBRA_ROUTE_RIPNG -> "ripng". */
extern const char *zebra_route_string(unsigned int route_type);
/* Map a route type to a char.  For example, ZEBRA_ROUTE_RIPNG -> 'R'. */
extern char zebra_route_char(unsigned int route_type);
/* Map a zserv command type to the same string, 
 * e.g. ZEBRA_INTERFACE_ADD -> "ZEBRA_INTERFACE_ADD" */
/* Map a protocol name to its number. e.g. ZEBRA_ROUTE_BGP->9*/
extern int proto_name2num(const char *s);

extern const char *zserv_command_string (unsigned int command);

/* Zebra's family types. */
#define ZEBRA_FAMILY_IPV4                1
#define ZEBRA_FAMILY_IPV6                2
#define ZEBRA_FAMILY_MAX                 3

/* Error codes of zebra. */
#define ZEBRA_ERR_NOERROR                0
#define ZEBRA_ERR_RTEXIST               -1
#define ZEBRA_ERR_RTUNREACH             -2
#define ZEBRA_ERR_EPERM                 -3
#define ZEBRA_ERR_RTNOEXIST             -4
#define ZEBRA_ERR_KERNEL                -5

/* Zebra message flags */
#define ZEBRA_FLAG_INTERNAL           0x01
#define ZEBRA_FLAG_SELFROUTE          0x02
#define ZEBRA_FLAG_BLACKHOLE          0x04
#define ZEBRA_FLAG_IBGP               0x08
#define ZEBRA_FLAG_SELECTED           0x10
#define ZEBRA_FLAG_CHANGED            0x20
#define ZEBRA_FLAG_STATIC             0x40
#define ZEBRA_FLAG_REJECT             0x80

/* Zebra nexthop flags. */
#define ZEBRA_NEXTHOP_IFINDEX            1
#define ZEBRA_NEXTHOP_IFNAME             2
#define ZEBRA_NEXTHOP_IPV4               3
#define ZEBRA_NEXTHOP_IPV4_IFINDEX       4
#define ZEBRA_NEXTHOP_IPV4_IFNAME        5
#define ZEBRA_NEXTHOP_IPV6               6
#define ZEBRA_NEXTHOP_IPV6_IFINDEX       7
#define ZEBRA_NEXTHOP_IPV6_IFNAME        8
#define ZEBRA_NEXTHOP_BLACKHOLE          9

#ifndef INADDR_LOOPBACK
#define	INADDR_LOOPBACK	0x7f000001	/* Internet address 127.0.0.1.  */
#endif

/* Address family numbers from RFC1700. */
#define AFI_IP                    1
#define AFI_IP6                   2
#define AFI_MAX                   3

/* Subsequent Address Family Identifier. */
#define SAFI_UNICAST              1
#define SAFI_MULTICAST            2
#define SAFI_UNICAST_MULTICAST    3
#define SAFI_MPLS_VPN             4
#define SAFI_MAX                  5

/* Filter direction.  */
#define FILTER_IN                 0
#define FILTER_OUT                1
#define FILTER_MAX                2

/* Default Administrative Distance of each protocol. */
#define ZEBRA_KERNEL_DISTANCE_DEFAULT      0
#define ZEBRA_CONNECT_DISTANCE_DEFAULT     0
#define ZEBRA_STATIC_DISTANCE_DEFAULT      1
#define ZEBRA_RIP_DISTANCE_DEFAULT       120
#define ZEBRA_RIPNG_DISTANCE_DEFAULT     120
#define ZEBRA_OSPF_DISTANCE_DEFAULT      110
#define ZEBRA_OSPF6_DISTANCE_DEFAULT     110
#define ZEBRA_ISIS_DISTANCE_DEFAULT      115
#define ZEBRA_IBGP_DISTANCE_DEFAULT      200
#define ZEBRA_EBGP_DISTANCE_DEFAULT       20

/* Flag manipulation macros. */
#define CHECK_FLAG(V,F)      ((V) & (F))
#define SET_FLAG(V,F)        (V) |= (F)
#define UNSET_FLAG(V,F)      (V) &= ~(F)

/* AFI and SAFI type. */
typedef u_int16_t afi_t;
typedef u_int8_t safi_t;

/* Zebra types. Used in Zserv message header. */
typedef u_int16_t zebra_size_t;
typedef u_int16_t zebra_command_t;

/* FIFO -- first in first out structure and macros.  */
struct fifo
{
  struct fifo *next;
  struct fifo *prev;
};

#define FIFO_INIT(F)                                  \
  do {                                                \
    struct fifo *Xfifo = (struct fifo *)(F);          \
    Xfifo->next = Xfifo->prev = Xfifo;                \
  } while (0)

#define FIFO_ADD(F,N)                                 \
  do {                                                \
    struct fifo *Xfifo = (struct fifo *)(F);          \
    struct fifo *Xnode = (struct fifo *)(N);          \
    Xnode->next = Xfifo;                              \
    Xnode->prev = Xfifo->prev;                        \
    Xfifo->prev = Xfifo->prev->next = Xnode;          \
  } while (0)

#define FIFO_DEL(N)                                   \
  do {                                                \
    struct fifo *Xnode = (struct fifo *)(N);          \
    Xnode->prev->next = Xnode->next;                  \
    Xnode->next->prev = Xnode->prev;                  \
  } while (0)

#define FIFO_HEAD(F)                                  \
  ((((struct fifo *)(F))->next == (struct fifo *)(F)) \
  ? NULL : (F)->next)

#define FIFO_EMPTY(F)                                 \
  (((struct fifo *)(F))->next == (struct fifo *)(F))

#define FIFO_TOP(F)                                   \
  (FIFO_EMPTY(F) ? NULL : ((struct fifo *)(F))->next)

#endif /* _ZEBRA_H */<|MERGE_RESOLUTION|>--- conflicted
+++ resolved
@@ -163,10 +163,7 @@
 #include <linux/netlink.h>
 #include <linux/rtnetlink.h>
 #include <linux/filter.h>
-<<<<<<< HEAD
-=======
 #include <stddef.h>
->>>>>>> 560f4b14
 #else
 #define RT_TABLE_MAIN		0
 #endif /* HAVE_NETLINK */
