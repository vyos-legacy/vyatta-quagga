/* Thread management routine
 * Copyright (C) 1998, 2000 Kunihiro Ishiguro <kunihiro@zebra.org>
 *
 * This file is part of GNU Zebra.
 *
 * GNU Zebra is free software; you can redistribute it and/or modify it
 * under the terms of the GNU General Public License as published by the
 * Free Software Foundation; either version 2, or (at your option) any
 * later version.
 *
 * GNU Zebra is distributed in the hope that it will be useful, but
 * WITHOUT ANY WARRANTY; without even the implied warranty of
 * MERCHANTABILITY or FITNESS FOR A PARTICULAR PURPOSE.  See the GNU
 * General Public License for more details.
 *
 * You should have received a copy of the GNU General Public License
 * along with GNU Zebra; see the file COPYING.  If not, write to the Free
 * Software Foundation, Inc., 59 Temple Place - Suite 330, Boston, MA
 * 02111-1307, USA.  
 */

/* #define DEBUG */

#include <zebra.h>

#include "thread.h"
#include "memory.h"
#include "log.h"
#include "hash.h"
#include "command.h"
#include "sigevent.h"

/* Recent absolute time of day */
struct timeval recent_time;
static struct timeval last_recent_time;
/* Relative time, since startup */
static struct timeval relative_time;
static struct timeval relative_time_base;
/* init flag */
static unsigned short timers_inited;

static struct hash *cpu_record = NULL;

/* Struct timeval's tv_usec one second value.  */
#define TIMER_SECOND_MICRO 1000000L

/* Adjust so that tv_usec is in the range [0,TIMER_SECOND_MICRO).
   And change negative values to 0. */
static struct timeval
timeval_adjust (struct timeval a)
{
  while (a.tv_usec >= TIMER_SECOND_MICRO)
    {
      a.tv_usec -= TIMER_SECOND_MICRO;
      a.tv_sec++;
    }

  while (a.tv_usec < 0)
    {
      a.tv_usec += TIMER_SECOND_MICRO;
      a.tv_sec--;
    }

  if (a.tv_sec < 0)
      /* Change negative timeouts to 0. */
      a.tv_sec = a.tv_usec = 0;

  return a;
}

static struct timeval
timeval_subtract (struct timeval a, struct timeval b)
{
  struct timeval ret;

  ret.tv_usec = a.tv_usec - b.tv_usec;
  ret.tv_sec = a.tv_sec - b.tv_sec;

  return timeval_adjust (ret);
}

static long
timeval_cmp (struct timeval a, struct timeval b)
{
  return (a.tv_sec == b.tv_sec
	  ? a.tv_usec - b.tv_usec : a.tv_sec - b.tv_sec);
}

static unsigned long
timeval_elapsed (struct timeval a, struct timeval b)
{
  return (((a.tv_sec - b.tv_sec) * TIMER_SECOND_MICRO)
	  + (a.tv_usec - b.tv_usec));
}

#ifndef HAVE_CLOCK_MONOTONIC
static void
quagga_gettimeofday_relative_adjust (void)
{
  struct timeval diff;
  if (timeval_cmp (recent_time, last_recent_time) < 0)
    {
      relative_time.tv_sec++;
      relative_time.tv_usec = 0;
    }
  else
    {
      diff = timeval_subtract (recent_time, last_recent_time);
      relative_time.tv_sec += diff.tv_sec;
      relative_time.tv_usec += diff.tv_usec;
      relative_time = timeval_adjust (relative_time);
    }
  last_recent_time = recent_time;
}
#endif /* !HAVE_CLOCK_MONOTONIC */

/* gettimeofday wrapper, to keep recent_time updated */
static int
quagga_gettimeofday (struct timeval *tv)
{
  int ret;
  
  assert (tv);
  
  if (!(ret = gettimeofday (&recent_time, NULL)))
    {
      /* init... */
      if (!timers_inited)
        {
          relative_time_base = last_recent_time = recent_time;
          timers_inited = 1;
        }
      /* avoid copy if user passed recent_time pointer.. */
      if (tv != &recent_time)
        *tv = recent_time;
      return 0;
    }
  return ret;
}

static int
quagga_get_relative (struct timeval *tv)
{
  int ret;

#ifdef HAVE_CLOCK_MONOTONIC
  {
    struct timespec tp;
    if (!(ret = clock_gettime (CLOCK_MONOTONIC, &tp)))
      {
        relative_time.tv_sec = tp.tv_sec;
        relative_time.tv_usec = tp.tv_nsec / 1000;
      }
  }
#else /* !HAVE_CLOCK_MONOTONIC */
  if (!(ret = quagga_gettimeofday (&recent_time)))
    quagga_gettimeofday_relative_adjust();
#endif /* HAVE_CLOCK_MONOTONIC */

  if (tv)
    *tv = relative_time;

  return ret;
}

/* Get absolute time stamp, but in terms of the internal timer
 * Could be wrong, but at least won't go back.
 */
static void
quagga_real_stabilised (struct timeval *tv)
{
  *tv = relative_time_base;
  tv->tv_sec += relative_time.tv_sec;
  tv->tv_usec += relative_time.tv_usec;
  *tv = timeval_adjust (*tv);
}

/* Exported Quagga timestamp function.
 * Modelled on POSIX clock_gettime.
 */
int
quagga_gettime (enum quagga_clkid clkid, struct timeval *tv)
{
  switch (clkid)
    {
      case QUAGGA_CLK_REALTIME:
        return quagga_gettimeofday (tv);
      case QUAGGA_CLK_MONOTONIC:
        return quagga_get_relative (tv);
      case QUAGGA_CLK_REALTIME_STABILISED:
        quagga_real_stabilised (tv);
        return 0;
      default:
        errno = EINVAL;
        return -1;
    }
}

/* time_t value in terms of stabilised absolute time. 
 * replacement for POSIX time()
 */
time_t
quagga_time (time_t *t)
{
  struct timeval tv;
  quagga_real_stabilised (&tv);
  if (t)
    *t = tv.tv_sec;
  return tv.tv_sec;
}

/* Public export of recent_relative_time by value */
struct timeval
recent_relative_time (void)
{
  return relative_time;
}

static unsigned int
cpu_record_hash_key (struct cpu_thread_history *a)
{
  return (uintptr_t) a->func;
}

static int 
cpu_record_hash_cmp (const struct cpu_thread_history *a,
		     const struct cpu_thread_history *b)
{
  return a->func == b->func;
}

static void *
cpu_record_hash_alloc (struct cpu_thread_history *a)
{
  struct cpu_thread_history *new;
  new = XCALLOC (MTYPE_THREAD_STATS, sizeof (struct cpu_thread_history));
  new->func = a->func;
  new->funcname = XSTRDUP(MTYPE_THREAD_FUNCNAME, a->funcname);
  return new;
}

static void
cpu_record_hash_free (void *a)
{
  struct cpu_thread_history *hist = a;
 
  XFREE (MTYPE_THREAD_FUNCNAME, hist->funcname);
  XFREE (MTYPE_THREAD_STATS, hist);
}

static inline void 
vty_out_cpu_thread_history(struct vty* vty,
			   struct cpu_thread_history *a)
{
#ifdef HAVE_RUSAGE
  vty_out(vty, "%7ld.%03ld %9d %8ld %9ld %8ld %9ld",
	  a->cpu.total/1000, a->cpu.total%1000, a->total_calls,
	  a->cpu.total/a->total_calls, a->cpu.max,
	  a->real.total/a->total_calls, a->real.max);
#else
  vty_out(vty, "%7ld.%03ld %9d %8ld %9ld",
	  a->real.total/1000, a->real.total%1000, a->total_calls,
	  a->real.total/a->total_calls, a->real.max);
#endif
  vty_out(vty, " %c%c%c%c%c%c %s%s",
	  a->types & (1 << THREAD_READ) ? 'R':' ',
	  a->types & (1 << THREAD_WRITE) ? 'W':' ',
	  a->types & (1 << THREAD_TIMER) ? 'T':' ',
	  a->types & (1 << THREAD_EVENT) ? 'E':' ',
	  a->types & (1 << THREAD_EXECUTE) ? 'X':' ',
	  a->types & (1 << THREAD_BACKGROUND) ? 'B' : ' ',
	  a->funcname, VTY_NEWLINE);
}

static void
cpu_record_hash_print(struct hash_backet *bucket, 
		      void *args[])
{
  struct cpu_thread_history *totals = args[0];
  struct vty *vty = args[1];
  thread_type *filter = args[2];
  struct cpu_thread_history *a = bucket->data;
  
  a = bucket->data;
  if ( !(a->types & *filter) )
       return;
  vty_out_cpu_thread_history(vty,a);
  totals->total_calls += a->total_calls;
  totals->real.total += a->real.total;
  if (totals->real.max < a->real.max)
    totals->real.max = a->real.max;
#ifdef HAVE_RUSAGE
  totals->cpu.total += a->cpu.total;
  if (totals->cpu.max < a->cpu.max)
    totals->cpu.max = a->cpu.max;
#endif
}

static void
cpu_record_print(struct vty *vty, thread_type filter)
{
  struct cpu_thread_history tmp;
  void *args[3] = {&tmp, vty, &filter};

  memset(&tmp, 0, sizeof tmp);
  tmp.funcname = (char *)"TOTAL";
  tmp.types = filter;

#ifdef HAVE_RUSAGE
  vty_out(vty, "%21s %18s %18s%s",
  	  "", "CPU (user+system):", "Real (wall-clock):", VTY_NEWLINE);
#endif
  vty_out(vty, "Runtime(ms)   Invoked Avg uSec Max uSecs");
#ifdef HAVE_RUSAGE
  vty_out(vty, " Avg uSec Max uSecs");
#endif
  vty_out(vty, "  Type  Thread%s", VTY_NEWLINE);
  hash_iterate(cpu_record,
	       (void(*)(struct hash_backet*,void*))cpu_record_hash_print,
	       args);

  if (tmp.total_calls > 0)
    vty_out_cpu_thread_history(vty, &tmp);
}

DEFUN(show_thread_cpu,
      show_thread_cpu_cmd,
      "show thread cpu [FILTER]",
      SHOW_STR
      "Thread information\n"
      "Thread CPU usage\n"
      "Display filter (rwtexb)\n")
{
  int i = 0;
  thread_type filter = (thread_type) -1U;

  if (argc > 0)
    {
      filter = 0;
      while (argv[0][i] != '\0')
	{
	  switch ( argv[0][i] )
	    {
	    case 'r':
	    case 'R':
	      filter |= (1 << THREAD_READ);
	      break;
	    case 'w':
	    case 'W':
	      filter |= (1 << THREAD_WRITE);
	      break;
	    case 't':
	    case 'T':
	      filter |= (1 << THREAD_TIMER);
	      break;
	    case 'e':
	    case 'E':
	      filter |= (1 << THREAD_EVENT);
	      break;
	    case 'x':
	    case 'X':
	      filter |= (1 << THREAD_EXECUTE);
	      break;
	    case 'b':
	    case 'B':
	      filter |= (1 << THREAD_BACKGROUND);
	      break;
	    default:
	      break;
	    }
	  ++i;
	}
      if (filter == 0)
	{
	  vty_out(vty, "Invalid filter \"%s\" specified,"
                  " must contain at least one of 'RWTEXB'%s",
		  argv[0], VTY_NEWLINE);
	  return CMD_WARNING;
	}
    }

  cpu_record_print(vty, filter);
  return CMD_SUCCESS;
}

static void
cpu_record_hash_clear (struct hash_backet *bucket, 
		      void *args)
{
  thread_type *filter = args;
  struct cpu_thread_history *a = bucket->data;
  
  a = bucket->data;
  if ( !(a->types & *filter) )
       return;
  
  hash_release (cpu_record, bucket->data);
}

static void
cpu_record_clear (thread_type filter)
{
  thread_type *tmp = &filter;
  hash_iterate (cpu_record,
	        (void (*) (struct hash_backet*,void*)) cpu_record_hash_clear,
	        tmp);
}

DEFUN(clear_thread_cpu,
      clear_thread_cpu_cmd,
      "clear thread cpu [FILTER]",
      "Clear stored data\n"
      "Thread information\n"
      "Thread CPU usage\n"
      "Display filter (rwtexb)\n")
{
  int i = 0;
  thread_type filter = (thread_type) -1U;

  if (argc > 0)
    {
      filter = 0;
      while (argv[0][i] != '\0')
	{
	  switch ( argv[0][i] )
	    {
	    case 'r':
	    case 'R':
	      filter |= (1 << THREAD_READ);
	      break;
	    case 'w':
	    case 'W':
	      filter |= (1 << THREAD_WRITE);
	      break;
	    case 't':
	    case 'T':
	      filter |= (1 << THREAD_TIMER);
	      break;
	    case 'e':
	    case 'E':
	      filter |= (1 << THREAD_EVENT);
	      break;
	    case 'x':
	    case 'X':
	      filter |= (1 << THREAD_EXECUTE);
	      break;
	    case 'b':
	    case 'B':
	      filter |= (1 << THREAD_BACKGROUND);
	      break;
	    default:
	      break;
	    }
	  ++i;
	}
      if (filter == 0)
	{
	  vty_out(vty, "Invalid filter \"%s\" specified,"
                  " must contain at least one of 'RWTEXB'%s",
		  argv[0], VTY_NEWLINE);
	  return CMD_WARNING;
	}
    }

  cpu_record_clear (filter);
  return CMD_SUCCESS;
}

/* List allocation and head/tail print out. */
static void
thread_list_debug (struct thread_list *list)
{
  printf ("count [%d] head [%p] tail [%p]\n",
	  list->count, list->head, list->tail);
}

/* Debug print for thread_master. */
static void  __attribute__ ((unused))
thread_master_debug (struct thread_master *m)
{
  printf ("-----------\n");
  printf ("readlist  : ");
  thread_list_debug (&m->read);
  printf ("writelist : ");
  thread_list_debug (&m->write);
  printf ("timerlist : ");
  thread_list_debug (&m->timer);
  printf ("eventlist : ");
  thread_list_debug (&m->event);
  printf ("unuselist : ");
  thread_list_debug (&m->unuse);
  printf ("bgndlist : ");
  thread_list_debug (&m->background);
  printf ("total alloc: [%ld]\n", m->alloc);
  printf ("-----------\n");
}

/* Allocate new thread master.  */
struct thread_master *
thread_master_create ()
{
  if (cpu_record == NULL) 
    cpu_record 
      = hash_create_size (1011, (unsigned int (*) (void *))cpu_record_hash_key, 
                          (int (*) (const void *, const void *))cpu_record_hash_cmp);
    
  return (struct thread_master *) XCALLOC (MTYPE_THREAD_MASTER,
					   sizeof (struct thread_master));
}

/* Add a new thread to the list.  */
static void
thread_list_add (struct thread_list *list, struct thread *thread)
{
  thread->next = NULL;
  thread->prev = list->tail;
  if (list->tail)
    list->tail->next = thread;
  else
    list->head = thread;
  list->tail = thread;
  list->count++;
}

/* Add a new thread just before the point.  */
static void
thread_list_add_before (struct thread_list *list, 
			struct thread *point, 
			struct thread *thread)
{
  thread->next = point;
  thread->prev = point->prev;
  if (point->prev)
    point->prev->next = thread;
  else
    list->head = thread;
  point->prev = thread;
  list->count++;
}

/* Delete a thread from the list. */
static struct thread *
thread_list_delete (struct thread_list *list, struct thread *thread)
{
  if (thread->next)
    thread->next->prev = thread->prev;
  else
    list->tail = thread->prev;
  if (thread->prev)
    thread->prev->next = thread->next;
  else
    list->head = thread->next;
  thread->next = thread->prev = NULL;
  list->count--;
  return thread;
}

/* Move thread to unuse list. */
static void
thread_add_unuse (struct thread_master *m, struct thread *thread)
{
  assert (m != NULL && thread != NULL);
  assert (thread->next == NULL);
  assert (thread->prev == NULL);
  assert (thread->type == THREAD_UNUSED);
  thread_list_add (&m->unuse, thread);
  /* XXX: Should we deallocate funcname here? */
}

/* Free all unused thread. */
static void
thread_list_free (struct thread_master *m, struct thread_list *list)
{
  struct thread *t;
  struct thread *next;

  for (t = list->head; t; t = next)
    {
      next = t->next;
      if (t->funcname)
        XFREE (MTYPE_THREAD_FUNCNAME, t->funcname);
      XFREE (MTYPE_THREAD, t);
      list->count--;
      m->alloc--;
    }
}

/* Stop thread scheduler. */
void
thread_master_free (struct thread_master *m)
{
  thread_list_free (m, &m->read);
  thread_list_free (m, &m->write);
  thread_list_free (m, &m->timer);
  thread_list_free (m, &m->event);
  thread_list_free (m, &m->ready);
  thread_list_free (m, &m->unuse);
  thread_list_free (m, &m->background);
  
  XFREE (MTYPE_THREAD_MASTER, m);

  if (cpu_record)
    {
      hash_clean (cpu_record, cpu_record_hash_free);
      hash_free (cpu_record);
      cpu_record = NULL;
    }
}

/* Thread list is empty or not.  */
static inline int
thread_empty (struct thread_list *list)
{
  return  list->head ? 0 : 1;
}

/* Delete top of the list and return it. */
static struct thread *
thread_trim_head (struct thread_list *list)
{
  if (!thread_empty (list))
    return thread_list_delete (list, list->head);
  return NULL;
}

/* Return remain time in second. */
unsigned long
thread_timer_remain_second (struct thread *thread)
{
  quagga_get_relative (NULL);
  
  if (thread->u.sands.tv_sec - relative_time.tv_sec > 0)
    return thread->u.sands.tv_sec - relative_time.tv_sec;
  else
    return 0;
}

/* Trim blankspace and "()"s */
static char *
strip_funcname (const char *funcname) 
{
  char buff[100];
  char tmp, *ret, *e, *b = buff;

  strncpy(buff, funcname, sizeof(buff));
  buff[ sizeof(buff) -1] = '\0';
  e = buff +strlen(buff) -1;

  /* Wont work for funcname ==  "Word (explanation)"  */

  while (*b == ' ' || *b == '(')
    ++b;
  while (*e == ' ' || *e == ')')
    --e;
  e++;

  tmp = *e;
  *e = '\0';
  ret  = XSTRDUP (MTYPE_THREAD_FUNCNAME, b);
  *e = tmp;

  return ret;
}

/* Get new thread.  */
static struct thread *
thread_get (struct thread_master *m, u_char type,
	    int (*func) (struct thread *), void *arg, const char* funcname)
{
  struct thread *thread;

  if (!thread_empty (&m->unuse))
    {
      thread = thread_trim_head (&m->unuse);
      if (thread->funcname)
        XFREE(MTYPE_THREAD_FUNCNAME, thread->funcname);
    }
  else
    {
      thread = XCALLOC (MTYPE_THREAD, sizeof (struct thread));
      m->alloc++;
    }
  thread->type = type;
  thread->add_type = type;
  thread->master = m;
  thread->func = func;
  thread->arg = arg;
  
  thread->funcname = strip_funcname(funcname);

  return thread;
}

/* Add new read thread. */
struct thread *
funcname_thread_add_read (struct thread_master *m, 
		 int (*func) (struct thread *), void *arg, int fd, const char* funcname)
{
  struct thread *thread;

  assert (m != NULL);

  if (FD_ISSET (fd, &m->readfd))
    {
      zlog (NULL, LOG_WARNING, "There is already read fd [%d]", fd);
      return NULL;
    }

  thread = thread_get (m, THREAD_READ, func, arg, funcname);
  FD_SET (fd, &m->readfd);
  thread->u.fd = fd;
  thread_list_add (&m->read, thread);

  return thread;
}

/* Add new write thread. */
struct thread *
funcname_thread_add_write (struct thread_master *m,
		 int (*func) (struct thread *), void *arg, int fd, const char* funcname)
{
  struct thread *thread;

  assert (m != NULL);

  if (FD_ISSET (fd, &m->writefd))
    {
      zlog (NULL, LOG_WARNING, "There is already write fd [%d]", fd);
      return NULL;
    }

  thread = thread_get (m, THREAD_WRITE, func, arg, funcname);
  FD_SET (fd, &m->writefd);
  thread->u.fd = fd;
  thread_list_add (&m->write, thread);

  return thread;
}

static struct thread *
funcname_thread_add_timer_timeval (struct thread_master *m,
                                   int (*func) (struct thread *), 
                                  int type,
                                  void *arg, 
                                  struct timeval *time_relative, 
                                  const char* funcname)
{
  struct thread *thread;
  struct thread_list *list;
  struct timeval alarm_time;
  struct thread *tt;

  assert (m != NULL);

  assert (type == THREAD_TIMER || type == THREAD_BACKGROUND);
  assert (time_relative);
  
  list = ((type == THREAD_TIMER) ? &m->timer : &m->background);
  thread = thread_get (m, type, func, arg, funcname);

  /* Do we need jitter here? */
  quagga_get_relative (NULL);
  alarm_time.tv_sec = relative_time.tv_sec + time_relative->tv_sec;
  alarm_time.tv_usec = relative_time.tv_usec + time_relative->tv_usec;
  thread->u.sands = timeval_adjust(alarm_time);

  /* Sort by timeval. */
  for (tt = list->head; tt; tt = tt->next)
    if (timeval_cmp (thread->u.sands, tt->u.sands) <= 0)
      break;

  if (tt)
    thread_list_add_before (list, tt, thread);
  else
    thread_list_add (list, thread);

  return thread;
}


/* Add timer event thread. */
struct thread *
funcname_thread_add_timer (struct thread_master *m,
		           int (*func) (struct thread *), 
		           void *arg, long timer, const char* funcname)
{
  struct timeval trel;

  assert (m != NULL);

  trel.tv_sec = timer;
  trel.tv_usec = 0;

  return funcname_thread_add_timer_timeval (m, func, THREAD_TIMER, arg, 
                                            &trel, funcname);
}

/* Add timer event thread with "millisecond" resolution */
struct thread *
funcname_thread_add_timer_msec (struct thread_master *m,
                                int (*func) (struct thread *), 
                                void *arg, long timer, const char* funcname)
{
  struct timeval trel;

  assert (m != NULL);

  trel.tv_sec = timer / 1000;
  trel.tv_usec = 1000*(timer % 1000);

  return funcname_thread_add_timer_timeval (m, func, THREAD_TIMER, 
                                            arg, &trel, funcname);
}

/* Add a background thread, with an optional millisec delay */
struct thread *
funcname_thread_add_background (struct thread_master *m,
                                int (*func) (struct thread *),
                                void *arg, long delay, 
                                const char *funcname)
{
  struct timeval trel;
  
  assert (m != NULL);
  
  if (delay)
    {
      trel.tv_sec = delay / 1000;
      trel.tv_usec = 1000*(delay % 1000);
    }
  else
    {
      trel.tv_sec = 0;
      trel.tv_usec = 0;
    }

  return funcname_thread_add_timer_timeval (m, func, THREAD_BACKGROUND,
                                            arg, &trel, funcname);
}

/* Add simple event thread. */
struct thread *
funcname_thread_add_event (struct thread_master *m,
		  int (*func) (struct thread *), void *arg, int val, const char* funcname)
{
  struct thread *thread;

  assert (m != NULL);

  thread = thread_get (m, THREAD_EVENT, func, arg, funcname);
  thread->u.val = val;
  thread_list_add (&m->event, thread);

  return thread;
}

/* Cancel thread from scheduler. */
void
thread_cancel (struct thread *thread)
{
  struct thread_list *list;
  
  switch (thread->type)
    {
    case THREAD_READ:
      assert (FD_ISSET (thread->u.fd, &thread->master->readfd));
      FD_CLR (thread->u.fd, &thread->master->readfd);
      list = &thread->master->read;
      break;
    case THREAD_WRITE:
      assert (FD_ISSET (thread->u.fd, &thread->master->writefd));
      FD_CLR (thread->u.fd, &thread->master->writefd);
      list = &thread->master->write;
      break;
    case THREAD_TIMER:
      list = &thread->master->timer;
      break;
    case THREAD_EVENT:
      list = &thread->master->event;
      break;
    case THREAD_READY:
      list = &thread->master->ready;
      break;
    case THREAD_BACKGROUND:
      list = &thread->master->background;
      break;
    default:
      return;
      break;
    }
  thread_list_delete (list, thread);
  thread->type = THREAD_UNUSED;
  thread_add_unuse (thread->master, thread);
}

/* Delete all events which has argument value arg. */
unsigned int
thread_cancel_event (struct thread_master *m, void *arg)
{
  unsigned int ret = 0;
  struct thread *thread;

  thread = m->event.head;
  while (thread)
    {
      struct thread *t;

      t = thread;
      thread = t->next;

      if (t->arg == arg)
        {
          ret++;
          thread_list_delete (&m->event, t);
          t->type = THREAD_UNUSED;
          thread_add_unuse (m, t);
        }
    }
  return ret;
}

static struct timeval *
thread_timer_wait (struct thread_list *tlist, struct timeval *timer_val)
{
  if (!thread_empty (tlist))
    {
      *timer_val = timeval_subtract (tlist->head->u.sands, relative_time);
      return timer_val;
    }
  return NULL;
}

static struct thread *
thread_run (struct thread_master *m, struct thread *thread,
	    struct thread *fetch)
{
  *fetch = *thread;
  thread->type = THREAD_UNUSED;
  thread->funcname = NULL;  /* thread_call will free fetch's copied pointer */
  thread_add_unuse (m, thread);
  return fetch;
}

static int
thread_process_fd (struct thread_list *list, fd_set *fdset, fd_set *mfdset)
{
  struct thread *thread;
  struct thread *next;
  int ready = 0;
  
  assert (list);
  
  for (thread = list->head; thread; thread = next)
    {
      next = thread->next;

      if (FD_ISSET (THREAD_FD (thread), fdset))
        {
          assert (FD_ISSET (THREAD_FD (thread), mfdset));
          FD_CLR(THREAD_FD (thread), mfdset);
          thread_list_delete (list, thread);
          thread_list_add (&thread->master->ready, thread);
          thread->type = THREAD_READY;
          ready++;
        }
    }
  return ready;
}

/* Add all timers that have popped to the ready list. */
static unsigned int
thread_timer_process (struct thread_list *list, struct timeval *timenow)
{
  struct thread *thread;
  unsigned int ready = 0;
  
  for (thread = list->head; thread; thread = thread->next)
    {
      if (timeval_cmp (*timenow, thread->u.sands) < 0)
        return ready;
      thread_list_delete (list, thread);
      thread->type = THREAD_READY;
      thread_list_add (&thread->master->ready, thread);
      ready++;
    }
  return ready;
}

/* process a list en masse, e.g. for event thread lists */
static unsigned int
thread_process (struct thread_list *list)
{
  struct thread *thread;
  unsigned int ready = 0;
  
  for (thread = list->head; thread; thread = thread->next)
    {
      thread_list_delete (list, thread);
      thread->type = THREAD_READY;
      thread_list_add (&thread->master->ready, thread);
      ready++;
    }
  return ready;
}


/* Fetch next ready thread. */
struct thread *
thread_fetch (struct thread_master *m, struct thread *fetch)
{
  struct thread *thread;
  fd_set readfd;
  fd_set writefd;
<<<<<<< HEAD
  struct timeval timer_val;
=======
  fd_set exceptfd;
  struct timeval timer_val = { .tv_sec = 0, .tv_usec = 0 };
>>>>>>> eac5702d
  struct timeval timer_val_bg;
  struct timeval *timer_wait = &timer_val;
  struct timeval *timer_wait_bg;

  while (1)
    {
      int num = 0;
      
      /* Signals pre-empt everything */
      quagga_sigevent_process ();
       
      /* Drain the ready queue of already scheduled jobs, before scheduling
       * more.
       */
      if ((thread = thread_trim_head (&m->ready)) != NULL)
        return thread_run (m, thread, fetch);
      
      /* To be fair to all kinds of threads, and avoid starvation, we
       * need to be careful to consider all thread types for scheduling
       * in each quanta. I.e. we should not return early from here on.
       */
       
      /* Normal event are the next highest priority.  */
      thread_process (&m->event);
      
      /* Structure copy.  */
      readfd = m->readfd;
      writefd = m->writefd;
      
      /* Calculate select wait timer if nothing else to do */
      if (m->ready.count == 0)
        {
          quagga_get_relative (NULL);
          timer_wait = thread_timer_wait (&m->timer, &timer_val);
          timer_wait_bg = thread_timer_wait (&m->background, &timer_val_bg);
          
          if (timer_wait_bg &&
              (!timer_wait || (timeval_cmp (*timer_wait, *timer_wait_bg) > 0)))
            timer_wait = timer_wait_bg;
        }
      
      num = select (FD_SETSIZE, &readfd, &writefd, NULL, timer_wait);
      
      /* Signals should get quick treatment */
      if (num < 0)
        {
          if (errno == EINTR)
            continue; /* signal received - process it */
          zlog_warn ("select() error: %s", safe_strerror (errno));
            return NULL;
        }

      /* Check foreground timers.  Historically, they have had higher
         priority than I/O threads, so let's push them onto the ready
	 list in front of the I/O threads. */
      quagga_get_relative (NULL);
      thread_timer_process (&m->timer, &relative_time);
      
      /* Got IO, process it */
      if (num > 0)
        {
          /* Normal priority read thead. */
          thread_process_fd (&m->read, &readfd, &m->readfd);
          /* Write thead. */
          thread_process_fd (&m->write, &writefd, &m->writefd);
        }

#if 0
      /* If any threads were made ready above (I/O or foreground timer),
         perhaps we should avoid adding background timers to the ready
	 list at this time.  If this is code is uncommented, then background
	 timer threads will not run unless there is nothing else to do. */
      if ((thread = thread_trim_head (&m->ready)) != NULL)
        return thread_run (m, thread, fetch);
#endif

      /* Background timer/events, lowest priority */
      thread_timer_process (&m->background, &relative_time);
      
      if ((thread = thread_trim_head (&m->ready)) != NULL)
        return thread_run (m, thread, fetch);
    }
}

unsigned long
thread_consumed_time (RUSAGE_T *now, RUSAGE_T *start, unsigned long *cputime)
{
#ifdef HAVE_RUSAGE
  /* This is 'user + sys' time.  */
  *cputime = timeval_elapsed (now->cpu.ru_utime, start->cpu.ru_utime) +
	     timeval_elapsed (now->cpu.ru_stime, start->cpu.ru_stime);
#else
  *cputime = 0;
#endif /* HAVE_RUSAGE */
  return timeval_elapsed (now->real, start->real);
}

/* We should aim to yield after THREAD_YIELD_TIME_SLOT milliseconds. 
   Note: we are using real (wall clock) time for this calculation.
   It could be argued that CPU time may make more sense in certain
   contexts.  The things to consider are whether the thread may have
   blocked (in which case wall time increases, but CPU time does not),
   or whether the system is heavily loaded with other processes competing
   for CPU time.  On balance, wall clock time seems to make sense. 
   Plus it has the added benefit that gettimeofday should be faster
   than calling getrusage. */
int
thread_should_yield (struct thread *thread)
{
  quagga_get_relative (NULL);
  return (timeval_elapsed(relative_time, thread->ru.real) >
  	  THREAD_YIELD_TIME_SLOT);
}

void
thread_getrusage (RUSAGE_T *r)
{
  quagga_get_relative (NULL);
#ifdef HAVE_RUSAGE
  getrusage(RUSAGE_SELF, &(r->cpu));
#endif
  r->real = relative_time;

#ifdef HAVE_CLOCK_MONOTONIC
  /* quagga_get_relative() only updates recent_time if gettimeofday
   * based, not when using CLOCK_MONOTONIC. As we export recent_time
   * and guarantee to update it before threads are run...
   */
  quagga_gettimeofday(&recent_time);
#endif /* HAVE_CLOCK_MONOTONIC */
}

/* We check thread consumed time. If the system has getrusage, we'll
   use that to get in-depth stats on the performance of the thread in addition
   to wall clock time stats from gettimeofday. */
void
thread_call (struct thread *thread)
{
  unsigned long realtime, cputime;
  RUSAGE_T ru;

 /* Cache a pointer to the relevant cpu history thread, if the thread
  * does not have it yet.
  *
  * Callers submitting 'dummy threads' hence must take care that
  * thread->cpu is NULL
  */
  if (!thread->hist)
    {
      struct cpu_thread_history tmp;
      
      tmp.func = thread->func;
      tmp.funcname = thread->funcname;
      
      thread->hist = hash_get (cpu_record, &tmp, 
                    (void * (*) (void *))cpu_record_hash_alloc);
    }

  GETRUSAGE (&thread->ru);

  (*thread->func) (thread);

  GETRUSAGE (&ru);

  realtime = thread_consumed_time (&ru, &thread->ru, &cputime);
  thread->hist->real.total += realtime;
  if (thread->hist->real.max < realtime)
    thread->hist->real.max = realtime;
#ifdef HAVE_RUSAGE
  thread->hist->cpu.total += cputime;
  if (thread->hist->cpu.max < cputime)
    thread->hist->cpu.max = cputime;
#endif

  ++(thread->hist->total_calls);
  thread->hist->types |= (1 << thread->add_type);

#ifdef CONSUMED_TIME_CHECK
  if (realtime > CONSUMED_TIME_CHECK)
    {
      /*
       * We have a CPU Hog on our hands.
       * Whinge about it now, so we're aware this is yet another task
       * to fix.
       */
      zlog_warn ("SLOW THREAD: task %s (%lx) ran for %lums (cpu time %lums)",
		 thread->funcname,
		 (unsigned long) thread->func,
		 realtime/1000, cputime/1000);
    }
#endif /* CONSUMED_TIME_CHECK */

  XFREE (MTYPE_THREAD_FUNCNAME, thread->funcname);
}

/* Execute thread */
struct thread *
funcname_thread_execute (struct thread_master *m,
                int (*func)(struct thread *), 
                void *arg,
                int val,
		const char* funcname)
{
  struct thread dummy; 

  memset (&dummy, 0, sizeof (struct thread));

  dummy.type = THREAD_EVENT;
  dummy.add_type = THREAD_EXECUTE;
  dummy.master = NULL;
  dummy.func = func;
  dummy.arg = arg;
  dummy.u.val = val;
  dummy.funcname = strip_funcname (funcname);
  thread_call (&dummy);

  XFREE (MTYPE_THREAD_FUNCNAME, dummy.funcname);

  return NULL;
}<|MERGE_RESOLUTION|>--- conflicted
+++ resolved
@@ -1018,12 +1018,7 @@
   struct thread *thread;
   fd_set readfd;
   fd_set writefd;
-<<<<<<< HEAD
-  struct timeval timer_val;
-=======
-  fd_set exceptfd;
   struct timeval timer_val = { .tv_sec = 0, .tv_usec = 0 };
->>>>>>> eac5702d
   struct timeval timer_val_bg;
   struct timeval *timer_wait = &timer_val;
   struct timeval *timer_wait_bg;
