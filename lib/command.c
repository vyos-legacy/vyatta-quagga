/*
   $Id$
 
   Command interpreter routine for virtual terminal [aka TeletYpe]
   Copyright (C) 1997, 98, 99 Kunihiro Ishiguro

This file is part of GNU Zebra.
 
GNU Zebra is free software; you can redistribute it and/or modify
it under the terms of the GNU General Public License as published
by the Free Software Foundation; either version 2, or (at your
option) any later version.

GNU Zebra is distributed in the hope that it will be useful, but
WITHOUT ANY WARRANTY; without even the implied warranty of
MERCHANTABILITY or FITNESS FOR A PARTICULAR PURPOSE.  See the GNU
General Public License for more details.

You should have received a copy of the GNU General Public License
along with GNU Zebra; see the file COPYING.  If not, write to the
Free Software Foundation, Inc., 59 Temple Place - Suite 330,
Boston, MA 02111-1307, USA.  */

#include <zebra.h>


#include "memory.h"
#include "log.h"
#include <lib/version.h>
#include "thread.h"
#include "vector.h"
#include "vty.h"
#include "command.h"
#include "workqueue.h"

/* Command vector which includes some level of command lists. Normally
   each daemon maintains each own cmdvec. */
vector cmdvec = NULL;

struct desc desc_cr;
char *command_cr = NULL;

/* Host information structure. */
struct host host;

/* Standard command node structures. */
static struct cmd_node auth_node =
{
  AUTH_NODE,
  "Password: ",
};

static struct cmd_node view_node =
{
  VIEW_NODE,
  "%s> ",
};

static struct cmd_node restricted_node =
{
  RESTRICTED_NODE,
  "%s$ ",
};

static struct cmd_node auth_enable_node =
{
  AUTH_ENABLE_NODE,
  "Password: ",
};

static struct cmd_node enable_node =
{
  ENABLE_NODE,
  "%s# ",
};

static struct cmd_node config_node =
{
  CONFIG_NODE,
  "%s(config)# ",
  1
};

/* Default motd string. */
const char *default_motd =
"\r\n\
Hello, this is " QUAGGA_PROGNAME " (version " QUAGGA_VERSION ").\r\n\
" QUAGGA_COPYRIGHT "\r\n\
\r\n";


static struct facility_map {
  int facility;
  const char *name;
  size_t match;
} syslog_facilities[] = 
  {
    { LOG_KERN, "kern", 1 },
    { LOG_USER, "user", 2 },
    { LOG_MAIL, "mail", 1 },
    { LOG_DAEMON, "daemon", 1 },
    { LOG_AUTH, "auth", 1 },
    { LOG_SYSLOG, "syslog", 1 },
    { LOG_LPR, "lpr", 2 },
    { LOG_NEWS, "news", 1 },
    { LOG_UUCP, "uucp", 2 },
    { LOG_CRON, "cron", 1 },
#ifdef LOG_FTP
    { LOG_FTP, "ftp", 1 },
#endif
    { LOG_LOCAL0, "local0", 6 },
    { LOG_LOCAL1, "local1", 6 },
    { LOG_LOCAL2, "local2", 6 },
    { LOG_LOCAL3, "local3", 6 },
    { LOG_LOCAL4, "local4", 6 },
    { LOG_LOCAL5, "local5", 6 },
    { LOG_LOCAL6, "local6", 6 },
    { LOG_LOCAL7, "local7", 6 },
    { 0, NULL, 0 },
  };

static const char *
facility_name(int facility)
{
  struct facility_map *fm;

  for (fm = syslog_facilities; fm->name; fm++)
    if (fm->facility == facility)
      return fm->name;
  return "";
}

static int
facility_match(const char *str)
{
  struct facility_map *fm;

  for (fm = syslog_facilities; fm->name; fm++)
    if (!strncmp(str,fm->name,fm->match))
      return fm->facility;
  return -1;
}

static int
level_match(const char *s)
{
  int level ;
  
  for ( level = 0 ; zlog_priority [level] != NULL ; level ++ )
    if (!strncmp (s, zlog_priority[level], 2))
      return level;
  return ZLOG_DISABLED;
}

/* This is called from main when a daemon is invoked with -v or --version. */
void
print_version (const char *progname)
{
  printf ("%s version %s\n", progname, QUAGGA_VERSION);
  printf ("%s\n", QUAGGA_COPYRIGHT);
}


/* Utility function to concatenate argv argument into a single string
   with inserting ' ' character between each argument.  */
char *
argv_concat (const char **argv, int argc, int shift)
{
  int i;
  size_t len;
  char *str;
  char *p;

  len = 0;
  for (i = shift; i < argc; i++)
    len += strlen(argv[i])+1;
  if (!len)
    return NULL;
  p = str = XMALLOC(MTYPE_TMP, len);
  for (i = shift; i < argc; i++)
    {
      size_t arglen;
      memcpy(p, argv[i], (arglen = strlen(argv[i])));
      p += arglen;
      *p++ = ' ';
    }
  *(p-1) = '\0';
  return str;
}

/* Install top node of command vector. */
void
install_node (struct cmd_node *node, 
	      int (*func) (struct vty *))
{
  vector_set_index (cmdvec, node->node, node);
  node->func = func;
  node->cmd_vector = vector_init (VECTOR_MIN_SIZE);
}

/* Compare two command's string.  Used in sort_node (). */
static int
cmp_node (const void *p, const void *q)
{
<<<<<<< HEAD
  const struct cmd_element *a = *(struct cmd_element *const *)p;
  const struct cmd_element *b = *(struct cmd_element *const *)q;
=======
  const struct cmd_element *a = *(struct cmd_element * const *)p;
  const struct cmd_element *b = *(struct cmd_element * const *)q;
>>>>>>> 065de903

  return strcmp (a->string, b->string);
}

static int
cmp_desc (const void *p, const void *q)
{
<<<<<<< HEAD
  const struct desc *a = *(struct desc *const *)p;
  const struct desc *b = *(struct desc *const *)q;
=======
  const struct desc *a = *(struct desc * const *)p;
  const struct desc *b = *(struct desc * const *)q;
>>>>>>> 065de903

  return strcmp (a->cmd, b->cmd);
}

/* Sort each node's command element according to command string. */
void
sort_node ()
{
  unsigned int i, j;
  struct cmd_node *cnode;
  vector descvec;
  struct cmd_element *cmd_element;

  for (i = 0; i < vector_active (cmdvec); i++)
    if ((cnode = vector_slot (cmdvec, i)) != NULL)
      {	
	vector cmd_vector = cnode->cmd_vector;
	qsort (cmd_vector->index, vector_active (cmd_vector), 
	       sizeof (void *), cmp_node);

	for (j = 0; j < vector_active (cmd_vector); j++)
	  if ((cmd_element = vector_slot (cmd_vector, j)) != NULL
	      && vector_active (cmd_element->strvec))
	    {
	      descvec = vector_slot (cmd_element->strvec,
				     vector_active (cmd_element->strvec) - 1);
	      qsort (descvec->index, vector_active (descvec), 
	             sizeof (void *), cmp_desc);
	    }
      }
}

/* Breaking up string into each command piece. I assume given
   character is separated by a space character. Return value is a
   vector which includes char ** data element. */
vector
cmd_make_strvec (const char *string)
{
  const char *cp, *start;
  char *token;
  int strlen;
  vector strvec;
  
  if (string == NULL)
    return NULL;
  
  cp = string;

  /* Skip white spaces. */
  while (isspace ((int) *cp) && *cp != '\0')
    cp++;

  /* Return if there is only white spaces */
  if (*cp == '\0')
    return NULL;

  if (*cp == '!' || *cp == '#')
    return NULL;

  /* Prepare return vector. */
  strvec = vector_init (VECTOR_MIN_SIZE);

  /* Copy each command piece and set into vector. */
  while (1) 
    {
      start = cp;
      while (!(isspace ((int) *cp) || *cp == '\r' || *cp == '\n') &&
	     *cp != '\0')
	cp++;
      strlen = cp - start;
      token = XMALLOC (MTYPE_STRVEC, strlen + 1);
      memcpy (token, start, strlen);
      *(token + strlen) = '\0';
      vector_set (strvec, token);

      while ((isspace ((int) *cp) || *cp == '\n' || *cp == '\r') &&
	     *cp != '\0')
	cp++;

      if (*cp == '\0')
	return strvec;
    }
}

/* Free allocated string vector. */
void
cmd_free_strvec (vector v)
{
  unsigned int i;
  char *cp;

  if (!v)
    return;

  for (i = 0; i < vector_active (v); i++)
    if ((cp = vector_slot (v, i)) != NULL)
      XFREE (MTYPE_STRVEC, cp);

  vector_free (v);
}

/* Fetch next description.  Used in cmd_make_descvec(). */
static char *
cmd_desc_str (const char **string)
{
  const char *cp, *start;
  char *token;
  int strlen;
  
  cp = *string;

  if (cp == NULL)
    return NULL;

  /* Skip white spaces. */
  while (isspace ((int) *cp) && *cp != '\0')
    cp++;

  /* Return if there is only white spaces */
  if (*cp == '\0')
    return NULL;

  start = cp;

  while (!(*cp == '\r' || *cp == '\n') && *cp != '\0')
    cp++;

  strlen = cp - start;
  token = XMALLOC (MTYPE_STRVEC, strlen + 1);
  memcpy (token, start, strlen);
  *(token + strlen) = '\0';

  *string = cp;

  return token;
}

/* New string vector. */
static vector
cmd_make_descvec (const char *string, const char *descstr)
{
  int multiple = 0;
  const char *sp;
  char *token;
  int len;
  const char *cp;
  const char *dp;
  vector allvec;
  vector strvec = NULL;
  struct desc *desc;

  cp = string;
  dp = descstr;

  if (cp == NULL)
    return NULL;

  allvec = vector_init (VECTOR_MIN_SIZE);

  while (1)
    {
      while (isspace ((int) *cp) && *cp != '\0')
	cp++;

      if (*cp == '(')
	{
	  multiple = 1;
	  cp++;
	}
      if (*cp == ')')
	{
	  multiple = 0;
	  cp++;
	}
      if (*cp == '|')
	{
	  if (! multiple)
	    {
	      fprintf (stderr, "Command parse error!: %s\n", string);
	      exit (1);
	    }
	  cp++;
	}
      
      while (isspace ((int) *cp) && *cp != '\0')
	cp++;

      if (*cp == '(')
	{
	  multiple = 1;
	  cp++;
	}

      if (*cp == '\0') 
	return allvec;

      sp = cp;

      while (! (isspace ((int) *cp) || *cp == '\r' || *cp == '\n' || *cp == ')' || *cp == '|') && *cp != '\0')
	cp++;

      len = cp - sp;

      token = XMALLOC (MTYPE_STRVEC, len + 1);
      memcpy (token, sp, len);
      *(token + len) = '\0';

      desc = XCALLOC (MTYPE_DESC, sizeof (struct desc));
      desc->cmd = token;
      desc->str = cmd_desc_str (&dp);

      if (multiple)
	{
	  if (multiple == 1)
	    {
	      strvec = vector_init (VECTOR_MIN_SIZE);
	      vector_set (allvec, strvec);
	    }
	  multiple++;
	}
      else
	{
	  strvec = vector_init (VECTOR_MIN_SIZE);
	  vector_set (allvec, strvec);
	}
      vector_set (strvec, desc);
    }
}

/* Count mandantory string vector size.  This is to determine inputed
   command has enough command length. */
static int
cmd_cmdsize (vector strvec)
{
  unsigned int i;
  int size = 0;
  vector descvec;
  struct desc *desc;

  for (i = 0; i < vector_active (strvec); i++)
    if ((descvec = vector_slot (strvec, i)) != NULL)
    {
      if ((vector_active (descvec)) == 1
        && (desc = vector_slot (descvec, 0)) != NULL)
	{
	  if (desc->cmd == NULL || CMD_OPTION (desc->cmd))
	    return size;
	  else
	    size++;
	}
      else
	size++;
    }
  return size;
}

/* Return prompt character of specified node. */
const char *
cmd_prompt (enum node_type node)
{
  struct cmd_node *cnode;

  cnode = vector_slot (cmdvec, node);
  return cnode->prompt;
}

/* Install a command into a node. */
void
install_element (enum node_type ntype, struct cmd_element *cmd)
{
  struct cmd_node *cnode;
  
  /* cmd_init hasn't been called */
  if (!cmdvec)
    return;
  
  cnode = vector_slot (cmdvec, ntype);

  if (cnode == NULL) 
    {
      fprintf (stderr, "Command node %d doesn't exist, please check it\n",
	       ntype);
      exit (1);
    }

  vector_set (cnode->cmd_vector, cmd);

  if (cmd->strvec == NULL)
    cmd->strvec = cmd_make_descvec (cmd->string, cmd->doc);

  cmd->cmdsize = cmd_cmdsize (cmd->strvec);
}

static unsigned char itoa64[] =	
"./0123456789ABCDEFGHIJKLMNOPQRSTUVWXYZabcdefghijklmnopqrstuvwxyz";

static void
to64(char *s, long v, int n)
{
  while (--n >= 0) 
    {
      *s++ = itoa64[v&0x3f];
      v >>= 6;
    }
}

static char *
zencrypt (const char *passwd)
{
  char salt[6];
  struct timeval tv;
  char *crypt (const char *, const char *);

  gettimeofday(&tv,0);
  
  to64(&salt[0], random(), 3);
  to64(&salt[3], tv.tv_usec, 3);
  salt[5] = '\0';

  return crypt (passwd, salt);
}

/* This function write configuration of this host. */
static int
config_write_host (struct vty *vty)
{
  if (host.name)
    vty_out (vty, "hostname %s%s", host.name, VTY_NEWLINE);

  if (host.encrypt)
    {
      if (host.password_encrypt)
        vty_out (vty, "password 8 %s%s", host.password_encrypt, VTY_NEWLINE); 
      if (host.enable_encrypt)
        vty_out (vty, "enable password 8 %s%s", host.enable_encrypt, VTY_NEWLINE); 
    }
  else
    {
      if (host.password)
        vty_out (vty, "password %s%s", host.password, VTY_NEWLINE);
      if (host.enable)
        vty_out (vty, "enable password %s%s", host.enable, VTY_NEWLINE);
    }

  if (zlog_default->default_lvl != LOG_DEBUG)
    {
      vty_out (vty, "! N.B. The 'log trap' command is deprecated.%s",
	       VTY_NEWLINE);
      vty_out (vty, "log trap %s%s",
	       zlog_priority[zlog_default->default_lvl], VTY_NEWLINE);
    }

  if (host.logfile && (zlog_default->maxlvl[ZLOG_DEST_FILE] != ZLOG_DISABLED))
    {
      vty_out (vty, "log file %s", host.logfile);
      if (zlog_default->maxlvl[ZLOG_DEST_FILE] != zlog_default->default_lvl)
	vty_out (vty, " %s",
		 zlog_priority[zlog_default->maxlvl[ZLOG_DEST_FILE]]);
      vty_out (vty, "%s", VTY_NEWLINE);
    }

  if (zlog_default->maxlvl[ZLOG_DEST_STDOUT] != ZLOG_DISABLED)
    {
      vty_out (vty, "log stdout");
      if (zlog_default->maxlvl[ZLOG_DEST_STDOUT] != zlog_default->default_lvl)
	vty_out (vty, " %s",
		 zlog_priority[zlog_default->maxlvl[ZLOG_DEST_STDOUT]]);
      vty_out (vty, "%s", VTY_NEWLINE);
    }

  if (zlog_default->maxlvl[ZLOG_DEST_MONITOR] == ZLOG_DISABLED)
    vty_out(vty,"no log monitor%s",VTY_NEWLINE);
  else if (zlog_default->maxlvl[ZLOG_DEST_MONITOR] != zlog_default->default_lvl)
    vty_out(vty,"log monitor %s%s",
	    zlog_priority[zlog_default->maxlvl[ZLOG_DEST_MONITOR]],VTY_NEWLINE);

  if (zlog_default->maxlvl[ZLOG_DEST_SYSLOG] != ZLOG_DISABLED)
    {
      vty_out (vty, "log syslog");
      if (zlog_default->maxlvl[ZLOG_DEST_SYSLOG] != zlog_default->default_lvl)
	vty_out (vty, " %s",
		 zlog_priority[zlog_default->maxlvl[ZLOG_DEST_SYSLOG]]);
      vty_out (vty, "%s", VTY_NEWLINE);
    }

  if (zlog_default->facility != LOG_DAEMON)
    vty_out (vty, "log facility %s%s",
	     facility_name(zlog_default->facility), VTY_NEWLINE);

  if (zlog_default->record_priority == 1)
    vty_out (vty, "log record-priority%s", VTY_NEWLINE);

  if (zlog_default->timestamp_precision > 0)
    vty_out (vty, "log timestamp precision %d%s",
	     zlog_default->timestamp_precision, VTY_NEWLINE);

  if (host.advanced)
    vty_out (vty, "service advanced-vty%s", VTY_NEWLINE);

  if (host.encrypt)
    vty_out (vty, "service password-encryption%s", VTY_NEWLINE);

  if (host.lines >= 0)
    vty_out (vty, "service terminal-length %d%s", host.lines,
	     VTY_NEWLINE);

  if (host.motdfile)
    vty_out (vty, "banner motd file %s%s", host.motdfile, VTY_NEWLINE);
  else if (! host.motd)
    vty_out (vty, "no banner motd%s", VTY_NEWLINE);

  return 1;
}

/* Utility function for getting command vector. */
static vector
cmd_node_vector (vector v, enum node_type ntype)
{
  struct cmd_node *cnode = vector_slot (v, ntype);
  return cnode->cmd_vector;
}

#if 0
/* Filter command vector by symbol.  This function is not actually used;
 * should it be deleted? */
static int
cmd_filter_by_symbol (char *command, char *symbol)
{
  int i, lim;

  if (strcmp (symbol, "IPV4_ADDRESS") == 0)
    {
      i = 0;
      lim = strlen (command);
      while (i < lim)
	{
	  if (! (isdigit ((int) command[i]) || command[i] == '.' || command[i] == '/'))
	    return 1;
	  i++;
	}
      return 0;
    }
  if (strcmp (symbol, "STRING") == 0)
    {
      i = 0;
      lim = strlen (command);
      while (i < lim)
	{
	  if (! (isalpha ((int) command[i]) || command[i] == '_' || command[i] == '-'))
	    return 1;
	  i++;
	}
      return 0;
    }
  if (strcmp (symbol, "IFNAME") == 0)
    {
      i = 0;
      lim = strlen (command);
      while (i < lim)
	{
	  if (! isalnum ((int) command[i]))
	    return 1;
	  i++;
	}
      return 0;
    }
  return 0;
}
#endif

/* Completion match types. */
enum match_type 
{
  no_match,
  extend_match,
  ipv4_prefix_match,
  ipv4_match,
  ipv6_prefix_match,
  ipv6_match,
  range_match,
  vararg_match,
  partly_match,
  exact_match 
};

static enum match_type
cmd_ipv4_match (const char *str)
{
  const char *sp;
  int dots = 0, nums = 0;
  char buf[4];

  if (str == NULL)
    return partly_match;

  for (;;)
    {
      memset (buf, 0, sizeof (buf));
      sp = str;
      while (*str != '\0')
	{
	  if (*str == '.')
	    {
	      if (dots >= 3)
		return no_match;

	      if (*(str + 1) == '.')
		return no_match;

	      if (*(str + 1) == '\0')
		return partly_match;

	      dots++;
	      break;
	    }
	  if (!isdigit ((int) *str))
	    return no_match;

	  str++;
	}

      if (str - sp > 3)
	return no_match;

      strncpy (buf, sp, str - sp);
      if (atoi (buf) > 255)
	return no_match;

      nums++;

      if (*str == '\0')
	break;

      str++;
    }

  if (nums < 4)
    return partly_match;

  return exact_match;
}

static enum match_type
cmd_ipv4_prefix_match (const char *str)
{
  const char *sp;
  int dots = 0;
  char buf[4];

  if (str == NULL)
    return partly_match;

  for (;;)
    {
      memset (buf, 0, sizeof (buf));
      sp = str;
      while (*str != '\0' && *str != '/')
	{
	  if (*str == '.')
	    {
	      if (dots == 3)
		return no_match;

	      if (*(str + 1) == '.' || *(str + 1) == '/')
		return no_match;

	      if (*(str + 1) == '\0')
		return partly_match;

	      dots++;
	      break;
	    }

	  if (!isdigit ((int) *str))
	    return no_match;

	  str++;
	}

      if (str - sp > 3)
	return no_match;

      strncpy (buf, sp, str - sp);
      if (atoi (buf) > 255)
	return no_match;

      if (dots == 3)
	{
	  if (*str == '/')
	    {
	      if (*(str + 1) == '\0')
		return partly_match;

	      str++;
	      break;
	    }
	  else if (*str == '\0')
	    return partly_match;
	}

      if (*str == '\0')
	return partly_match;

      str++;
    }

  sp = str;
  while (*str != '\0')
    {
      if (!isdigit ((int) *str))
	return no_match;

      str++;
    }

  if (atoi (sp) > 32)
    return no_match;

  return exact_match;
}

#define IPV6_ADDR_STR		"0123456789abcdefABCDEF:.%"
#define IPV6_PREFIX_STR		"0123456789abcdefABCDEF:.%/"
#define STATE_START		1
#define STATE_COLON		2
#define STATE_DOUBLE		3
#define STATE_ADDR		4
#define STATE_DOT               5
#define STATE_SLASH		6
#define STATE_MASK		7

#ifdef HAVE_IPV6

static enum match_type
cmd_ipv6_match (const char *str)
{
  int state = STATE_START;
  int colons = 0, nums = 0, double_colon = 0;
  const char *sp = NULL;
  struct sockaddr_in6 sin6_dummy;
  int ret;

  if (str == NULL)
    return partly_match;

  if (strspn (str, IPV6_ADDR_STR) != strlen (str))
    return no_match;

  /* use inet_pton that has a better support,
   * for example inet_pton can support the automatic addresses:
   *  ::1.2.3.4
   */
  ret = inet_pton(AF_INET6, str, &sin6_dummy.sin6_addr);
   
  if (ret == 1)
    return exact_match;

  while (*str != '\0')
    {
      switch (state)
	{
	case STATE_START:
	  if (*str == ':')
	    {
	      if (*(str + 1) != ':' && *(str + 1) != '\0')
		return no_match;
     	      colons--;
	      state = STATE_COLON;
	    }
	  else
	    {
	      sp = str;
	      state = STATE_ADDR;
	    }

	  continue;
	case STATE_COLON:
	  colons++;
	  if (*(str + 1) == ':')
	    state = STATE_DOUBLE;
	  else
	    {
	      sp = str + 1;
	      state = STATE_ADDR;
	    }
	  break;
	case STATE_DOUBLE:
	  if (double_colon)
	    return no_match;

	  if (*(str + 1) == ':')
	    return no_match;
	  else
	    {
	      if (*(str + 1) != '\0')
		colons++;
	      sp = str + 1;
	      state = STATE_ADDR;
	    }

	  double_colon++;
	  nums++;
	  break;
	case STATE_ADDR:
	  if (*(str + 1) == ':' || *(str + 1) == '\0')
	    {
	      if (str - sp > 3)
		return no_match;

	      nums++;
	      state = STATE_COLON;
	    }
	  if (*(str + 1) == '.')
	    state = STATE_DOT;
	  break;
	case STATE_DOT:
	  state = STATE_ADDR;
	  break;
	default:
	  break;
	}

      if (nums > 8)
	return no_match;

      if (colons > 7)
	return no_match;

      str++;
    }

#if 0
  if (nums < 11)
    return partly_match;
#endif /* 0 */

  return exact_match;
}

static enum match_type
cmd_ipv6_prefix_match (const char *str)
{
  int state = STATE_START;
  int colons = 0, nums = 0, double_colon = 0;
  int mask;
  const char *sp = NULL;
  char *endptr = NULL;

  if (str == NULL)
    return partly_match;

  if (strspn (str, IPV6_PREFIX_STR) != strlen (str))
    return no_match;

  while (*str != '\0' && state != STATE_MASK)
    {
      switch (state)
	{
	case STATE_START:
	  if (*str == ':')
	    {
	      if (*(str + 1) != ':' && *(str + 1) != '\0')
		return no_match;
	      colons--;
	      state = STATE_COLON;
	    }
	  else
	    {
	      sp = str;
	      state = STATE_ADDR;
	    }

	  continue;
	case STATE_COLON:
	  colons++;
	  if (*(str + 1) == '/')
	    return no_match;
	  else if (*(str + 1) == ':')
	    state = STATE_DOUBLE;
	  else
	    {
	      sp = str + 1;
	      state = STATE_ADDR;
	    }
	  break;
	case STATE_DOUBLE:
	  if (double_colon)
	    return no_match;

	  if (*(str + 1) == ':')
	    return no_match;
	  else
	    {
	      if (*(str + 1) != '\0' && *(str + 1) != '/')
		colons++;
	      sp = str + 1;

	      if (*(str + 1) == '/')
		state = STATE_SLASH;
	      else
		state = STATE_ADDR;
	    }

	  double_colon++;
	  nums += 1;
	  break;
	case STATE_ADDR:
	  if (*(str + 1) == ':' || *(str + 1) == '.'
	      || *(str + 1) == '\0' || *(str + 1) == '/')
	    {
	      if (str - sp > 3)
		return no_match;

	      for (; sp <= str; sp++)
		if (*sp == '/')
		  return no_match;

	      nums++;

	      if (*(str + 1) == ':')
		state = STATE_COLON;
	      else if (*(str + 1) == '.')
		state = STATE_DOT;
	      else if (*(str + 1) == '/')
		state = STATE_SLASH;
	    }
	  break;
	case STATE_DOT:
	  state = STATE_ADDR;
	  break;
	case STATE_SLASH:
	  if (*(str + 1) == '\0')
	    return partly_match;

	  state = STATE_MASK;
	  break;
	default:
	  break;
	}

      if (nums > 11)
	return no_match;

      if (colons > 7)
	return no_match;

      str++;
    }

  if (state < STATE_MASK)
    return partly_match;

  mask = strtol (str, &endptr, 10);
  if (*endptr != '\0')
    return no_match;

  if (mask < 0 || mask > 128)
    return no_match;
  
/* I don't know why mask < 13 makes command match partly.
   Forgive me to make this comments. I Want to set static default route
   because of lack of function to originate default in ospf6d; sorry
       yasu
  if (mask < 13)
    return partly_match;
*/

  return exact_match;
}

#endif /* HAVE_IPV6  */

#define DECIMAL_STRLEN_MAX 10

static int
cmd_range_match (const char *range, const char *str)
{
  char *p;
  char buf[DECIMAL_STRLEN_MAX + 1];
  char *endptr = NULL;
  unsigned long min, max, val;

  if (str == NULL)
    return 1;

  val = strtoul (str, &endptr, 10);
  if (*endptr != '\0')
    return 0;

  range++;
  p = strchr (range, '-');
  if (p == NULL)
    return 0;
  if (p - range > DECIMAL_STRLEN_MAX)
    return 0;
  strncpy (buf, range, p - range);
  buf[p - range] = '\0';
  min = strtoul (buf, &endptr, 10);
  if (*endptr != '\0')
    return 0;

  range = p + 1;
  p = strchr (range, '>');
  if (p == NULL)
    return 0;
  if (p - range > DECIMAL_STRLEN_MAX)
    return 0;
  strncpy (buf, range, p - range);
  buf[p - range] = '\0';
  max = strtoul (buf, &endptr, 10);
  if (*endptr != '\0')
    return 0;

  if (val < min || val > max)
    return 0;

  return 1;
}

/* Make completion match and return match type flag. */
static enum match_type
cmd_filter_by_completion (char *command, vector v, unsigned int index)
{
  unsigned int i;
  const char *str;
  struct cmd_element *cmd_element;
  enum match_type match_type;
  vector descvec;
  struct desc *desc;

  match_type = no_match;

  /* If command and cmd_element string does not match set NULL to vector */
  for (i = 0; i < vector_active (v); i++)
    if ((cmd_element = vector_slot (v, i)) != NULL)
      {
	if (index >= vector_active (cmd_element->strvec))
	  vector_slot (v, i) = NULL;
	else
	  {
	    unsigned int j;
	    int matched = 0;

	    descvec = vector_slot (cmd_element->strvec, index);

	    for (j = 0; j < vector_active (descvec); j++)
	      if ((desc = vector_slot (descvec, j)))
		{
		  str = desc->cmd;
		  
		  if (CMD_VARARG (str))
		    {
		      if (match_type < vararg_match)
			match_type = vararg_match;
		      matched++;
		    }
		  else if (CMD_RANGE (str))
		    {
		      if (cmd_range_match (str, command))
			{
			  if (match_type < range_match)
			    match_type = range_match;

			  matched++;
			}
		    }
#ifdef HAVE_IPV6
		  else if (CMD_IPV6 (str))
		    {
		      if (cmd_ipv6_match (command))
			{
			  if (match_type < ipv6_match)
			    match_type = ipv6_match;

			  matched++;
			}
		    }
		  else if (CMD_IPV6_PREFIX (str))
		    {
		      if (cmd_ipv6_prefix_match (command))
			{
			  if (match_type < ipv6_prefix_match)
			    match_type = ipv6_prefix_match;

			  matched++;
			}
		    }
#endif /* HAVE_IPV6  */
		  else if (CMD_IPV4 (str))
		    {
		      if (cmd_ipv4_match (command))
			{
			  if (match_type < ipv4_match)
			    match_type = ipv4_match;

			  matched++;
			}
		    }
		  else if (CMD_IPV4_PREFIX (str))
		    {
		      if (cmd_ipv4_prefix_match (command))
			{
			  if (match_type < ipv4_prefix_match)
			    match_type = ipv4_prefix_match;
			  matched++;
			}
		    }
		  else
		    /* Check is this point's argument optional ? */
		  if (CMD_OPTION (str) || CMD_VARIABLE (str))
		    {
		      if (match_type < extend_match)
			match_type = extend_match;
		      matched++;
		    }
		  else if (strncmp (command, str, strlen (command)) == 0)
		    {
		      if (strcmp (command, str) == 0)
			match_type = exact_match;
		      else
			{
			  if (match_type < partly_match)
			    match_type = partly_match;
			}
		      matched++;
		    }
		}
	    if (!matched)
	      vector_slot (v, i) = NULL;
	  }
      }
  return match_type;
}

/* Filter vector by command character with index. */
static enum match_type
cmd_filter_by_string (char *command, vector v, unsigned int index)
{
  unsigned int i;
  const char *str;
  struct cmd_element *cmd_element;
  enum match_type match_type;
  vector descvec;
  struct desc *desc;

  match_type = no_match;

  /* If command and cmd_element string does not match set NULL to vector */
  for (i = 0; i < vector_active (v); i++)
    if ((cmd_element = vector_slot (v, i)) != NULL)
      {
	/* If given index is bigger than max string vector of command,
	   set NULL */
	if (index >= vector_active (cmd_element->strvec))
	  vector_slot (v, i) = NULL;
	else
	  {
	    unsigned int j;
	    int matched = 0;

	    descvec = vector_slot (cmd_element->strvec, index);

	    for (j = 0; j < vector_active (descvec); j++)
	      if ((desc = vector_slot (descvec, j)))
		{
		  str = desc->cmd;

		  if (CMD_VARARG (str))
		    {
		      if (match_type < vararg_match)
			match_type = vararg_match;
		      matched++;
		    }
		  else if (CMD_RANGE (str))
		    {
		      if (cmd_range_match (str, command))
			{
			  if (match_type < range_match)
			    match_type = range_match;
			  matched++;
			}
		    }
#ifdef HAVE_IPV6
		  else if (CMD_IPV6 (str))
		    {
		      if (cmd_ipv6_match (command) == exact_match)
			{
			  if (match_type < ipv6_match)
			    match_type = ipv6_match;
			  matched++;
			}
		    }
		  else if (CMD_IPV6_PREFIX (str))
		    {
		      if (cmd_ipv6_prefix_match (command) == exact_match)
			{
			  if (match_type < ipv6_prefix_match)
			    match_type = ipv6_prefix_match;
			  matched++;
			}
		    }
#endif /* HAVE_IPV6  */
		  else if (CMD_IPV4 (str))
		    {
		      if (cmd_ipv4_match (command) == exact_match)
			{
			  if (match_type < ipv4_match)
			    match_type = ipv4_match;
			  matched++;
			}
		    }
		  else if (CMD_IPV4_PREFIX (str))
		    {
		      if (cmd_ipv4_prefix_match (command) == exact_match)
			{
			  if (match_type < ipv4_prefix_match)
			    match_type = ipv4_prefix_match;
			  matched++;
			}
		    }
		  else if (CMD_OPTION (str) || CMD_VARIABLE (str))
		    {
		      if (match_type < extend_match)
			match_type = extend_match;
		      matched++;
		    }
		  else
		    {
		      if (strcmp (command, str) == 0)
			{
			  match_type = exact_match;
			  matched++;
			}
		    }
		}
	    if (!matched)
	      vector_slot (v, i) = NULL;
	  }
      }
  return match_type;
}

/* Check ambiguous match */
static int
is_cmd_ambiguous (char *command, vector v, int index, enum match_type type)
{
  unsigned int i;
  unsigned int j;
  const char *str = NULL;
  struct cmd_element *cmd_element;
  const char *matched = NULL;
  vector descvec;
  struct desc *desc;

  for (i = 0; i < vector_active (v); i++)
    if ((cmd_element = vector_slot (v, i)) != NULL)
      {
	int match = 0;

	descvec = vector_slot (cmd_element->strvec, index);

	for (j = 0; j < vector_active (descvec); j++)
	  if ((desc = vector_slot (descvec, j)))
	    {
	      enum match_type ret;
	      
	      str = desc->cmd;

	      switch (type)
		{
		case exact_match:
		  if (!(CMD_OPTION (str) || CMD_VARIABLE (str))
		      && strcmp (command, str) == 0)
		    match++;
		  break;
		case partly_match:
		  if (!(CMD_OPTION (str) || CMD_VARIABLE (str))
		      && strncmp (command, str, strlen (command)) == 0)
		    {
		      if (matched && strcmp (matched, str) != 0)
			return 1;	/* There is ambiguous match. */
		      else
			matched = str;
		      match++;
		    }
		  break;
		case range_match:
		  if (cmd_range_match (str, command))
		    {
		      if (matched && strcmp (matched, str) != 0)
			return 1;
		      else
			matched = str;
		      match++;
		    }
		  break;
#ifdef HAVE_IPV6
		case ipv6_match:
		  if (CMD_IPV6 (str))
		    match++;
		  break;
		case ipv6_prefix_match:
		  if ((ret = cmd_ipv6_prefix_match (command)) != no_match)
		    {
		      if (ret == partly_match)
			return 2;	/* There is incomplete match. */

		      match++;
		    }
		  break;
#endif /* HAVE_IPV6 */
		case ipv4_match:
		  if (CMD_IPV4 (str))
		    match++;
		  break;
		case ipv4_prefix_match:
		  if ((ret = cmd_ipv4_prefix_match (command)) != no_match)
		    {
		      if (ret == partly_match)
			return 2;	/* There is incomplete match. */

		      match++;
		    }
		  break;
		case extend_match:
		  if (CMD_OPTION (str) || CMD_VARIABLE (str))
		    match++;
		  break;
		case no_match:
		default:
		  break;
		}
	    }
	if (!match)
	  vector_slot (v, i) = NULL;
      }
  return 0;
}

/* If src matches dst return dst string, otherwise return NULL */
static const char *
cmd_entry_function (const char *src, const char *dst)
{
  /* Skip variable arguments. */
  if (CMD_OPTION (dst) || CMD_VARIABLE (dst) || CMD_VARARG (dst) ||
      CMD_IPV4 (dst) || CMD_IPV4_PREFIX (dst) || CMD_RANGE (dst))
    return NULL;

  /* In case of 'command \t', given src is NULL string. */
  if (src == NULL)
    return dst;

  /* Matched with input string. */
  if (strncmp (src, dst, strlen (src)) == 0)
    return dst;

  return NULL;
}

/* If src matches dst return dst string, otherwise return NULL */
/* This version will return the dst string always if it is
   CMD_VARIABLE for '?' key processing */
static const char *
cmd_entry_function_desc (const char *src, const char *dst)
{
  if (CMD_VARARG (dst))
    return dst;

  if (CMD_RANGE (dst))
    {
      if (cmd_range_match (dst, src))
	return dst;
      else
	return NULL;
    }

#ifdef HAVE_IPV6
  if (CMD_IPV6 (dst))
    {
      if (cmd_ipv6_match (src))
	return dst;
      else
	return NULL;
    }

  if (CMD_IPV6_PREFIX (dst))
    {
      if (cmd_ipv6_prefix_match (src))
	return dst;
      else
	return NULL;
    }
#endif /* HAVE_IPV6 */

  if (CMD_IPV4 (dst))
    {
      if (cmd_ipv4_match (src))
	return dst;
      else
	return NULL;
    }

  if (CMD_IPV4_PREFIX (dst))
    {
      if (cmd_ipv4_prefix_match (src))
	return dst;
      else
	return NULL;
    }

  /* Optional or variable commands always match on '?' */
  if (CMD_OPTION (dst) || CMD_VARIABLE (dst))
    return dst;

  /* In case of 'command \t', given src is NULL string. */
  if (src == NULL)
    return dst;

  if (strncmp (src, dst, strlen (src)) == 0)
    return dst;
  else
    return NULL;
}

/* Check same string element existence.  If it isn't there return
    1. */
static int
cmd_unique_string (vector v, const char *str)
{
  unsigned int i;
  char *match;

  for (i = 0; i < vector_active (v); i++)
    if ((match = vector_slot (v, i)) != NULL)
      if (strcmp (match, str) == 0)
	return 0;
  return 1;
}

/* Compare string to description vector.  If there is same string
   return 1 else return 0. */
static int
desc_unique_string (vector v, const char *str)
{
  unsigned int i;
  struct desc *desc;

  for (i = 0; i < vector_active (v); i++)
    if ((desc = vector_slot (v, i)) != NULL)
      if (strcmp (desc->cmd, str) == 0)
	return 1;
  return 0;
}

static int 
cmd_try_do_shortcut (enum node_type node, char* first_word) {
  if ( first_word != NULL &&
       node != AUTH_NODE &&
       node != VIEW_NODE &&
       node != AUTH_ENABLE_NODE &&
       node != ENABLE_NODE &&
       node != RESTRICTED_NODE &&
       0 == strcmp( "do", first_word ) )
    return 1;
  return 0;
}

/* '?' describe command support. */
static vector
cmd_describe_command_real (vector vline, struct vty *vty, int *status)
{
  unsigned int i;
  vector cmd_vector;
#define INIT_MATCHVEC_SIZE 10
  vector matchvec;
  struct cmd_element *cmd_element;
  unsigned int index;
  int ret;
  enum match_type match;
  char *command;

  /* Set index. */
  if (vector_active (vline) == 0)
    {
      *status = CMD_ERR_NO_MATCH;
      return NULL;
    }
  else
    index = vector_active (vline) - 1;
  
  /* Make copy vector of current node's command vector. */
  cmd_vector = vector_copy (cmd_node_vector (cmdvec, vty->node));

  /* Prepare match vector */
  matchvec = vector_init (INIT_MATCHVEC_SIZE);

  /* Filter commands. */
  /* Only words precedes current word will be checked in this loop. */
  for (i = 0; i < index; i++)
    if ((command = vector_slot (vline, i)))
      {
	match = cmd_filter_by_completion (command, cmd_vector, i);
	
	if (match == vararg_match)
	  {
	    struct cmd_element *cmd_element;
	    vector descvec;
	    unsigned int j, k;

	    for (j = 0; j < vector_active (cmd_vector); j++)
	      if ((cmd_element = vector_slot (cmd_vector, j)) != NULL
		  && (vector_active (cmd_element->strvec)))
		{
		  descvec = vector_slot (cmd_element->strvec,
					 vector_active (cmd_element->strvec) - 1);
		  for (k = 0; k < vector_active (descvec); k++)
		    {
		      struct desc *desc = vector_slot (descvec, k);
		      vector_set (matchvec, desc);
		    }
		}
            
	    vector_set (matchvec, &desc_cr);
	    vector_free (cmd_vector);

	    return matchvec;
	  }

	if ((ret = is_cmd_ambiguous (command, cmd_vector, i, match)) == 1)
	  {
	    vector_free (cmd_vector);
	    vector_free (matchvec);
	    *status = CMD_ERR_AMBIGUOUS;
	    return NULL;
	  }
	else if (ret == 2)
	  {
	    vector_free (cmd_vector);
	    vector_free (matchvec);
	    *status = CMD_ERR_NO_MATCH;
	    return NULL;
	  }
      }

  /* Prepare match vector */
  /*  matchvec = vector_init (INIT_MATCHVEC_SIZE); */

  /* Make sure that cmd_vector is filtered based on current word */
  command = vector_slot (vline, index);
  if (command)
    match = cmd_filter_by_completion (command, cmd_vector, index);

  /* Make description vector. */
  for (i = 0; i < vector_active (cmd_vector); i++)
    if ((cmd_element = vector_slot (cmd_vector, i)) != NULL)
      {
	vector strvec = cmd_element->strvec;

	/* if command is NULL, index may be equal to vector_active */
	if (command && index >= vector_active (strvec))
	  vector_slot (cmd_vector, i) = NULL;
	else
	  {
	    /* Check if command is completed. */
	    if (command == NULL && index == vector_active (strvec))
	      {
		if (!desc_unique_string (matchvec, command_cr))
		  vector_set (matchvec, &desc_cr);
	      }
	    else
	      {
		unsigned int j;
		vector descvec = vector_slot (strvec, index);
		struct desc *desc;

		for (j = 0; j < vector_active (descvec); j++)
		  if ((desc = vector_slot (descvec, j)))
		    {
		      const char *string;

		      string = cmd_entry_function_desc (command, desc->cmd);
		      if (string)
			{
			  /* Uniqueness check */
			  if (!desc_unique_string (matchvec, string))
			    vector_set (matchvec, desc);
			}
		    }
	      }
	  }
      }
  vector_free (cmd_vector);

  if (vector_slot (matchvec, 0) == NULL)
    {
      vector_free (matchvec);
      *status = CMD_ERR_NO_MATCH;
      return NULL;
    }

  *status = CMD_SUCCESS;
  return matchvec;
}

vector
cmd_describe_command (vector vline, struct vty *vty, int *status)
{
  vector ret;

  if ( cmd_try_do_shortcut(vty->node, vector_slot(vline, 0) ) )
    {
      enum node_type onode;
      vector shifted_vline;
      unsigned int index;

      onode = vty->node;
      vty->node = ENABLE_NODE;
      /* We can try it on enable node, cos' the vty is authenticated */

      shifted_vline = vector_init (vector_count(vline));
      /* use memcpy? */
      for (index = 1; index < vector_active (vline); index++) 
	{
	  vector_set_index (shifted_vline, index-1, vector_lookup(vline, index));
	}

      ret = cmd_describe_command_real (shifted_vline, vty, status);

      vector_free(shifted_vline);
      vty->node = onode;
      return ret;
  }


  return cmd_describe_command_real (vline, vty, status);
}


/* Check LCD of matched command. */
static int
cmd_lcd (char **matched)
{
  int i;
  int j;
  int lcd = -1;
  char *s1, *s2;
  char c1, c2;

  if (matched[0] == NULL || matched[1] == NULL)
    return 0;

  for (i = 1; matched[i] != NULL; i++)
    {
      s1 = matched[i - 1];
      s2 = matched[i];

      for (j = 0; (c1 = s1[j]) && (c2 = s2[j]); j++)
	if (c1 != c2)
	  break;

      if (lcd < 0)
	lcd = j;
      else
	{
	  if (lcd > j)
	    lcd = j;
	}
    }
  return lcd;
}

/* Command line completion support. */
static char **
cmd_complete_command_real (vector vline, struct vty *vty, int *status)
{
  unsigned int i;
  vector cmd_vector = vector_copy (cmd_node_vector (cmdvec, vty->node));
#define INIT_MATCHVEC_SIZE 10
  vector matchvec;
  struct cmd_element *cmd_element;
  unsigned int index;
  char **match_str;
  struct desc *desc;
  vector descvec;
  char *command;
  int lcd;

  if (vector_active (vline) == 0)
    {
      vector_free (cmd_vector);
      *status = CMD_ERR_NO_MATCH;
      return NULL;
    }
  else
    index = vector_active (vline) - 1;

  /* First, filter by preceeding command string */
  for (i = 0; i < index; i++)
    if ((command = vector_slot (vline, i)))
      {
	enum match_type match;
	int ret;

	/* First try completion match, if there is exactly match return 1 */
	match = cmd_filter_by_completion (command, cmd_vector, i);

	/* If there is exact match then filter ambiguous match else check
	   ambiguousness. */
	if ((ret = is_cmd_ambiguous (command, cmd_vector, i, match)) == 1)
	  {
	    vector_free (cmd_vector);
	    *status = CMD_ERR_AMBIGUOUS;
	    return NULL;
	  }
	/*
	   else if (ret == 2)
	   {
	   vector_free (cmd_vector);
	   *status = CMD_ERR_NO_MATCH;
	   return NULL;
	   }
	 */
      }
  
  /* Prepare match vector. */
  matchvec = vector_init (INIT_MATCHVEC_SIZE);

  /* Now we got into completion */
  for (i = 0; i < vector_active (cmd_vector); i++)
    if ((cmd_element = vector_slot (cmd_vector, i)))
      {
	const char *string;
	vector strvec = cmd_element->strvec;

	/* Check field length */
	if (index >= vector_active (strvec))
	  vector_slot (cmd_vector, i) = NULL;
	else
	  {
	    unsigned int j;

	    descvec = vector_slot (strvec, index);
	    for (j = 0; j < vector_active (descvec); j++)
	      if ((desc = vector_slot (descvec, j)))
		{
		  if ((string = 
		       cmd_entry_function (vector_slot (vline, index),
					   desc->cmd)))
		    if (cmd_unique_string (matchvec, string))
		      vector_set (matchvec, XSTRDUP (MTYPE_TMP, string));
		}
	  }
      }

  /* We don't need cmd_vector any more. */
  vector_free (cmd_vector);

  /* No matched command */
  if (vector_slot (matchvec, 0) == NULL)
    {
      vector_free (matchvec);

      /* In case of 'command \t' pattern.  Do you need '?' command at
         the end of the line. */
      if (vector_slot (vline, index) == '\0')
	*status = CMD_ERR_NOTHING_TODO;
      else
	*status = CMD_ERR_NO_MATCH;
      return NULL;
    }

  /* Only one matched */
  if (vector_slot (matchvec, 1) == NULL)
    {
      match_str = (char **) matchvec->index;
      vector_only_wrapper_free (matchvec);
      *status = CMD_COMPLETE_FULL_MATCH;
      return match_str;
    }
  /* Make it sure last element is NULL. */
  vector_set (matchvec, NULL);

  /* Check LCD of matched strings. */
  if (vector_slot (vline, index) != NULL)
    {
      lcd = cmd_lcd ((char **) matchvec->index);

      if (lcd)
	{
	  int len = strlen (vector_slot (vline, index));

	  if (len < lcd)
	    {
	      char *lcdstr;

	      lcdstr = XMALLOC (MTYPE_STRVEC, lcd + 1);
	      memcpy (lcdstr, matchvec->index[0], lcd);
	      lcdstr[lcd] = '\0';

	      /* match_str = (char **) &lcdstr; */

	      /* Free matchvec. */
	      for (i = 0; i < vector_active (matchvec); i++)
		{
		  if (vector_slot (matchvec, i))
		    XFREE (MTYPE_STRVEC, vector_slot (matchvec, i));
		}
	      vector_free (matchvec);

	      /* Make new matchvec. */
	      matchvec = vector_init (INIT_MATCHVEC_SIZE);
	      vector_set (matchvec, lcdstr);
	      match_str = (char **) matchvec->index;
	      vector_only_wrapper_free (matchvec);

	      *status = CMD_COMPLETE_MATCH;
	      return match_str;
	    }
	}
    }

  match_str = (char **) matchvec->index;
  vector_only_wrapper_free (matchvec);
  *status = CMD_COMPLETE_LIST_MATCH;
  return match_str;
}

char **
cmd_complete_command (vector vline, struct vty *vty, int *status)
{
  char **ret;

  if ( cmd_try_do_shortcut(vty->node, vector_slot(vline, 0) ) )
    {
      enum node_type onode;
      vector shifted_vline;
      unsigned int index;

      onode = vty->node;
      vty->node = ENABLE_NODE;
      /* We can try it on enable node, cos' the vty is authenticated */

      shifted_vline = vector_init (vector_count(vline));
      /* use memcpy? */
      for (index = 1; index < vector_active (vline); index++) 
	{
	  vector_set_index (shifted_vline, index-1, vector_lookup(vline, index));
	}

      ret = cmd_complete_command_real (shifted_vline, vty, status);

      vector_free(shifted_vline);
      vty->node = onode;
      return ret;
  }


  return cmd_complete_command_real (vline, vty, status);
}

/* return parent node */
/* MUST eventually converge on CONFIG_NODE */
enum node_type
node_parent ( enum node_type node )
{
  enum node_type ret;

  assert (node > CONFIG_NODE);

  switch (node)
    {
    case BGP_VPNV4_NODE:
    case BGP_IPV4_NODE:
    case BGP_IPV4M_NODE:
    case BGP_IPV6_NODE:
    case BGP_IPV6M_NODE:
      ret = BGP_NODE;
      break;
    case KEYCHAIN_KEY_NODE:
      ret = KEYCHAIN_NODE;
      break;
    default:
      ret = CONFIG_NODE;
    }

  return ret;
}

/* Execute command by argument vline vector. */
static int
cmd_execute_command_real (vector vline, struct vty *vty,
			  struct cmd_element **cmd)
{
  unsigned int i;
  unsigned int index;
  vector cmd_vector;
  struct cmd_element *cmd_element;
  struct cmd_element *matched_element;
  unsigned int matched_count, incomplete_count;
  int argc;
  const char *argv[CMD_ARGC_MAX];
  enum match_type match = 0;
  int varflag;
  char *command;

  /* Make copy of command elements. */
  cmd_vector = vector_copy (cmd_node_vector (cmdvec, vty->node));

  for (index = 0; index < vector_active (vline); index++)
    if ((command = vector_slot (vline, index)))
      {
	int ret;

	match = cmd_filter_by_completion (command, cmd_vector, index);

	if (match == vararg_match)
	  break;
        
	ret = is_cmd_ambiguous (command, cmd_vector, index, match);

	if (ret == 1)
	  {
	    vector_free (cmd_vector);
	    return CMD_ERR_AMBIGUOUS;
	  }
	else if (ret == 2)
	  {
	    vector_free (cmd_vector);
	    return CMD_ERR_NO_MATCH;
	  }
      }

  /* Check matched count. */
  matched_element = NULL;
  matched_count = 0;
  incomplete_count = 0;

  for (i = 0; i < vector_active (cmd_vector); i++)
    if ((cmd_element = vector_slot (cmd_vector, i)))
      {
	if (match == vararg_match || index >= cmd_element->cmdsize)
	  {
	    matched_element = cmd_element;
#if 0
	    printf ("DEBUG: %s\n", cmd_element->string);
#endif
	    matched_count++;
	  }
	else
	  {
	    incomplete_count++;
	  }
      }

  /* Finish of using cmd_vector. */
  vector_free (cmd_vector);

  /* To execute command, matched_count must be 1. */
  if (matched_count == 0)
    {
      if (incomplete_count)
	return CMD_ERR_INCOMPLETE;
      else
	return CMD_ERR_NO_MATCH;
    }

  if (matched_count > 1)
    return CMD_ERR_AMBIGUOUS;

  /* Argument treatment */
  varflag = 0;
  argc = 0;

  for (i = 0; i < vector_active (vline); i++)
    {
      if (varflag)
	argv[argc++] = vector_slot (vline, i);
      else
	{
	  vector descvec = vector_slot (matched_element->strvec, i);

	  if (vector_active (descvec) == 1)
	    {
	      struct desc *desc = vector_slot (descvec, 0);

	      if (CMD_VARARG (desc->cmd))
		varflag = 1;

	      if (varflag || CMD_VARIABLE (desc->cmd) || CMD_OPTION (desc->cmd))
		argv[argc++] = vector_slot (vline, i);
	    }
	  else
	    argv[argc++] = vector_slot (vline, i);
	}

      if (argc >= CMD_ARGC_MAX)
	return CMD_ERR_EXEED_ARGC_MAX;
    }

  /* For vtysh execution. */
  if (cmd)
    *cmd = matched_element;

  if (matched_element->daemon)
    return CMD_SUCCESS_DAEMON;

  /* Execute matched command. */
  return (*matched_element->func) (matched_element, vty, argc, argv);
}

int
cmd_execute_command (vector vline, struct vty *vty, struct cmd_element **cmd,
		     int vtysh) {
  int ret, saved_ret, tried = 0;
  enum node_type onode, try_node;

  onode = try_node = vty->node;

  if ( cmd_try_do_shortcut(vty->node, vector_slot(vline, 0) ) )
    {
      vector shifted_vline;
      unsigned int index;

      vty->node = ENABLE_NODE;
      /* We can try it on enable node, cos' the vty is authenticated */

      shifted_vline = vector_init (vector_count(vline));
      /* use memcpy? */
      for (index = 1; index < vector_active (vline); index++) 
	{
	  vector_set_index (shifted_vline, index-1, vector_lookup(vline, index));
	}

      ret = cmd_execute_command_real (shifted_vline, vty, cmd);

      vector_free(shifted_vline);
      vty->node = onode;
      return ret;
  }


  saved_ret = ret = cmd_execute_command_real (vline, vty, cmd);

  if (vtysh)
    return saved_ret;

  /* This assumes all nodes above CONFIG_NODE are childs of CONFIG_NODE */
  while ( ret != CMD_SUCCESS && ret != CMD_WARNING 
	  && vty->node > CONFIG_NODE )
    {
      try_node = node_parent(try_node);
      vty->node = try_node;
      ret = cmd_execute_command_real (vline, vty, cmd);
      tried = 1;
      if (ret == CMD_SUCCESS || ret == CMD_WARNING)
	{
	  /* succesfull command, leave the node as is */
	  return ret;
	}
    }
  /* no command succeeded, reset the vty to the original node and
     return the error for this node */
  if ( tried )
    vty->node = onode;
  return saved_ret;
}

/* Execute command by argument readline. */
int
cmd_execute_command_strict (vector vline, struct vty *vty,
			    struct cmd_element **cmd)
{
  unsigned int i;
  unsigned int index;
  vector cmd_vector;
  struct cmd_element *cmd_element;
  struct cmd_element *matched_element;
  unsigned int matched_count, incomplete_count;
  int argc;
  const char *argv[CMD_ARGC_MAX];
  int varflag;
  enum match_type match = 0;
  char *command;

  /* Make copy of command element */
  cmd_vector = vector_copy (cmd_node_vector (cmdvec, vty->node));

  for (index = 0; index < vector_active (vline); index++)
    if ((command = vector_slot (vline, index)))
      {
	int ret;
	
	match = cmd_filter_by_string (vector_slot (vline, index),
				      cmd_vector, index);

	/* If command meets '.VARARG' then finish matching. */
	if (match == vararg_match)
	  break;
        
	ret = is_cmd_ambiguous (command, cmd_vector, index, match);
	if (ret == 1)
	  {
	    vector_free (cmd_vector);
	    return CMD_ERR_AMBIGUOUS;
	  }
	if (ret == 2)
	  {
	    vector_free (cmd_vector);
	    return CMD_ERR_NO_MATCH;
	  }
      }

  /* Check matched count. */
  matched_element = NULL;
  matched_count = 0;
  incomplete_count = 0;
  for (i = 0; i < vector_active (cmd_vector); i++)
    if (vector_slot (cmd_vector, i) != NULL)
      {
	cmd_element = vector_slot (cmd_vector, i);

	if (match == vararg_match || index >= cmd_element->cmdsize)
	  {
	    matched_element = cmd_element;
	    matched_count++;
	  }
	else
	  incomplete_count++;
      }

  /* Finish of using cmd_vector. */
  vector_free (cmd_vector);

  /* To execute command, matched_count must be 1. */
  if (matched_count == 0)
    {
      if (incomplete_count)
	return CMD_ERR_INCOMPLETE;
      else
	return CMD_ERR_NO_MATCH;
    }

  if (matched_count > 1)
    return CMD_ERR_AMBIGUOUS;

  /* Argument treatment */
  varflag = 0;
  argc = 0;

  for (i = 0; i < vector_active (vline); i++)
    {
      if (varflag)
	argv[argc++] = vector_slot (vline, i);
      else
	{
	  vector descvec = vector_slot (matched_element->strvec, i);

	  if (vector_active (descvec) == 1)
	    {
	      struct desc *desc = vector_slot (descvec, 0);

	      if (CMD_VARARG (desc->cmd))
		varflag = 1;

	      if (varflag || CMD_VARIABLE (desc->cmd) || CMD_OPTION (desc->cmd))
		argv[argc++] = vector_slot (vline, i);
	    }
	  else
	    argv[argc++] = vector_slot (vline, i);
	}

      if (argc >= CMD_ARGC_MAX)
	return CMD_ERR_EXEED_ARGC_MAX;
    }

  /* For vtysh execution. */
  if (cmd)
    *cmd = matched_element;

  if (matched_element->daemon)
    return CMD_SUCCESS_DAEMON;

  /* Now execute matched command */
  return (*matched_element->func) (matched_element, vty, argc, argv);
}

/* Configration make from file. */
int
config_from_file (struct vty *vty, FILE *fp)
{
  int ret;
  vector vline;

  while (fgets (vty->buf, VTY_BUFSIZ, fp))
    {
      vline = cmd_make_strvec (vty->buf);

      /* In case of comment line */
      if (vline == NULL)
	continue;
      /* Execute configuration command : this is strict match */
      ret = cmd_execute_command_strict (vline, vty, NULL);

      /* Try again with setting node to CONFIG_NODE */
      while (ret != CMD_SUCCESS && ret != CMD_WARNING
	     && ret != CMD_ERR_NOTHING_TODO && vty->node != CONFIG_NODE)
	{
	  vty->node = node_parent(vty->node);
	  ret = cmd_execute_command_strict (vline, vty, NULL);
	}

      cmd_free_strvec (vline);

      if (ret != CMD_SUCCESS && ret != CMD_WARNING
	  && ret != CMD_ERR_NOTHING_TODO)
	return ret;
    }
  return CMD_SUCCESS;
}

/* Configration from terminal */
DEFUN (config_terminal,
       config_terminal_cmd,
       "configure terminal",
       "Configuration from vty interface\n"
       "Configuration terminal\n")
{
  if (vty_config_lock (vty))
    vty->node = CONFIG_NODE;
  else
    {
      vty_out (vty, "VTY configuration is locked by other VTY%s", VTY_NEWLINE);
      return CMD_WARNING;
    }
  return CMD_SUCCESS;
}

/* Enable command */
DEFUN (enable, 
       config_enable_cmd,
       "enable",
       "Turn on privileged mode command\n")
{
  /* If enable password is NULL, change to ENABLE_NODE */
  if ((host.enable == NULL && host.enable_encrypt == NULL) ||
      vty->type == VTY_SHELL_SERV)
    vty->node = ENABLE_NODE;
  else
    vty->node = AUTH_ENABLE_NODE;

  return CMD_SUCCESS;
}

/* Disable command */
DEFUN (disable, 
       config_disable_cmd,
       "disable",
       "Turn off privileged mode command\n")
{
  if (vty->node == ENABLE_NODE)
    vty->node = VIEW_NODE;
  return CMD_SUCCESS;
}

/* Down vty node level. */
DEFUN (config_exit,
       config_exit_cmd,
       "exit",
       "Exit current mode and down to previous mode\n")
{
  switch (vty->node)
    {
    case VIEW_NODE:
    case ENABLE_NODE:
    case RESTRICTED_NODE:
      if (vty_shell (vty))
	exit (0);
      else
	vty->status = VTY_CLOSE;
      break;
    case CONFIG_NODE:
      vty->node = ENABLE_NODE;
      vty_config_unlock (vty);
      break;
    case INTERFACE_NODE:
    case ZEBRA_NODE:
    case BGP_NODE:
    case RIP_NODE:
    case RIPNG_NODE:
    case OSPF_NODE:
    case OSPF6_NODE:
    case ISIS_NODE:
    case KEYCHAIN_NODE:
    case MASC_NODE:
    case RMAP_NODE:
    case VTY_NODE:
      vty->node = CONFIG_NODE;
      break;
    case BGP_VPNV4_NODE:
    case BGP_IPV4_NODE:
    case BGP_IPV4M_NODE:
    case BGP_IPV6_NODE:
    case BGP_IPV6M_NODE:
      vty->node = BGP_NODE;
      break;
    case KEYCHAIN_KEY_NODE:
      vty->node = KEYCHAIN_NODE;
      break;
    default:
      break;
    }
  return CMD_SUCCESS;
}

/* quit is alias of exit. */
ALIAS (config_exit,
       config_quit_cmd,
       "quit",
       "Exit current mode and down to previous mode\n")
       
/* End of configuration. */
DEFUN (config_end,
       config_end_cmd,
       "end",
       "End current mode and change to enable mode.")
{
  switch (vty->node)
    {
    case VIEW_NODE:
    case ENABLE_NODE:
    case RESTRICTED_NODE:
      /* Nothing to do. */
      break;
    case CONFIG_NODE:
    case INTERFACE_NODE:
    case ZEBRA_NODE:
    case RIP_NODE:
    case RIPNG_NODE:
    case BGP_NODE:
    case BGP_VPNV4_NODE:
    case BGP_IPV4_NODE:
    case BGP_IPV4M_NODE:
    case BGP_IPV6_NODE:
    case BGP_IPV6M_NODE:
    case RMAP_NODE:
    case OSPF_NODE:
    case OSPF6_NODE:
    case ISIS_NODE:
    case KEYCHAIN_NODE:
    case KEYCHAIN_KEY_NODE:
    case MASC_NODE:
    case VTY_NODE:
      vty_config_unlock (vty);
      vty->node = ENABLE_NODE;
      break;
    default:
      break;
    }
  return CMD_SUCCESS;
}

/* Show version. */
DEFUN (show_version,
       show_version_cmd,
       "show version",
       SHOW_STR
       "Displays zebra version\n")
{
  vty_out (vty, "Quagga %s (%s).%s", QUAGGA_VERSION, host.name?host.name:"",
	   VTY_NEWLINE);
  vty_out (vty, "%s%s", QUAGGA_COPYRIGHT, VTY_NEWLINE);

  return CMD_SUCCESS;
}

/* Help display function for all node. */
DEFUN (config_help,
       config_help_cmd,
       "help",
       "Description of the interactive help system\n")
{
  vty_out (vty, 
	   "Quagga VTY provides advanced help feature.  When you need help,%s\
anytime at the command line please press '?'.%s\
%s\
If nothing matches, the help list will be empty and you must backup%s\
 until entering a '?' shows the available options.%s\
Two styles of help are provided:%s\
1. Full help is available when you are ready to enter a%s\
command argument (e.g. 'show ?') and describes each possible%s\
argument.%s\
2. Partial help is provided when an abbreviated argument is entered%s\
   and you want to know what arguments match the input%s\
   (e.g. 'show me?'.)%s%s", VTY_NEWLINE, VTY_NEWLINE, VTY_NEWLINE,
	   VTY_NEWLINE, VTY_NEWLINE, VTY_NEWLINE, VTY_NEWLINE, VTY_NEWLINE,
	   VTY_NEWLINE, VTY_NEWLINE, VTY_NEWLINE, VTY_NEWLINE, VTY_NEWLINE);
  return CMD_SUCCESS;
}

/* Help display function for all node. */
DEFUN (config_list,
       config_list_cmd,
       "list",
       "Print command list\n")
{
  unsigned int i;
  struct cmd_node *cnode = vector_slot (cmdvec, vty->node);
  struct cmd_element *cmd;

  for (i = 0; i < vector_active (cnode->cmd_vector); i++)
    if ((cmd = vector_slot (cnode->cmd_vector, i)) != NULL
        && !(cmd->attr == CMD_ATTR_DEPRECATED
             || cmd->attr == CMD_ATTR_HIDDEN))
      vty_out (vty, "  %s%s", cmd->string,
	       VTY_NEWLINE);
  return CMD_SUCCESS;
}

/* Write current configuration into file. */
DEFUN (config_write_file, 
       config_write_file_cmd,
       "write file",  
       "Write running configuration to memory, network, or terminal\n"
       "Write to configuration file\n")
{
  unsigned int i;
  int fd;
  struct cmd_node *node;
  char *config_file;
  char *config_file_tmp = NULL;
  char *config_file_sav = NULL;
  int ret = CMD_WARNING;
  struct vty *file_vty;

  /* Check and see if we are operating under vtysh configuration */
  if (host.config == NULL)
    {
      vty_out (vty, "Can't save to configuration file, using vtysh.%s",
	       VTY_NEWLINE);
      return CMD_WARNING;
    }

  /* Get filename. */
  config_file = host.config;
  
  config_file_sav =
    XMALLOC (MTYPE_TMP, strlen (config_file) + strlen (CONF_BACKUP_EXT) + 1);
  strcpy (config_file_sav, config_file);
  strcat (config_file_sav, CONF_BACKUP_EXT);


  config_file_tmp = XMALLOC (MTYPE_TMP, strlen (config_file) + 8);
  sprintf (config_file_tmp, "%s.XXXXXX", config_file);
  
  /* Open file to configuration write. */
  fd = mkstemp (config_file_tmp);
  if (fd < 0)
    {
      vty_out (vty, "Can't open configuration file %s.%s", config_file_tmp,
	       VTY_NEWLINE);
      goto finished;
    }
  
  /* Make vty for configuration file. */
  file_vty = vty_new ();
  file_vty->fd = fd;
  file_vty->type = VTY_FILE;

  /* Config file header print. */
  vty_out (file_vty, "!\n! Zebra configuration saved from vty\n!   ");
  vty_time_print (file_vty, 1);
  vty_out (file_vty, "!\n");

  for (i = 0; i < vector_active (cmdvec); i++)
    if ((node = vector_slot (cmdvec, i)) && node->func)
      {
	if ((*node->func) (file_vty))
	  vty_out (file_vty, "!\n");
      }
  vty_close (file_vty);

  if (unlink (config_file_sav) != 0)
    if (errno != ENOENT)
      {
	vty_out (vty, "Can't unlink backup configuration file %s.%s", config_file_sav,
		 VTY_NEWLINE);
        goto finished;
      }
  if (link (config_file, config_file_sav) != 0)
    {
      vty_out (vty, "Can't backup old configuration file %s.%s", config_file_sav,
	        VTY_NEWLINE);
      goto finished;
    }
  sync ();
  if (unlink (config_file) != 0)
    {
      vty_out (vty, "Can't unlink configuration file %s.%s", config_file,
	        VTY_NEWLINE);
      goto finished;
    }
  if (link (config_file_tmp, config_file) != 0)
    {
      vty_out (vty, "Can't save configuration file %s.%s", config_file,
	       VTY_NEWLINE);
      goto finished;
    }
  sync ();
  
  if (chmod (config_file, CONFIGFILE_MASK) != 0)
    {
      vty_out (vty, "Can't chmod configuration file %s: %s (%d).%s", 
	config_file, safe_strerror(errno), errno, VTY_NEWLINE);
      goto finished;
    }

  vty_out (vty, "Configuration saved to %s%s", config_file,
	   VTY_NEWLINE);
  ret = CMD_SUCCESS;

finished:
  unlink (config_file_tmp);
  XFREE (MTYPE_TMP, config_file_tmp);
  XFREE (MTYPE_TMP, config_file_sav);
  return ret;
}

ALIAS (config_write_file, 
       config_write_cmd,
       "write",  
       "Write running configuration to memory, network, or terminal\n")

ALIAS (config_write_file, 
       config_write_memory_cmd,
       "write memory",  
       "Write running configuration to memory, network, or terminal\n"
       "Write configuration to the file (same as write file)\n")

ALIAS (config_write_file, 
       copy_runningconfig_startupconfig_cmd,
       "copy running-config startup-config",  
       "Copy configuration\n"
       "Copy running config to... \n"
       "Copy running config to startup config (same as write file)\n")

/* Write current configuration into the terminal. */
DEFUN (config_write_terminal,
       config_write_terminal_cmd,
       "write terminal",
       "Write running configuration to memory, network, or terminal\n"
       "Write to terminal\n")
{
  unsigned int i;
  struct cmd_node *node;

  if (vty->type == VTY_SHELL_SERV)
    {
      for (i = 0; i < vector_active (cmdvec); i++)
	if ((node = vector_slot (cmdvec, i)) && node->func && node->vtysh)
	  {
	    if ((*node->func) (vty))
	      vty_out (vty, "!%s", VTY_NEWLINE);
	  }
    }
  else
    {
      vty_out (vty, "%sCurrent configuration:%s", VTY_NEWLINE,
	       VTY_NEWLINE);
      vty_out (vty, "!%s", VTY_NEWLINE);

      for (i = 0; i < vector_active (cmdvec); i++)
	if ((node = vector_slot (cmdvec, i)) && node->func)
	  {
	    if ((*node->func) (vty))
	      vty_out (vty, "!%s", VTY_NEWLINE);
	  }
      vty_out (vty, "end%s",VTY_NEWLINE);
    }
  return CMD_SUCCESS;
}

/* Write current configuration into the terminal. */
ALIAS (config_write_terminal,
       show_running_config_cmd,
       "show running-config",
       SHOW_STR
       "running configuration\n")

/* Write startup configuration into the terminal. */
DEFUN (show_startup_config,
       show_startup_config_cmd,
       "show startup-config",
       SHOW_STR
       "Contentes of startup configuration\n")
{
  char buf[BUFSIZ];
  FILE *confp;

  confp = fopen (host.config, "r");
  if (confp == NULL)
    {
      vty_out (vty, "Can't open configuration file [%s]%s",
	       host.config, VTY_NEWLINE);
      return CMD_WARNING;
    }

  while (fgets (buf, BUFSIZ, confp))
    {
      char *cp = buf;

      while (*cp != '\r' && *cp != '\n' && *cp != '\0')
	cp++;
      *cp = '\0';

      vty_out (vty, "%s%s", buf, VTY_NEWLINE);
    }

  fclose (confp);

  return CMD_SUCCESS;
}

/* Hostname configuration */
DEFUN (config_hostname, 
       hostname_cmd,
       "hostname WORD",
       "Set system's network name\n"
       "This system's network name\n")
{
  if (!isalpha((int) *argv[0]))
    {
      vty_out (vty, "Please specify string starting with alphabet%s", VTY_NEWLINE);
      return CMD_WARNING;
    }

  if (host.name)
    XFREE (MTYPE_HOST, host.name);
    
  host.name = XSTRDUP (MTYPE_HOST, argv[0]);
  return CMD_SUCCESS;
}

DEFUN (config_no_hostname, 
       no_hostname_cmd,
       "no hostname [HOSTNAME]",
       NO_STR
       "Reset system's network name\n"
       "Host name of this router\n")
{
  if (host.name)
    XFREE (MTYPE_HOST, host.name);
  host.name = NULL;
  return CMD_SUCCESS;
}

/* VTY interface password set. */
DEFUN (config_password, password_cmd,
       "password (8|) WORD",
       "Assign the terminal connection password\n"
       "Specifies a HIDDEN password will follow\n"
       "dummy string \n"
       "The HIDDEN line password string\n")
{
  /* Argument check. */
  if (argc == 0)
    {
      vty_out (vty, "Please specify password.%s", VTY_NEWLINE);
      return CMD_WARNING;
    }

  if (argc == 2)
    {
      if (*argv[0] == '8')
	{
	  if (host.password)
	    XFREE (MTYPE_HOST, host.password);
	  host.password = NULL;
	  if (host.password_encrypt)
	    XFREE (MTYPE_HOST, host.password_encrypt);
	  host.password_encrypt = XSTRDUP (MTYPE_HOST, argv[1]);
	  return CMD_SUCCESS;
	}
      else
	{
	  vty_out (vty, "Unknown encryption type.%s", VTY_NEWLINE);
	  return CMD_WARNING;
	}
    }

  if (!isalnum ((int) *argv[0]))
    {
      vty_out (vty, 
	       "Please specify string starting with alphanumeric%s", VTY_NEWLINE);
      return CMD_WARNING;
    }

  if (host.password)
    XFREE (MTYPE_HOST, host.password);
  host.password = NULL;

  if (host.encrypt)
    {
      if (host.password_encrypt)
	XFREE (MTYPE_HOST, host.password_encrypt);
      host.password_encrypt = XSTRDUP (MTYPE_HOST, zencrypt (argv[0]));
    }
  else
    host.password = XSTRDUP (MTYPE_HOST, argv[0]);

  return CMD_SUCCESS;
}

ALIAS (config_password, password_text_cmd,
       "password LINE",
       "Assign the terminal connection password\n"
       "The UNENCRYPTED (cleartext) line password\n")

/* VTY enable password set. */
DEFUN (config_enable_password, enable_password_cmd,
       "enable password (8|) WORD",
       "Modify enable password parameters\n"
       "Assign the privileged level password\n"
       "Specifies a HIDDEN password will follow\n"
       "dummy string \n"
       "The HIDDEN 'enable' password string\n")
{
  /* Argument check. */
  if (argc == 0)
    {
      vty_out (vty, "Please specify password.%s", VTY_NEWLINE);
      return CMD_WARNING;
    }

  /* Crypt type is specified. */
  if (argc == 2)
    {
      if (*argv[0] == '8')
	{
	  if (host.enable)
	    XFREE (MTYPE_HOST, host.enable);
	  host.enable = NULL;

	  if (host.enable_encrypt)
	    XFREE (MTYPE_HOST, host.enable_encrypt);
	  host.enable_encrypt = XSTRDUP (MTYPE_HOST, argv[1]);

	  return CMD_SUCCESS;
	}
      else
	{
	  vty_out (vty, "Unknown encryption type.%s", VTY_NEWLINE);
	  return CMD_WARNING;
	}
    }

  if (!isalnum ((int) *argv[0]))
    {
      vty_out (vty, 
	       "Please specify string starting with alphanumeric%s", VTY_NEWLINE);
      return CMD_WARNING;
    }

  if (host.enable)
    XFREE (MTYPE_HOST, host.enable);
  host.enable = NULL;

  /* Plain password input. */
  if (host.encrypt)
    {
      if (host.enable_encrypt)
	XFREE (MTYPE_HOST, host.enable_encrypt);
      host.enable_encrypt = XSTRDUP (MTYPE_HOST, zencrypt (argv[0]));
    }
  else
    host.enable = XSTRDUP (MTYPE_HOST, argv[0]);

  return CMD_SUCCESS;
}

ALIAS (config_enable_password,
       enable_password_text_cmd,
       "enable password LINE",
       "Modify enable password parameters\n"
       "Assign the privileged level password\n"
       "The UNENCRYPTED (cleartext) 'enable' password\n")

/* VTY enable password delete. */
DEFUN (no_config_enable_password, no_enable_password_cmd,
       "no enable password",
       NO_STR
       "Modify enable password parameters\n"
       "Assign the privileged level password\n")
{
  if (host.enable)
    XFREE (MTYPE_HOST, host.enable);
  host.enable = NULL;

  if (host.enable_encrypt)
    XFREE (MTYPE_HOST, host.enable_encrypt);
  host.enable_encrypt = NULL;

  return CMD_SUCCESS;
}
	
DEFUN (service_password_encrypt,
       service_password_encrypt_cmd,
       "service password-encryption",
       "Set up miscellaneous service\n"
       "Enable encrypted passwords\n")
{
  if (host.encrypt)
    return CMD_SUCCESS;

  host.encrypt = 1;

  if (host.password)
    {
      if (host.password_encrypt)
	XFREE (MTYPE_HOST, host.password_encrypt);
      host.password_encrypt = XSTRDUP (MTYPE_HOST, zencrypt (host.password));
    }
  if (host.enable)
    {
      if (host.enable_encrypt)
	XFREE (MTYPE_HOST, host.enable_encrypt);
      host.enable_encrypt = XSTRDUP (MTYPE_HOST, zencrypt (host.enable));
    }

  return CMD_SUCCESS;
}

DEFUN (no_service_password_encrypt,
       no_service_password_encrypt_cmd,
       "no service password-encryption",
       NO_STR
       "Set up miscellaneous service\n"
       "Enable encrypted passwords\n")
{
  if (! host.encrypt)
    return CMD_SUCCESS;

  host.encrypt = 0;

  if (host.password_encrypt)
    XFREE (MTYPE_HOST, host.password_encrypt);
  host.password_encrypt = NULL;

  if (host.enable_encrypt)
    XFREE (MTYPE_HOST, host.enable_encrypt);
  host.enable_encrypt = NULL;

  return CMD_SUCCESS;
}

DEFUN (config_terminal_length, config_terminal_length_cmd,
       "terminal length <0-512>",
       "Set terminal line parameters\n"
       "Set number of lines on a screen\n"
       "Number of lines on screen (0 for no pausing)\n")
{
  int lines;
  char *endptr = NULL;

  lines = strtol (argv[0], &endptr, 10);
  if (lines < 0 || lines > 512 || *endptr != '\0')
    {
      vty_out (vty, "length is malformed%s", VTY_NEWLINE);
      return CMD_WARNING;
    }
  vty->lines = lines;

  return CMD_SUCCESS;
}

DEFUN (config_terminal_no_length, config_terminal_no_length_cmd,
       "terminal no length",
       "Set terminal line parameters\n"
       NO_STR
       "Set number of lines on a screen\n")
{
  vty->lines = -1;
  return CMD_SUCCESS;
}

DEFUN (service_terminal_length, service_terminal_length_cmd,
       "service terminal-length <0-512>",
       "Set up miscellaneous service\n"
       "System wide terminal length configuration\n"
       "Number of lines of VTY (0 means no line control)\n")
{
  int lines;
  char *endptr = NULL;

  lines = strtol (argv[0], &endptr, 10);
  if (lines < 0 || lines > 512 || *endptr != '\0')
    {
      vty_out (vty, "length is malformed%s", VTY_NEWLINE);
      return CMD_WARNING;
    }
  host.lines = lines;

  return CMD_SUCCESS;
}

DEFUN (no_service_terminal_length, no_service_terminal_length_cmd,
       "no service terminal-length [<0-512>]",
       NO_STR
       "Set up miscellaneous service\n"
       "System wide terminal length configuration\n"
       "Number of lines of VTY (0 means no line control)\n")
{
  host.lines = -1;
  return CMD_SUCCESS;
}

DEFUN_HIDDEN (do_echo,
	      echo_cmd,
	      "echo .MESSAGE",
	      "Echo a message back to the vty\n"
	      "The message to echo\n")
{
  char *message;

  vty_out (vty, "%s%s", ((message = argv_concat(argv, argc, 0)) ? message : ""),
	   VTY_NEWLINE);
  if (message)
    XFREE(MTYPE_TMP, message);
  return CMD_SUCCESS;
}

DEFUN (config_logmsg,
       config_logmsg_cmd,
       "logmsg "LOG_LEVELS" .MESSAGE",
       "Send a message to enabled logging destinations\n"
       LOG_LEVEL_DESC
       "The message to send\n")
{
  int level;
  char *message;

  if ((level = level_match(argv[0])) == ZLOG_DISABLED)
    return CMD_ERR_NO_MATCH;

  zlog(NULL, level, ((message = argv_concat(argv, argc, 1)) ? message : ""));
  if (message)
    XFREE(MTYPE_TMP, message);
  return CMD_SUCCESS;
}

DEFUN (show_logging,
       show_logging_cmd,
       "show logging",
       SHOW_STR
       "Show current logging configuration\n")
{
  struct zlog *zl = zlog_default;

  vty_out (vty, "Syslog logging: ");
  if (zl->maxlvl[ZLOG_DEST_SYSLOG] == ZLOG_DISABLED)
    vty_out (vty, "disabled");
  else
    vty_out (vty, "level %s, facility %s, ident %s",
	     zlog_priority[zl->maxlvl[ZLOG_DEST_SYSLOG]],
	     facility_name(zl->facility), zl->ident);
  vty_out (vty, "%s", VTY_NEWLINE);

  vty_out (vty, "Stdout logging: ");
  if (zl->maxlvl[ZLOG_DEST_STDOUT] == ZLOG_DISABLED)
    vty_out (vty, "disabled");
  else
    vty_out (vty, "level %s",
	     zlog_priority[zl->maxlvl[ZLOG_DEST_STDOUT]]);
  vty_out (vty, "%s", VTY_NEWLINE);

  vty_out (vty, "Monitor logging: ");
  if (zl->maxlvl[ZLOG_DEST_MONITOR] == ZLOG_DISABLED)
    vty_out (vty, "disabled");
  else
    vty_out (vty, "level %s",
	     zlog_priority[zl->maxlvl[ZLOG_DEST_MONITOR]]);
  vty_out (vty, "%s", VTY_NEWLINE);

  vty_out (vty, "File logging: ");
  if ((zl->maxlvl[ZLOG_DEST_FILE] == ZLOG_DISABLED) ||
      !zl->fp)
    vty_out (vty, "disabled");
  else
    vty_out (vty, "level %s, filename %s",
	     zlog_priority[zl->maxlvl[ZLOG_DEST_FILE]],
	     zl->filename);
  vty_out (vty, "%s", VTY_NEWLINE);

  vty_out (vty, "Protocol name: %s%s",
  	   zlog_proto_names[zl->protocol], VTY_NEWLINE);
  vty_out (vty, "Record priority: %s%s",
  	   (zl->record_priority ? "enabled" : "disabled"), VTY_NEWLINE);
  vty_out (vty, "Timestamp precision: %d%s",
	   zl->timestamp_precision, VTY_NEWLINE);

  return CMD_SUCCESS;
}

DEFUN (config_log_stdout,
       config_log_stdout_cmd,
       "log stdout",
       "Logging control\n"
       "Set stdout logging level\n")
{
  zlog_set_level (NULL, ZLOG_DEST_STDOUT, zlog_default->default_lvl);
  return CMD_SUCCESS;
}

DEFUN (config_log_stdout_level,
       config_log_stdout_level_cmd,
       "log stdout "LOG_LEVELS,
       "Logging control\n"
       "Set stdout logging level\n"
       LOG_LEVEL_DESC)
{
  int level;

  if ((level = level_match(argv[0])) == ZLOG_DISABLED)
    return CMD_ERR_NO_MATCH;
  zlog_set_level (NULL, ZLOG_DEST_STDOUT, level);
  return CMD_SUCCESS;
}

DEFUN (no_config_log_stdout,
       no_config_log_stdout_cmd,
       "no log stdout [LEVEL]",
       NO_STR
       "Logging control\n"
       "Cancel logging to stdout\n"
       "Logging level\n")
{
  zlog_set_level (NULL, ZLOG_DEST_STDOUT, ZLOG_DISABLED);
  return CMD_SUCCESS;
}

DEFUN (config_log_monitor,
       config_log_monitor_cmd,
       "log monitor",
       "Logging control\n"
       "Set terminal line (monitor) logging level\n")
{
  zlog_set_level (NULL, ZLOG_DEST_MONITOR, zlog_default->default_lvl);
  return CMD_SUCCESS;
}

DEFUN (config_log_monitor_level,
       config_log_monitor_level_cmd,
       "log monitor "LOG_LEVELS,
       "Logging control\n"
       "Set terminal line (monitor) logging level\n"
       LOG_LEVEL_DESC)
{
  int level;

  if ((level = level_match(argv[0])) == ZLOG_DISABLED)
    return CMD_ERR_NO_MATCH;
  zlog_set_level (NULL, ZLOG_DEST_MONITOR, level);
  return CMD_SUCCESS;
}

DEFUN (no_config_log_monitor,
       no_config_log_monitor_cmd,
       "no log monitor [LEVEL]",
       NO_STR
       "Logging control\n"
       "Disable terminal line (monitor) logging\n"
       "Logging level\n")
{
  zlog_set_level (NULL, ZLOG_DEST_MONITOR, ZLOG_DISABLED);
  return CMD_SUCCESS;
}

static int
set_log_file(struct vty *vty, const char *fname, int loglevel)
{
  int ret;
  char *p = NULL;
  const char *fullpath;
  
  /* Path detection. */
  if (! IS_DIRECTORY_SEP (*fname))
    {
      char cwd[MAXPATHLEN+1];
      cwd[MAXPATHLEN] = '\0';
      
      if (getcwd (cwd, MAXPATHLEN) == NULL)
        {
          zlog_err ("config_log_file: Unable to alloc mem!");
          return CMD_WARNING;
        }
      
      if ( (p = XMALLOC (MTYPE_TMP, strlen (cwd) + strlen (fname) + 2))
          == NULL)
        {
          zlog_err ("config_log_file: Unable to alloc mem!");
          return CMD_WARNING;
        }
      sprintf (p, "%s/%s", cwd, fname);
      fullpath = p;
    }
  else
    fullpath = fname;

  ret = zlog_set_file (NULL, fullpath, loglevel);

  if (p)
    XFREE (MTYPE_TMP, p);

  if (!ret)
    {
      vty_out (vty, "can't open logfile %s\n", fname);
      return CMD_WARNING;
    }

  if (host.logfile)
    XFREE (MTYPE_HOST, host.logfile);

  host.logfile = XSTRDUP (MTYPE_HOST, fname);

  return CMD_SUCCESS;
}

DEFUN (config_log_file,
       config_log_file_cmd,
       "log file FILENAME",
       "Logging control\n"
       "Logging to file\n"
       "Logging filename\n")
{
  return set_log_file(vty, argv[0], zlog_default->default_lvl);
}

DEFUN (config_log_file_level,
       config_log_file_level_cmd,
       "log file FILENAME "LOG_LEVELS,
       "Logging control\n"
       "Logging to file\n"
       "Logging filename\n"
       LOG_LEVEL_DESC)
{
  int level;

  if ((level = level_match(argv[1])) == ZLOG_DISABLED)
    return CMD_ERR_NO_MATCH;
  return set_log_file(vty, argv[0], level);
}

DEFUN (no_config_log_file,
       no_config_log_file_cmd,
       "no log file [FILENAME]",
       NO_STR
       "Logging control\n"
       "Cancel logging to file\n"
       "Logging file name\n")
{
  zlog_reset_file (NULL);

  if (host.logfile)
    XFREE (MTYPE_HOST, host.logfile);

  host.logfile = NULL;

  return CMD_SUCCESS;
}

ALIAS (no_config_log_file,
       no_config_log_file_level_cmd,
       "no log file FILENAME LEVEL",
       NO_STR
       "Logging control\n"
       "Cancel logging to file\n"
       "Logging file name\n"
       "Logging level\n")

DEFUN (config_log_syslog,
       config_log_syslog_cmd,
       "log syslog",
       "Logging control\n"
       "Set syslog logging level\n")
{
  zlog_set_level (NULL, ZLOG_DEST_SYSLOG, zlog_default->default_lvl);
  return CMD_SUCCESS;
}

DEFUN (config_log_syslog_level,
       config_log_syslog_level_cmd,
       "log syslog "LOG_LEVELS,
       "Logging control\n"
       "Set syslog logging level\n"
       LOG_LEVEL_DESC)
{
  int level;

  if ((level = level_match(argv[0])) == ZLOG_DISABLED)
    return CMD_ERR_NO_MATCH;
  zlog_set_level (NULL, ZLOG_DEST_SYSLOG, level);
  return CMD_SUCCESS;
}

DEFUN_DEPRECATED (config_log_syslog_facility,
		  config_log_syslog_facility_cmd,
		  "log syslog facility "LOG_FACILITIES,
		  "Logging control\n"
		  "Logging goes to syslog\n"
		  "(Deprecated) Facility parameter for syslog messages\n"
		  LOG_FACILITY_DESC)
{
  int facility;

  if ((facility = facility_match(argv[0])) < 0)
    return CMD_ERR_NO_MATCH;

  zlog_set_level (NULL, ZLOG_DEST_SYSLOG, zlog_default->default_lvl);
  zlog_default->facility = facility;
  return CMD_SUCCESS;
}

DEFUN (no_config_log_syslog,
       no_config_log_syslog_cmd,
       "no log syslog [LEVEL]",
       NO_STR
       "Logging control\n"
       "Cancel logging to syslog\n"
       "Logging level\n")
{
  zlog_set_level (NULL, ZLOG_DEST_SYSLOG, ZLOG_DISABLED);
  return CMD_SUCCESS;
}

ALIAS (no_config_log_syslog,
       no_config_log_syslog_facility_cmd,
       "no log syslog facility "LOG_FACILITIES,
       NO_STR
       "Logging control\n"
       "Logging goes to syslog\n"
       "Facility parameter for syslog messages\n"
       LOG_FACILITY_DESC)

DEFUN (config_log_facility,
       config_log_facility_cmd,
       "log facility "LOG_FACILITIES,
       "Logging control\n"
       "Facility parameter for syslog messages\n"
       LOG_FACILITY_DESC)
{
  int facility;

  if ((facility = facility_match(argv[0])) < 0)
    return CMD_ERR_NO_MATCH;
  zlog_default->facility = facility;
  return CMD_SUCCESS;
}

DEFUN (no_config_log_facility,
       no_config_log_facility_cmd,
       "no log facility [FACILITY]",
       NO_STR
       "Logging control\n"
       "Reset syslog facility to default (daemon)\n"
       "Syslog facility\n")
{
  zlog_default->facility = LOG_DAEMON;
  return CMD_SUCCESS;
}

DEFUN_DEPRECATED (config_log_trap,
		  config_log_trap_cmd,
		  "log trap "LOG_LEVELS,
		  "Logging control\n"
		  "(Deprecated) Set logging level and default for all destinations\n"
		  LOG_LEVEL_DESC)
{
  int new_level ;
  int i;
  
  if ((new_level = level_match(argv[0])) == ZLOG_DISABLED)
    return CMD_ERR_NO_MATCH;

  zlog_default->default_lvl = new_level;
  for (i = 0; i < ZLOG_NUM_DESTS; i++)
    if (zlog_default->maxlvl[i] != ZLOG_DISABLED)
      zlog_default->maxlvl[i] = new_level;
  return CMD_SUCCESS;
}

DEFUN_DEPRECATED (no_config_log_trap,
		  no_config_log_trap_cmd,
		  "no log trap [LEVEL]",
		  NO_STR
		  "Logging control\n"
		  "Permit all logging information\n"
		  "Logging level\n")
{
  zlog_default->default_lvl = LOG_DEBUG;
  return CMD_SUCCESS;
}

DEFUN (config_log_record_priority,
       config_log_record_priority_cmd,
       "log record-priority",
       "Logging control\n"
       "Log the priority of the message within the message\n")
{
  zlog_default->record_priority = 1 ;
  return CMD_SUCCESS;
}

DEFUN (no_config_log_record_priority,
       no_config_log_record_priority_cmd,
       "no log record-priority",
       NO_STR
       "Logging control\n"
       "Do not log the priority of the message within the message\n")
{
  zlog_default->record_priority = 0 ;
  return CMD_SUCCESS;
}

DEFUN (config_log_timestamp_precision,
       config_log_timestamp_precision_cmd,
       "log timestamp precision <0-6>",
       "Logging control\n"
       "Timestamp configuration\n"
       "Set the timestamp precision\n"
       "Number of subsecond digits\n")
{
  if (argc != 1)
    {
      vty_out (vty, "Insufficient arguments%s", VTY_NEWLINE);
      return CMD_WARNING;
    }

  VTY_GET_INTEGER_RANGE("Timestamp Precision",
  			zlog_default->timestamp_precision, argv[0], 0, 6);
  return CMD_SUCCESS;
}

DEFUN (no_config_log_timestamp_precision,
       no_config_log_timestamp_precision_cmd,
       "no log timestamp precision",
       NO_STR
       "Logging control\n"
       "Timestamp configuration\n"
       "Reset the timestamp precision to the default value of 0\n")
{
  zlog_default->timestamp_precision = 0 ;
  return CMD_SUCCESS;
}

DEFUN (banner_motd_file,
       banner_motd_file_cmd,
       "banner motd file [FILE]",
       "Set banner\n"
       "Banner for motd\n"
       "Banner from a file\n"
       "Filename\n")
{
  if (host.motdfile)
    XFREE (MTYPE_HOST, host.motdfile);
  host.motdfile = XSTRDUP (MTYPE_HOST, argv[0]);

  return CMD_SUCCESS;
}

DEFUN (banner_motd_default,
       banner_motd_default_cmd,
       "banner motd default",
       "Set banner string\n"
       "Strings for motd\n"
       "Default string\n")
{
  host.motd = default_motd;
  return CMD_SUCCESS;
}

DEFUN (no_banner_motd,
       no_banner_motd_cmd,
       "no banner motd",
       NO_STR
       "Set banner string\n"
       "Strings for motd\n")
{
  host.motd = NULL;
  if (host.motdfile) 
    XFREE (MTYPE_HOST, host.motdfile);
  host.motdfile = NULL;
  return CMD_SUCCESS;
}

/* Set config filename.  Called from vty.c */
void
host_config_set (char *filename)
{
  if (host.config)
    XFREE (MTYPE_HOST, host.config);
  host.config = XSTRDUP (MTYPE_HOST, filename);
}

void
install_default (enum node_type node)
{
  install_element (node, &config_exit_cmd);
  install_element (node, &config_quit_cmd);
  install_element (node, &config_end_cmd);
  install_element (node, &config_help_cmd);
  install_element (node, &config_list_cmd);

  install_element (node, &config_write_terminal_cmd);
  install_element (node, &config_write_file_cmd);
  install_element (node, &config_write_memory_cmd);
  install_element (node, &config_write_cmd);
  install_element (node, &show_running_config_cmd);
}

/* Initialize command interface. Install basic nodes and commands. */
void
cmd_init (int terminal)
{
  command_cr = XSTRDUP(MTYPE_STRVEC, "<cr>");
  desc_cr.cmd = command_cr;
  desc_cr.str = XSTRDUP(MTYPE_STRVEC, "");

  /* Allocate initial top vector of commands. */
  cmdvec = vector_init (VECTOR_MIN_SIZE);

  /* Default host value settings. */
  host.name = NULL;
  host.password = NULL;
  host.enable = NULL;
  host.logfile = NULL;
  host.config = NULL;
  host.lines = -1;
  host.motd = default_motd;
  host.motdfile = NULL;

  /* Install top nodes. */
  install_node (&view_node, NULL);
  install_node (&enable_node, NULL);
  install_node (&auth_node, NULL);
  install_node (&auth_enable_node, NULL);
  install_node (&restricted_node, NULL);
  install_node (&config_node, config_write_host);

  /* Each node's basic commands. */
  install_element (VIEW_NODE, &show_version_cmd);
  if (terminal)
    {
      install_element (VIEW_NODE, &config_list_cmd);
      install_element (VIEW_NODE, &config_exit_cmd);
      install_element (VIEW_NODE, &config_quit_cmd);
      install_element (VIEW_NODE, &config_help_cmd);
      install_element (VIEW_NODE, &config_enable_cmd);
      install_element (VIEW_NODE, &config_terminal_length_cmd);
      install_element (VIEW_NODE, &config_terminal_no_length_cmd);
      install_element (VIEW_NODE, &show_logging_cmd);
      install_element (VIEW_NODE, &echo_cmd);

      install_element (RESTRICTED_NODE, &config_list_cmd);
      install_element (RESTRICTED_NODE, &config_exit_cmd);
      install_element (RESTRICTED_NODE, &config_quit_cmd);
      install_element (RESTRICTED_NODE, &config_help_cmd);
      install_element (RESTRICTED_NODE, &config_enable_cmd);
      install_element (RESTRICTED_NODE, &config_terminal_length_cmd);
      install_element (RESTRICTED_NODE, &config_terminal_no_length_cmd);
      install_element (RESTRICTED_NODE, &echo_cmd);
    }

  if (terminal)
    {
      install_default (ENABLE_NODE);
      install_element (ENABLE_NODE, &config_disable_cmd);
      install_element (ENABLE_NODE, &config_terminal_cmd);
      install_element (ENABLE_NODE, &copy_runningconfig_startupconfig_cmd);
    }
  install_element (ENABLE_NODE, &show_startup_config_cmd);
  install_element (ENABLE_NODE, &show_version_cmd);

  if (terminal)
    {
      install_element (ENABLE_NODE, &config_terminal_length_cmd);
      install_element (ENABLE_NODE, &config_terminal_no_length_cmd);
      install_element (ENABLE_NODE, &show_logging_cmd);
      install_element (ENABLE_NODE, &echo_cmd);
      install_element (ENABLE_NODE, &config_logmsg_cmd);

      install_default (CONFIG_NODE);
    }
  
  install_element (CONFIG_NODE, &hostname_cmd);
  install_element (CONFIG_NODE, &no_hostname_cmd);

  if (terminal)
    {
      install_element (CONFIG_NODE, &password_cmd);
      install_element (CONFIG_NODE, &password_text_cmd);
      install_element (CONFIG_NODE, &enable_password_cmd);
      install_element (CONFIG_NODE, &enable_password_text_cmd);
      install_element (CONFIG_NODE, &no_enable_password_cmd);

      install_element (CONFIG_NODE, &config_log_stdout_cmd);
      install_element (CONFIG_NODE, &config_log_stdout_level_cmd);
      install_element (CONFIG_NODE, &no_config_log_stdout_cmd);
      install_element (CONFIG_NODE, &config_log_monitor_cmd);
      install_element (CONFIG_NODE, &config_log_monitor_level_cmd);
      install_element (CONFIG_NODE, &no_config_log_monitor_cmd);
      install_element (CONFIG_NODE, &config_log_file_cmd);
      install_element (CONFIG_NODE, &config_log_file_level_cmd);
      install_element (CONFIG_NODE, &no_config_log_file_cmd);
      install_element (CONFIG_NODE, &no_config_log_file_level_cmd);
      install_element (CONFIG_NODE, &config_log_syslog_cmd);
      install_element (CONFIG_NODE, &config_log_syslog_level_cmd);
      install_element (CONFIG_NODE, &config_log_syslog_facility_cmd);
      install_element (CONFIG_NODE, &no_config_log_syslog_cmd);
      install_element (CONFIG_NODE, &no_config_log_syslog_facility_cmd);
      install_element (CONFIG_NODE, &config_log_facility_cmd);
      install_element (CONFIG_NODE, &no_config_log_facility_cmd);
      install_element (CONFIG_NODE, &config_log_trap_cmd);
      install_element (CONFIG_NODE, &no_config_log_trap_cmd);
      install_element (CONFIG_NODE, &config_log_record_priority_cmd);
      install_element (CONFIG_NODE, &no_config_log_record_priority_cmd);
      install_element (CONFIG_NODE, &config_log_timestamp_precision_cmd);
      install_element (CONFIG_NODE, &no_config_log_timestamp_precision_cmd);
      install_element (CONFIG_NODE, &service_password_encrypt_cmd);
      install_element (CONFIG_NODE, &no_service_password_encrypt_cmd);
      install_element (CONFIG_NODE, &banner_motd_default_cmd);
      install_element (CONFIG_NODE, &banner_motd_file_cmd);
      install_element (CONFIG_NODE, &no_banner_motd_cmd);
      install_element (CONFIG_NODE, &service_terminal_length_cmd);
      install_element (CONFIG_NODE, &no_service_terminal_length_cmd);

      install_element (VIEW_NODE, &show_thread_cpu_cmd);
      install_element (ENABLE_NODE, &show_thread_cpu_cmd);
      install_element (RESTRICTED_NODE, &show_thread_cpu_cmd);
      install_element (VIEW_NODE, &show_work_queues_cmd);
      install_element (ENABLE_NODE, &show_work_queues_cmd);
    }
  srand(time(NULL));
}

void
cmd_terminate ()
{
  unsigned int i, j, k, l;
  struct cmd_node *cmd_node;
  struct cmd_element *cmd_element;
  struct desc *desc;
  vector cmd_node_v, cmd_element_v, desc_v;

  if (cmdvec)
    {
      for (i = 0; i < vector_active (cmdvec); i++) 
        if ((cmd_node = vector_slot (cmdvec, i)) != NULL)
          {
            cmd_node_v = cmd_node->cmd_vector;

            for (j = 0; j < vector_active (cmd_node_v); j++)
              if ((cmd_element = vector_slot (cmd_node_v, j)) != NULL &&
                  cmd_element->strvec != NULL)
                {
                  cmd_element_v = cmd_element->strvec;

                  for (k = 0; k < vector_active (cmd_element_v); k++)
                    if ((desc_v = vector_slot (cmd_element_v, k)) != NULL)
                      {
                        for (l = 0; l < vector_active (desc_v); l++)
                          if ((desc = vector_slot (desc_v, l)) != NULL)
                            {
                              if (desc->cmd)
                                XFREE (MTYPE_STRVEC, desc->cmd);
                              if (desc->str)
                                XFREE (MTYPE_STRVEC, desc->str);

                              XFREE (MTYPE_DESC, desc);
                            }
                        vector_free (desc_v);
                      }

                  cmd_element->strvec = NULL;
                  vector_free (cmd_element_v);
                }

            vector_free (cmd_node_v);
          }

      vector_free (cmdvec);
      cmdvec = NULL;
    }

  if (command_cr)
    XFREE(MTYPE_STRVEC, command_cr);
  if (desc_cr.str)
    XFREE(MTYPE_STRVEC, desc_cr.str);
  if (host.name)
    XFREE (MTYPE_HOST, host.name);
  if (host.password)
    XFREE (MTYPE_HOST, host.password);
  if (host.password_encrypt)
    XFREE (MTYPE_HOST, host.password_encrypt);
  if (host.enable)
    XFREE (MTYPE_HOST, host.enable);
  if (host.enable_encrypt)
    XFREE (MTYPE_HOST, host.enable_encrypt);
  if (host.logfile)
    XFREE (MTYPE_HOST, host.logfile);
  if (host.motdfile)
    XFREE (MTYPE_HOST, host.motdfile);
  if (host.config)
    XFREE (MTYPE_HOST, host.config);
}<|MERGE_RESOLUTION|>--- conflicted
+++ resolved
@@ -203,13 +203,8 @@
 static int
 cmp_node (const void *p, const void *q)
 {
-<<<<<<< HEAD
-  const struct cmd_element *a = *(struct cmd_element *const *)p;
-  const struct cmd_element *b = *(struct cmd_element *const *)q;
-=======
   const struct cmd_element *a = *(struct cmd_element * const *)p;
   const struct cmd_element *b = *(struct cmd_element * const *)q;
->>>>>>> 065de903
 
   return strcmp (a->string, b->string);
 }
@@ -217,13 +212,8 @@
 static int
 cmp_desc (const void *p, const void *q)
 {
-<<<<<<< HEAD
-  const struct desc *a = *(struct desc *const *)p;
-  const struct desc *b = *(struct desc *const *)q;
-=======
   const struct desc *a = *(struct desc * const *)p;
   const struct desc *b = *(struct desc * const *)q;
->>>>>>> 065de903
 
   return strcmp (a->cmd, b->cmd);
 }
