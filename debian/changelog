--- conflicted
+++ resolved
@@ -1,7 +1,4 @@
-<<<<<<< HEAD
 vyatta-quagga (0.99.10-1) unstable; urgency=low
-=======
-vyatta-quagga (0.99.9-13) unstable; urgency=low
 
 	  3.1.3
   [ Mark O'Brien ]
@@ -19,7 +16,6 @@
  -- Mark O'Brien <mobrien@firebolt.vyatta.com>  Tue, 19 Aug 2008 17:48:34 -0700
 
 vyatta-quagga (0.99.9-12) unstable; urgency=low
->>>>>>> 7216fd9e
 
   * Merge in upstream version 0.99.10
   * Rename package from vyatta-quagga to quagga
