-*- mode: text; -*-
<<<<<<< HEAD
$Id: HACKING,v 1.22 2008/07/22 21:11:48 paul Exp $
=======
$QuaggaId: Format:%an, %ai, %h$ $

Contents:

* GUIDELINES FOR HACKING ON QUAGGA
* COMPILE-TIME CONDITIONAL CODE
* COMMIT MESSAGE
* HACKING THE BUILD SYSTEM
* RELEASE PROCEDURE
* SHARED LIBRARY VERSIONING
* RELEASE PROCEDURE
* TOOL VERSIONS
* SHARED LIBRARY VERSIONING
* PATCH SUBMISSION
* PATCH APPLICATION
* STABLE PLATFORMS AND DAEMONS
* IMPORT OR UPDATE VENDOR SPECIFIC ROUTING PROTOCOLS
>>>>>>> 41dc3488

GUIDELINES FOR HACKING ON QUAGGA

[this is a draft in progress]

GNU coding standards apply.  Indentation follows the result of
invoking GNU indent (as of 2.2.8a) with no arguments.  Note that this
uses tabs instead of spaces where possible for leading whitespace, and
assumes that tabs are every 8 columns.  Do not attempt to redefine the
location of tab stops.  Note also that some indentation does not
follow GNU style.  This is a historical accident, and we generally
only clean up whitespace when code is unmaintainable due to whitespace
issues, as fewer changes from zebra lead to easier merges.

For GNU emacs, use indentation style "gnu".

For Vim, use the following lines (note that tabs are at 8, and that
softtabstop sets the indentation level):

set tabstop=8
set softtabstop=2
set shiftwidth=2
set noexpandtab

Be particularly careful not to break platforms/protocols that you
cannot test.

New code should have good comments, and changes to existing code
should in many cases upgrade the comments when necessary for a
reviewer to conclude that the change has no unintended consequences.

Each file in the Git repository should have a git format-placeholder (like
an RCS Id keyword), somewhere very near the top, commented out appropriately
for the file type. The placeholder used for Quagga (replacing <dollar> with
$) is:

	$QuaggaId: <dollar>Format:%an, %ai, %h<dollar> $

See line 2 of HACKING for an example;

This placeholder string will be expanded out by the 'git archive' commands,
wihch is used to generate the tar archives for snapshots and releases.

Please document fully the proper use of a new function in the header file
in which it is declared.  And please consult existing headers for
documentation on how to use existing functions.  In particular, please consult
these header files:

  lib/log.h	logging levels and usage guidance
  [more to be added]

If changing an exported interface, please try to deprecate the interface in
an orderly manner. If at all possible, try to retain the old deprecated
interface as is, or functionally equivalent. Make a note of when the
interface was deprecated and guard the deprecated interface definitions in
the header file, ie:

/* Deprecated: 20050406 */
#if !defined(QUAGGA_NO_DEPRECATED_INTERFACES)
#warning "Using deprecated <libname> (interface(s)|function(s))"
...
#endif /* QUAGGA_NO_DEPRECATED_INTERFACES */

To ensure that the core Quagga sources do not use the deprecated interfaces
(you should update Quagga sources to use new interfaces, if applicable)
while allowing external sources to continue to build. Deprecated interfaces
should be excised in the next unstable cycle.

Note: If you wish, you can test for GCC and use a function
marked with the 'deprecated' attribute. However, you must provide the
#warning for other compilers.

If changing or removing a command definition, *ensure* that you properly
deprecate it - use the _DEPRECATED form of the appropriate DEFUN macro. This
is *critical*. Even if the command can no longer function, you *must* still
implement it as a do-nothing stub. Failure to follow this causes grief for
systems administrators. Deprecated commands should be excised in the next
unstable cycle. A list of deprecated commands should be collated for each
release.

See also below regarding SHARED LIBRARY VERSIONING.

COMPILE-TIME CONDITIONAL CODE

Please think very carefully before making code conditional at compile time,
as it increases maintenance burdens and user confusion. In particular,
please avoid gratuitious --enable-.... switches to the configure script -
typically code should be good enough to be in Quagga, or it shouldn't be
there at all.

When code must be compile-time conditional, try have the compiler make it
conditional rather than the C pre-processor. I.e. this:

    if (SOME_SYMBOL)
      frobnicate();

rather than:
<<<<<<< HEAD

  #ifdef SOME_SYMBOL
  frobnicate ();
  #endif /* SOME_SYMBOL */

Note that the former approach requires ensuring that SOME_SYMBOL will be
defined (watch your AC_DEFINEs).
=======
>>>>>>> 41dc3488

  #ifdef SOME_SYMBOL
  frobnicate ();
  #endif /* SOME_SYMBOL */

Note that the former approach requires ensuring that SOME_SYMBOL will be
defined (watch your AC_DEFINEs).

COMMIT MESSAGES

The commit message should provide:

* A suitable one-line summary as the very first line of the message, in the
  form:

  [topic] high-level, one line summary

  Where topic may be name of a subdirectory, and/or daemon. 

* An optional introduction, discussing the general intent of the change.
* a short description of each change made, preferably:
  * file by file
    * function by function (use of "ditto", or globs is allowed)

to provide a short description of the general intent of the patch. 

The reason for such itemised commit messages is to encourage the author to
self-review every line of the patch, as well as provide reviewers an index
of which changes are intended, along with a short description for each.
An example (where the general discussion is obviously somewhat redundant,
given the one-line summary):

[zebra] Enhance frob FSM to detect loss of frob

	* (general) Add a new DOWN state to the frob state machine
	  to allow the barinator to detect loss of frob. 
	* frob.h: (struct frob) Add DOWN state flag.
	* frob.c: (frob_change) set/clear DOWN appropriately on state
	  change.
	* bar.c: (barinate) Check frob for DOWN state.


HACKING THE BUILD SYSTEM

If you change or add to the build system (configure.ac, any Makefile.am,
etc.), try to check that the following things still work:

	- make dist
	- resulting dist tarball builds
	- out-of-tree builds 

The quagga.net site relies on make dist to work to generate snapshots. It
must work. Common problems are to forget to have some additional file
included in the dist, or to have a make rule refer to a source file without
using the srcdir variable.

RELEASE PROCEDURE

* Tag the apppropriate commit with a release tag (follow existing
  conventions).
  [This enables recreating the release, and is just good CM practice.]

* Create a fresh tar archive of the quagga.net repository, and do a test
  build:

    git-clone git:///code.quagga.net/quagga.git quagga
    git-archive --remote=git://code.quagga.net/quagga.git \
        --prefix=quagga-release/ master | tar -xf -
    cd quagga-release

    ./update-autotools
    ./configure
    make
    make dist

The tarball which 'make dist' creates is the tarball to be released! The
git-archive step ensures you're working with code corresponding to that in
the official repository, and also carries out keyword expansion. If any
errors occur, move tags as needed and start over from the fresh checkouts. 
Do not append to tarballs, as this has produced non-standards-conforming
tarballs in the past.

[TODO: collation of a list of deprecated commands. Possibly can be scripted
to extract from vtysh/vtysh_cmd.c]


TOOL VERSIONS

Require versions of support tools are listed in INSTALL.quagga.txt.
Required versions should only be done with due deliberation, as it can
cause environments to no longer be able to compile quagga.


SHARED LIBRARY VERSIONING

[this section is at the moment just gdt's opinion]

Quagga builds several shared libaries (lib/libzebra, ospfd/libospf,
ospfclient/libsopfapiclient).  These may be used by external programs,
e.g. a new routing protocol that works with the zebra daemon, or
ospfapi clients.  The libtool info pages (node Versioning) explain
when major and minor version numbers should be changed.  These values
are set in Makefile.am near the definition of the library.  If you
make a change that requires changing the shared library version,
please update Makefile.am.

libospf exports far more than it should, and is needed by ospfapi
clients.  Only bump libospf for changes to functions for which it is
reasonable for a user of ospfapi to call, and please err on the side
of not bumping.

There is no support intended for installing part of zebra.  The core
library libzebra and the included daemons should always be built and
installed together.


PATCH SUBMISSION

* Send a clean diff against the 'master' branch of the quagga.git
  repository, in unified diff format, preferably with the '-p' argument to 
  show C function affected by any chunk, and with the -w and -b arguments to
  minimise changes. E.g: 

    git diff -u -p -w -b mybranch..remotes/quagga.net/master

  Or by using git-format-patch.

*  Not doing so is a definite hindrance to patch application.

* Include NEWS entries as appropriate. 

* Please, please include an appropriate commit message with any emailed
  patches. Doing so makes it easier to review a patch, and apply it.

* Include only one semantic change or group of changes per patch.

* Do not make gratuitous changes to whitespace. See the w and b arguments
  to diff.

* State on which platforms and with what daemons the patch has been
  tested.  Understand that if the set of testing locations is small,
  and the patch might have unforeseen or hard to fix consequences that
  there may be a call for testers on quagga-dev, and that the patch
  may be blocked until test results appear.

  If there are no users for a platform on quagga-dev who are able and
  willing to verify -current occasionally, that platform may be
  dropped from the "should be checked" list.


PATCH APPLICATION

* Only apply patches that meet the submission guidelines.

* If the patch might break something, issue a call for testing on the
  mailinglist.

* Give an appropriate commit message (see above), and use the --author
  argument to git-commit, if required, to ensure proper attribution (you
  should still be listed as committer)

* Immediately after commiting, double-check (with git-log and/or gitk). If
  there's a small mistake you can easily fix it with 'git commit --amend ..'

* By committing a patch, you are responsible for fixing problems
  resulting from it (or backing it out).


STABLE PLATFORMS AND DAEMONS

The list of platforms that should be tested follow.  This is a list
derived from what quagga is thought to run on and for which
maintainers can test or there are people on quagga-dev who are able
and willing to verify that -current does or does not work correctly.

  BSD (Free, Net or Open, any platform) # without capabilities
  GNU/Linux (any distribution, i386)
  Solaris (strict alignment, any platform)
  [future: NetBSD/sparc64]

The list of daemons that are thought to be stable and that should be
tested are:

  zebra
  bgpd
  ripd
  ospfd
  ripngd

Daemons which are in a testing phase are

  ospf6d
  isisd
  watchquagga


IMPORT OR UPDATE VENDOR SPECIFIC ROUTING PROTOCOLS

The source code of Quagga is based on two vendors:

   zebra_org (http://www.zebra.org/)
   isisd_sf (http://isisd.sf.net/)

To import code from further sources, e.g. for archival purposes without
necessarily having to review and/or fix some changeset, create a branch from
'master':

	git checkout -b archive/foo master
	<apply changes>
	git commit -a "Joe Bar <joe@example.com>"
	git push quagga archive/foo

presuming 'quagga' corresponds to a file in your .git/remotes with
configuration for the appropriate Quagga.net repository.<|MERGE_RESOLUTION|>--- conflicted
+++ resolved
@@ -1,7 +1,4 @@
 -*- mode: text; -*-
-<<<<<<< HEAD
-$Id: HACKING,v 1.22 2008/07/22 21:11:48 paul Exp $
-=======
 $QuaggaId: Format:%an, %ai, %h$ $
 
 Contents:
@@ -19,7 +16,6 @@
 * PATCH APPLICATION
 * STABLE PLATFORMS AND DAEMONS
 * IMPORT OR UPDATE VENDOR SPECIFIC ROUTING PROTOCOLS
->>>>>>> 41dc3488
 
 GUIDELINES FOR HACKING ON QUAGGA
 
@@ -117,16 +113,6 @@
       frobnicate();
 
 rather than:
-<<<<<<< HEAD
-
-  #ifdef SOME_SYMBOL
-  frobnicate ();
-  #endif /* SOME_SYMBOL */
-
-Note that the former approach requires ensuring that SOME_SYMBOL will be
-defined (watch your AC_DEFINEs).
-=======
->>>>>>> 41dc3488
 
   #ifdef SOME_SYMBOL
   frobnicate ();
