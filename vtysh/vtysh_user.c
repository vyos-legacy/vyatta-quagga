/* User authentication for vtysh.
 * Copyright (C) 2000 Kunihiro Ishiguro
 *
 * This file is part of GNU Zebra.
 *
 * GNU Zebra is free software; you can redistribute it and/or modify it
 * under the terms of the GNU General Public License as published by the
 * Free Software Foundation; either version 2, or (at your option) any
 * later version.
 *
 * GNU Zebra is distributed in the hope that it will be useful, but
 * WITHOUT ANY WARRANTY; without even the implied warranty of
 * MERCHANTABILITY or FITNESS FOR A PARTICULAR PURPOSE.  See the GNU
 * General Public License for more details.
 *
 * You should have received a copy of the GNU General Public License
 * along with GNU Zebra; see the file COPYING.  If not, write to the Free
 * Software Foundation, Inc., 59 Temple Place - Suite 330, Boston, MA
 * 02111-1307, USA.  
 */

#include <zebra.h>
#include <lib/version.h>

#include <pwd.h>

#ifdef USE_PAM
#include <security/pam_appl.h>
#ifdef HAVE_PAM_MISC_H
#include <security/pam_misc.h>
#endif
#ifdef HAVE_OPENPAM_H
#include <security/openpam.h>
#endif
#endif /* USE_PAM */

#include "memory.h"
#include "linklist.h"
#include "command.h"

#ifdef USE_PAM
static struct pam_conv conv = 
{
  PAM_CONV_FUNC,
  NULL
};

int
vtysh_pam (const char *user)
{
  int ret;
  pam_handle_t *pamh = NULL;

  /* Start PAM. */
  ret = pam_start(QUAGGA_PROGNAME, user, &conv, &pamh);
  /* printf ("ret %d\n", ret); */

  /* Is user really user? */
  if (ret == PAM_SUCCESS)
    ret = pam_authenticate (pamh, 0);
  /* printf ("ret %d\n", ret); */
  
#if 0
  /* Permitted access? */
  if (ret == PAM_SUCCESS)
    ret = pam_acct_mgmt (pamh, 0);
  printf ("ret %d\n", ret);

  if (ret == PAM_AUTHINFO_UNAVAIL)
    ret = PAM_SUCCESS;
#endif /* 0 */
  
  /* This is where we have been authorized or not. */
#ifdef DEBUG
  if (ret == PAM_SUCCESS)
    printf("Authenticated\n");
  else
    printf("Not Authenticated\n");
#endif /* DEBUG */

  /* close Linux-PAM */
  if (pam_end (pamh, ret) != PAM_SUCCESS) 
    {
      pamh = NULL;
      fprintf(stderr, "vtysh_pam: failed to release authenticator\n");
      exit(1);
    }

  return ret == PAM_SUCCESS ? 0 : 1;
}
#endif /* USE_PAM */

struct vtysh_user
{
  char *name;
  u_char nopassword;
};

struct list *userlist;

struct vtysh_user *
user_new ()
{
  struct vtysh_user *user;
  user = XMALLOC (0, sizeof (struct vtysh_user));
  memset (user, 0, sizeof (struct vtysh_user));
  return user;
}

void
user_free (struct vtysh_user *user)
{
  XFREE (0, user);
}

struct vtysh_user *
user_lookup (const char *name)
{
<<<<<<< HEAD
  struct listnode *nn;
  struct user *user;
=======
  struct listnode *node, *nnode;
  struct vtysh_user *user;
>>>>>>> 11b38e70

  LIST_LOOP (userlist, user, nn)
    {
      if (strcmp (user->name, name) == 0)
	return user;
    }
  return NULL;
}

void
user_config_write ()
{
<<<<<<< HEAD
  struct listnode *nn;
  struct user *user;
=======
  struct listnode *node, *nnode;
  struct vtysh_user *user;
>>>>>>> 11b38e70

  LIST_LOOP (userlist, user, nn)
    {
      if (user->nopassword)
	printf (" username %s nopassword\n", user->name);
    }
}

struct vtysh_user *
user_get (const char *name)
{
  struct vtysh_user *user;
  user = user_lookup (name);
  if (user)
    return user;

  user = user_new ();
  user->name = strdup (name);
  listnode_add (userlist, user);

  return user;
}

DEFUN (username_nopassword,
       username_nopassword_cmd,
       "username WORD nopassword",
       "\n"
       "\n"
       "\n")
{
  struct vtysh_user *user;
  user = user_get (argv[0]);
  user->nopassword = 1;
  return CMD_SUCCESS;
}

int
vtysh_auth ()
{
  struct vtysh_user *user;
  struct passwd *passwd;

  passwd = getpwuid (geteuid ());

  user = user_lookup (passwd->pw_name);
  if (user && user->nopassword)
    /* Pass through */;
  else
    {
#ifdef USE_PAM
      if (vtysh_pam (passwd->pw_name))
	exit (0);
#endif /* USE_PAM */
    }
  return 0;
}

void
vtysh_user_init ()
{
  userlist = list_new ();
  install_element (CONFIG_NODE, &username_nopassword_cmd);
}<|MERGE_RESOLUTION|>--- conflicted
+++ resolved
@@ -116,13 +116,8 @@
 struct vtysh_user *
 user_lookup (const char *name)
 {
-<<<<<<< HEAD
   struct listnode *nn;
-  struct user *user;
-=======
-  struct listnode *node, *nnode;
   struct vtysh_user *user;
->>>>>>> 11b38e70
 
   LIST_LOOP (userlist, user, nn)
     {
@@ -135,13 +130,8 @@
 void
 user_config_write ()
 {
-<<<<<<< HEAD
   struct listnode *nn;
-  struct user *user;
-=======
-  struct listnode *node, *nnode;
   struct vtysh_user *user;
->>>>>>> 11b38e70
 
   LIST_LOOP (userlist, user, nn)
     {
