--- conflicted
+++ resolved
@@ -455,19 +455,10 @@
       if (!ri->running) {
         /* Check if this interface is RIP enabled or not.*/
         ripng_enable_apply (c->ifp);
-<<<<<<< HEAD:ripngd/ripng_interface.c
-=======
 
         /* Apply distribute list to the interface. */
         ripng_distribute_update_interface (c->ifp);
->>>>>>> 41dc3488cf127a1e23333459a0c316ded67f7ff3:ripngd/ripng_interface.c
-
-<<<<<<< HEAD:ripngd/ripng_interface.c
-        /* Apply distribute list to the interface. */
-        ripng_distribute_update_interface (c->ifp);
-
-=======
->>>>>>> 41dc3488cf127a1e23333459a0c316ded67f7ff3:ripngd/ripng_interface.c
+
         /* Check interface routemap. */
         ripng_if_rmap_update_interface (c->ifp);
       }
