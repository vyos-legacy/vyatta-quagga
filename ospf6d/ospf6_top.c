/*
 * Copyright (C) 2003 Yasuhiro Ohara
 *
 * This file is part of GNU Zebra.
 *
 * GNU Zebra is free software; you can redistribute it and/or modify it
 * under the terms of the GNU General Public License as published by the
 * Free Software Foundation; either version 2, or (at your option) any
 * later version.
 *
 * GNU Zebra is distributed in the hope that it will be useful, but
 * WITHOUT ANY WARRANTY; without even the implied warranty of
 * MERCHANTABILITY or FITNESS FOR A PARTICULAR PURPOSE.  See the GNU
 * General Public License for more details.
 *
 * You should have received a copy of the GNU General Public License
 * along with GNU Zebra; see the file COPYING.  If not, write to the 
 * Free Software Foundation, Inc., 59 Temple Place - Suite 330, 
 * Boston, MA 02111-1307, USA.  
 */

#include <zebra.h>

#include "log.h"
#include "memory.h"
#include "vty.h"
#include "linklist.h"
#include "prefix.h"
#include "table.h"
#include "thread.h"
#include "command.h"

#include "ospf6_proto.h"
#include "ospf6_message.h"
#include "ospf6_lsa.h"
#include "ospf6_lsdb.h"
#include "ospf6_route.h"
#include "ospf6_zebra.h"

#include "ospf6_top.h"
#include "ospf6_area.h"
#include "ospf6_interface.h"
#include "ospf6_neighbor.h"

#include "ospf6_flood.h"
#include "ospf6_asbr.h"
#include "ospf6_abr.h"
#include "ospf6_intra.h"
#include "ospf6d.h"

/* global ospf6d variable */
struct ospf6 *ospf6;

static void
ospf6_top_lsdb_hook_add (struct ospf6_lsa *lsa)
{
  switch (ntohs (lsa->header->type))
    {
      case OSPF6_LSTYPE_AS_EXTERNAL:
        ospf6_asbr_lsa_add (lsa);
        break;

      default:
        break;
    }
}

static void
ospf6_top_lsdb_hook_remove (struct ospf6_lsa *lsa)
{
  switch (ntohs (lsa->header->type))
    {
      case OSPF6_LSTYPE_AS_EXTERNAL:
        ospf6_asbr_lsa_remove (lsa);
        break;

      default:
        break;
    }
}

static void
ospf6_top_route_hook_add (struct ospf6_route *route)
{
  ospf6_abr_originate_summary (route);
  ospf6_zebra_route_update_add (route);
}

static void
ospf6_top_route_hook_remove (struct ospf6_route *route)
{
  ospf6_abr_originate_summary (route);
  ospf6_zebra_route_update_remove (route);
}

static void
ospf6_top_brouter_hook_add (struct ospf6_route *route)
{
  ospf6_abr_examin_brouter (ADV_ROUTER_IN_PREFIX (&route->prefix));
  ospf6_asbr_lsentry_add (route);
  ospf6_abr_originate_summary (route);
}

static void
ospf6_top_brouter_hook_remove (struct ospf6_route *route)
{
  ospf6_abr_examin_brouter (ADV_ROUTER_IN_PREFIX (&route->prefix));
  ospf6_asbr_lsentry_remove (route);
  ospf6_abr_originate_summary (route);
}

static struct ospf6 *
ospf6_create (void)
{
  struct ospf6 *o;

  o = XCALLOC (MTYPE_OSPF6_TOP, sizeof (struct ospf6));

  /* initialize */
  gettimeofday (&o->starttime, (struct timezone *) NULL);
  o->area_list = list_new ();
  o->area_list->cmp = ospf6_area_cmp;
  o->lsdb = ospf6_lsdb_create (o);
  o->lsdb_self = ospf6_lsdb_create (o);
  o->lsdb->hook_add = ospf6_top_lsdb_hook_add;
  o->lsdb->hook_remove = ospf6_top_lsdb_hook_remove;

  o->route_table = OSPF6_ROUTE_TABLE_CREATE (GLOBAL, ROUTES);
  o->route_table->scope = o;
  o->route_table->hook_add = ospf6_top_route_hook_add;
  o->route_table->hook_remove = ospf6_top_route_hook_remove;

  o->brouter_table = OSPF6_ROUTE_TABLE_CREATE (GLOBAL, BORDER_ROUTERS);
  o->brouter_table->scope = o;
  o->brouter_table->hook_add = ospf6_top_brouter_hook_add;
  o->brouter_table->hook_remove = ospf6_top_brouter_hook_remove;

  o->external_table = OSPF6_ROUTE_TABLE_CREATE (GLOBAL, EXTERNAL_ROUTES);
  o->external_table->scope = o;

  o->external_id_table = route_table_init ();

  return o;
}

static void
ospf6_delete (struct ospf6 *o)
{
  struct listnode *node, *nnode;
  struct ospf6_area *oa;

  for (ALL_LIST_ELEMENTS (o->area_list, node, nnode, oa))
    ospf6_area_delete (oa);

  ospf6_lsdb_delete (o->lsdb);
  ospf6_lsdb_delete (o->lsdb_self);

  ospf6_route_table_delete (o->route_table);
  ospf6_route_table_delete (o->brouter_table);

  ospf6_route_table_delete (o->external_table);
  route_table_finish (o->external_id_table);

  XFREE (MTYPE_OSPF6_TOP, o);
}

static void
ospf6_enable (struct ospf6 *o)
{
  struct listnode *node, *nnode;
  struct ospf6_area *oa;

  if (CHECK_FLAG (o->flag, OSPF6_DISABLED))
    {
      UNSET_FLAG (o->flag, OSPF6_DISABLED);
      for (ALL_LIST_ELEMENTS (o->area_list, node, nnode, oa))
        ospf6_area_enable (oa);
    }
}

static void
ospf6_disable (struct ospf6 *o)
{
  struct listnode *node, *nnode;
  struct ospf6_area *oa;

  if (! CHECK_FLAG (o->flag, OSPF6_DISABLED))
    {
      SET_FLAG (o->flag, OSPF6_DISABLED);
      
      for (ALL_LIST_ELEMENTS (o->area_list, node, nnode, oa))
        ospf6_area_disable (oa);

      ospf6_lsdb_remove_all (o->lsdb);
      ospf6_route_remove_all (o->route_table);
      ospf6_route_remove_all (o->brouter_table);
    }
}

static int
ospf6_maxage_remover (struct thread *thread)
{
  struct ospf6 *o = (struct ospf6 *) THREAD_ARG (thread);
  struct ospf6_area *oa;
  struct ospf6_interface *oi;
  struct ospf6_neighbor *on;
  struct listnode *i, *j, *k;

  o->maxage_remover = (struct thread *) NULL;

  for (ALL_LIST_ELEMENTS_RO (o->area_list, i, oa))
    {
      for (ALL_LIST_ELEMENTS_RO (oa->if_list, j, oi))
        {
          for (ALL_LIST_ELEMENTS_RO (oi->neighbor_list, k, on))
            {
              if (on->state != OSPF6_NEIGHBOR_EXCHANGE &&
                  on->state != OSPF6_NEIGHBOR_LOADING)
                continue;

              return 0;
            }
        }
    }

  for (ALL_LIST_ELEMENTS_RO (o->area_list, i, oa))
    {
      for (ALL_LIST_ELEMENTS_RO (oa->if_list, j, oi))
        OSPF6_LSDB_MAXAGE_REMOVER (oi->lsdb);
      
      OSPF6_LSDB_MAXAGE_REMOVER (oa->lsdb);
    }
  OSPF6_LSDB_MAXAGE_REMOVER (o->lsdb);

  return 0;
}

void
ospf6_maxage_remove (struct ospf6 *o)
{
  if (o && ! o->maxage_remover)
    o->maxage_remover = thread_add_event (master, ospf6_maxage_remover, o, 0);
}

/* start ospf6 */
DEFUN (router_ospf6,
       router_ospf6_cmd,
       "router ospf6",
       ROUTER_STR
       OSPF6_STR)
{
  if (ospf6 == NULL)
    ospf6 = ospf6_create ();
  if (CHECK_FLAG (ospf6->flag, OSPF6_DISABLED))
    ospf6_enable (ospf6);

  /* set current ospf point. */
  vty->node = OSPF6_NODE;
  vty->index = ospf6;

  return CMD_SUCCESS;
}

/* stop ospf6 */
DEFUN (no_router_ospf6,
       no_router_ospf6_cmd,
       "no router ospf6",
       NO_STR
       OSPF6_ROUTER_STR)
{
  if (ospf6 == NULL || CHECK_FLAG (ospf6->flag, OSPF6_DISABLED))
    vty_out (vty, "OSPFv3 is not running%s", VNL);
  else
    ospf6_disable (ospf6);

  /* return to config node . */
  vty->node = CONFIG_NODE;
  vty->index = NULL;

  return CMD_SUCCESS;
}

/* change Router_ID commands. */
DEFUN (ospf6_router_id,
       ospf6_router_id_cmd,
       "router-id A.B.C.D",
       "Configure OSPF Router-ID\n"
       V4NOTATION_STR)
{
  int ret;
  u_int32_t router_id;
  struct ospf6 *o;

  o = (struct ospf6 *) vty->index;

  ret = inet_pton (AF_INET, argv[0], &router_id);
  if (ret == 0)
    {
      vty_out (vty, "malformed OSPF Router-ID: %s%s", argv[0], VNL);
      return CMD_SUCCESS;
    }

  o->router_id_static = router_id;
  if (o->router_id  == 0)
    o->router_id  = router_id;

  return CMD_SUCCESS;
}

DEFUN (ospf6_interface_area,
       ospf6_interface_area_cmd,
       "interface IFNAME area A.B.C.D",
       "Enable routing on an IPv6 interface\n"
       IFNAME_STR
       "Specify the OSPF6 area ID\n"
       "OSPF6 area ID in IPv4 address notation\n"
      )
{
  struct ospf6 *o;
  struct ospf6_area *oa;
  struct ospf6_interface *oi;
  struct interface *ifp;
  u_int32_t area_id;

  o = (struct ospf6 *) vty->index;

  /* find/create ospf6 interface */
  ifp = if_get_by_name (argv[0]);
  oi = (struct ospf6_interface *) ifp->info;
  if (oi == NULL)
    oi = ospf6_interface_create (ifp);
  if (oi->area)
    {
      vty_out (vty, "%s already attached to Area %s%s",
               oi->interface->name, oi->area->name, VNL);
      return CMD_SUCCESS;
    }

  /* parse Area-ID */
  if (inet_pton (AF_INET, argv[1], &area_id) != 1)
    {
      vty_out (vty, "Invalid Area-ID: %s%s", argv[1], VNL);
      return CMD_SUCCESS;
    }

  /* find/create ospf6 area */
  oa = ospf6_area_lookup (area_id, o);
  if (oa == NULL)
    oa = ospf6_area_create (area_id, o);

  /* attach interface to area */
  listnode_add (oa->if_list, oi); /* sort ?? */
  oi->area = oa;

  SET_FLAG (oa->flag, OSPF6_AREA_ENABLE);

  /* start up */
  thread_add_event (master, interface_up, oi, 0);

  /* If the router is ABR, originate summary routes */
  if (ospf6_is_router_abr (o))
    ospf6_abr_enable_area (oa);

  return CMD_SUCCESS;
}

DEFUN (no_ospf6_interface_area,
       no_ospf6_interface_area_cmd,
       "no interface IFNAME area A.B.C.D",
       NO_STR
       "Disable routing on an IPv6 interface\n"
       IFNAME_STR
       "Specify the OSPF6 area ID\n"
       "OSPF6 area ID in IPv4 address notation\n"
       )
{
  struct ospf6 *o;
  struct ospf6_interface *oi;
  struct ospf6_area *oa;
  struct interface *ifp;
  u_int32_t area_id;

  o = (struct ospf6 *) vty->index;

  ifp = if_lookup_by_name (argv[0]);
  if (ifp == NULL)
    {
      vty_out (vty, "No such interface %s%s", argv[0], VNL);
      return CMD_SUCCESS;
    }

  oi = (struct ospf6_interface *) ifp->info;
  if (oi == NULL)
    {
      vty_out (vty, "Interface %s not enabled%s", ifp->name, VNL);
      return CMD_SUCCESS;
    }

  /* parse Area-ID */
  if (inet_pton (AF_INET, argv[1], &area_id) != 1)
    {
      vty_out (vty, "Invalid Area-ID: %s%s", argv[1], VNL);
      return CMD_SUCCESS;
    }

  if (oi->area->area_id != area_id)
    {
      vty_out (vty, "Wrong Area-ID: %s is attached to area %s%s",
               oi->interface->name, oi->area->name, VNL);
      return CMD_SUCCESS;
    }

  thread_execute (master, interface_down, oi, 0);

  oa = oi->area;
  listnode_delete (oi->area->if_list, oi);
  oi->area = (struct ospf6_area *) NULL;

  /* Withdraw inter-area routes from this area, if necessary */
  if (oa->if_list->count == 0)
    {
      UNSET_FLAG (oa->flag, OSPF6_AREA_ENABLE);
      ospf6_abr_disable_area (oa);
    }

  return CMD_SUCCESS;
}

static void
ospf6_show (struct vty *vty, struct ospf6 *o)
{
  struct listnode *n;
  struct ospf6_area *oa;
  char router_id[16], duration[32];
  struct timeval now, running;

  /* process id, router id */
  inet_ntop (AF_INET, &o->router_id, router_id, sizeof (router_id));
  vty_out (vty, " OSPFv3 Routing Process (0) with Router-ID %s%s",
           router_id, VNL);

  /* running time */
  gettimeofday (&now, (struct timezone *)NULL);
  timersub (&now, &o->starttime, &running);
  timerstring (&running, duration, sizeof (duration));
  vty_out (vty, " Running %s%s", duration, VNL);

  /* Redistribute configuration */
  /* XXX */

  /* LSAs */
  vty_out (vty, " Number of AS scoped LSAs is %u%s",
           o->lsdb->count, VNL);

  /* Areas */
  vty_out (vty, " Number of areas in this router is %u%s",
           listcount (o->area_list), VNL);

  for (ALL_LIST_ELEMENTS_RO (o->area_list, n, oa))
    ospf6_area_show (vty, oa);
}

/* show top level structures */
DEFUN (show_ipv6_ospf6,
       show_ipv6_ospf6_cmd,
       "show ipv6 ospf6",
       SHOW_STR
       IP6_STR
       OSPF6_STR)
{
  OSPF6_CMD_CHECK_RUNNING ();

  ospf6_show (vty, ospf6);
  return CMD_SUCCESS;
}

DEFUN (show_ipv6_ospf6_route,
       show_ipv6_ospf6_route_cmd,
       "show ipv6 ospf6 route",
       SHOW_STR
       IP6_STR
       OSPF6_STR
       ROUTE_STR
       )
{
  ospf6_route_table_show (vty, argc, argv, ospf6->route_table);
  return CMD_SUCCESS;
}

ALIAS (show_ipv6_ospf6_route,
       show_ipv6_ospf6_route_detail_cmd,
       "show ipv6 ospf6 route (X:X::X:X|X:X::X:X/M|detail|summary)",
       SHOW_STR
       IP6_STR
       OSPF6_STR
       ROUTE_STR
       "Specify IPv6 address\n"
       "Specify IPv6 prefix\n"
       "Detailed information\n"
       "Summary of route table\n"
       )

DEFUN (show_ipv6_ospf6_route_match,
       show_ipv6_ospf6_route_match_cmd,
       "show ipv6 ospf6 route X:X::X:X/M match",
       SHOW_STR
       IP6_STR
       OSPF6_STR
       ROUTE_STR
       "Specify IPv6 prefix\n"
       "Display routes which match the specified route\n"
       )
{
  const char *sargv[CMD_ARGC_MAX];
  int i, sargc;

  /* copy argv to sargv and then append "match" */
  for (i = 0; i < argc; i++)
    sargv[i] = argv[i];
  sargc = argc;
  sargv[sargc++] = "match";
  sargv[sargc] = NULL;

  ospf6_route_table_show (vty, sargc, sargv, ospf6->route_table);
  return CMD_SUCCESS;
}

DEFUN (show_ipv6_ospf6_route_match_detail,
       show_ipv6_ospf6_route_match_detail_cmd,
       "show ipv6 ospf6 route X:X::X:X/M match detail",
       SHOW_STR
       IP6_STR
       OSPF6_STR
       ROUTE_STR
       "Specify IPv6 prefix\n"
       "Display routes which match the specified route\n"
       "Detailed information\n"
       )
{
  const char *sargv[CMD_ARGC_MAX];
  int i, sargc;

  /* copy argv to sargv and then append "match" and "detail" */
  for (i = 0; i < argc; i++)
    sargv[i] = argv[i];
  sargc = argc;
  sargv[sargc++] = "match";
  sargv[sargc++] = "detail";
  sargv[sargc] = NULL;

  ospf6_route_table_show (vty, sargc, sargv, ospf6->route_table);
  return CMD_SUCCESS;
}

ALIAS (show_ipv6_ospf6_route_match,
       show_ipv6_ospf6_route_longer_cmd,
       "show ipv6 ospf6 route X:X::X:X/M longer",
       SHOW_STR
       IP6_STR
       OSPF6_STR
       ROUTE_STR
       "Specify IPv6 prefix\n"
       "Display routes longer than the specified route\n"
<<<<<<< HEAD:ospf6d/ospf6_top.c
       );
=======
       )
>>>>>>> 41dc3488cf127a1e23333459a0c316ded67f7ff3:ospf6d/ospf6_top.c

DEFUN (show_ipv6_ospf6_route_match_detail,
       show_ipv6_ospf6_route_longer_detail_cmd,
       "show ipv6 ospf6 route X:X::X:X/M longer detail",
       SHOW_STR
       IP6_STR
       OSPF6_STR
       ROUTE_STR
       "Specify IPv6 prefix\n"
       "Display routes longer than the specified route\n"
       "Detailed information\n"
       );

ALIAS (show_ipv6_ospf6_route,
       show_ipv6_ospf6_route_type_cmd,
       "show ipv6 ospf6 route (intra-area|inter-area|external-1|external-2)",
       SHOW_STR
       IP6_STR
       OSPF6_STR
       ROUTE_STR
       "Dispaly Intra-Area routes\n"
       "Dispaly Inter-Area routes\n"
       "Dispaly Type-1 External routes\n"
       "Dispaly Type-2 External routes\n"
       )

DEFUN (show_ipv6_ospf6_route_type_detail,
       show_ipv6_ospf6_route_type_detail_cmd,
       "show ipv6 ospf6 route (intra-area|inter-area|external-1|external-2) detail",
       SHOW_STR
       IP6_STR
       OSPF6_STR
       ROUTE_STR
       "Dispaly Intra-Area routes\n"
       "Dispaly Inter-Area routes\n"
       "Dispaly Type-1 External routes\n"
       "Dispaly Type-2 External routes\n"
       "Detailed information\n"
       )
{
  const char *sargv[CMD_ARGC_MAX];
  int i, sargc;

  /* copy argv to sargv and then append "detail" */
  for (i = 0; i < argc; i++)
    sargv[i] = argv[i];
  sargc = argc;
  sargv[sargc++] = "detail";
  sargv[sargc] = NULL;

  ospf6_route_table_show (vty, sargc, sargv, ospf6->route_table);
  return CMD_SUCCESS;
}

/* OSPF configuration write function. */
static int
config_write_ospf6 (struct vty *vty)
{
  char router_id[16];
  struct listnode *j, *k;
  struct ospf6_area *oa;
  struct ospf6_interface *oi;

  /* OSPFv6 configuration. */
  if (ospf6 == NULL)
    return CMD_SUCCESS;
  if (CHECK_FLAG (ospf6->flag, OSPF6_DISABLED))
    return CMD_SUCCESS;

  inet_ntop (AF_INET, &ospf6->router_id_static, router_id, sizeof (router_id));
  vty_out (vty, "router ospf6%s", VNL);
  if (ospf6->router_id_static != 0)
    vty_out (vty, " router-id %s%s", router_id, VNL);

  ospf6_redistribute_config_write (vty);
  ospf6_area_config_write (vty);

  for (ALL_LIST_ELEMENTS_RO (ospf6->area_list, j, oa))
    {
      for (ALL_LIST_ELEMENTS_RO (oa->if_list, k, oi))
        vty_out (vty, " interface %s area %s%s",
                 oi->interface->name, oa->name, VNL);
    }
  vty_out (vty, "!%s", VNL);
  return 0;
}

/* OSPF6 node structure. */
static struct cmd_node ospf6_node =
{
  OSPF6_NODE,
  "%s(config-ospf6)# ",
  1 /* VTYSH */
};

/* Install ospf related commands. */
void
ospf6_top_init (void)
{
  /* Install ospf6 top node. */
  install_node (&ospf6_node, config_write_ospf6);

  install_element (VIEW_NODE, &show_ipv6_ospf6_cmd);
  install_element (ENABLE_NODE, &show_ipv6_ospf6_cmd);
  install_element (CONFIG_NODE, &router_ospf6_cmd);

  install_element (VIEW_NODE, &show_ipv6_ospf6_route_cmd);
  install_element (VIEW_NODE, &show_ipv6_ospf6_route_detail_cmd);
  install_element (VIEW_NODE, &show_ipv6_ospf6_route_match_cmd);
  install_element (VIEW_NODE, &show_ipv6_ospf6_route_match_detail_cmd);
  install_element (VIEW_NODE, &show_ipv6_ospf6_route_longer_cmd);
  install_element (VIEW_NODE, &show_ipv6_ospf6_route_longer_detail_cmd);
  install_element (VIEW_NODE, &show_ipv6_ospf6_route_type_cmd);
  install_element (VIEW_NODE, &show_ipv6_ospf6_route_type_detail_cmd);
  install_element (ENABLE_NODE, &show_ipv6_ospf6_route_cmd);
  install_element (ENABLE_NODE, &show_ipv6_ospf6_route_detail_cmd);
  install_element (ENABLE_NODE, &show_ipv6_ospf6_route_match_cmd);
  install_element (ENABLE_NODE, &show_ipv6_ospf6_route_match_detail_cmd);
  install_element (ENABLE_NODE, &show_ipv6_ospf6_route_longer_cmd);
  install_element (ENABLE_NODE, &show_ipv6_ospf6_route_longer_detail_cmd);
  install_element (ENABLE_NODE, &show_ipv6_ospf6_route_type_cmd);
  install_element (ENABLE_NODE, &show_ipv6_ospf6_route_type_detail_cmd);

  install_default (OSPF6_NODE);
  install_element (OSPF6_NODE, &ospf6_router_id_cmd);
  install_element (OSPF6_NODE, &ospf6_interface_area_cmd);
  install_element (OSPF6_NODE, &no_ospf6_interface_area_cmd);
  install_element (OSPF6_NODE, &no_router_ospf6_cmd);
}

<|MERGE_RESOLUTION|>--- conflicted
+++ resolved
@@ -561,11 +561,7 @@
        ROUTE_STR
        "Specify IPv6 prefix\n"
        "Display routes longer than the specified route\n"
-<<<<<<< HEAD:ospf6d/ospf6_top.c
        );
-=======
-       )
->>>>>>> 41dc3488cf127a1e23333459a0c316ded67f7ff3:ospf6d/ospf6_top.c
 
 DEFUN (show_ipv6_ospf6_route_match_detail,
        show_ipv6_ospf6_route_longer_detail_cmd,
