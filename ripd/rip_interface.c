--- conflicted
+++ resolved
@@ -52,12 +52,11 @@
 static void rip_enable_apply_all (void);
  
-const struct message ri_version_msg[] =
+struct message ri_version_msg[] = 
 {
   {RI_RIP_VERSION_1,       "1"},
   {RI_RIP_VERSION_2,       "2"},
   {RI_RIP_VERSION_1_AND_2, "1 2"},
-  {0, NULL}
 };
 
 extern struct zebra_privs_t ripd_privs;
@@ -244,7 +243,6 @@
   }
 }
 
-#if 0
 /* Send RIP request to the neighbor. */
 static void
 rip_request_neighbor (struct in_addr addr)
@@ -275,7 +273,6 @@
     if (rp->info)
       rip_request_neighbor (rp->p.u.prefix4);
 }
-#endif
 
 /* Multicast packet receive socket. */
 static int
@@ -409,15 +406,9 @@
   rip_if_down(ifp);
  
   if (IS_RIP_DEBUG_ZEBRA)
-<<<<<<< HEAD
-    zlog_debug ("interface %s index %d flags %#llx metric %d mtu %d is down",
-	       ifp->name, ifp->ifindex, 
-		(unsigned long long) ifp->flags, ifp->metric, ifp->mtu);
-=======
     zlog_debug ("interface %s index %d flags %llx metric %d mtu %d is down",
 	       ifp->name, ifp->ifindex, (unsigned long long)ifp->flags,
 	       ifp->metric, ifp->mtu);
->>>>>>> 2158ad23
 
   return 0;
 }
@@ -436,14 +427,8 @@
     return 0;
 
   if (IS_RIP_DEBUG_ZEBRA)
-<<<<<<< HEAD
-    zlog_debug ("interface %s index %d flags %#llx metric %d mtu %d is up",
-		ifp->name, ifp->ifindex, (unsigned long long) ifp->flags,
-		ifp->metric, ifp->mtu);
-=======
     zlog_debug ("interface %s index %d flags %lld metric %d mtu %d is up",
 	       ifp->name, ifp->ifindex, ifp->flags, ifp->metric, ifp->mtu);
->>>>>>> 2158ad23
 
   /* Check if this interface is RIP enabled or not.*/
   rip_enable_apply (ifp);
@@ -466,14 +451,8 @@
   ifp = zebra_interface_add_read (zclient->ibuf);
 
   if (IS_RIP_DEBUG_ZEBRA)
-<<<<<<< HEAD
-    zlog_debug ("interface add %s index %d flags %#llx metric %d mtu %d",
-		ifp->name, ifp->ifindex, (unsigned long long) ifp->flags,
-		ifp->metric, ifp->mtu);
-=======
     zlog_debug ("interface add %s index %d flags %lld metric %d mtu %d",
 	       ifp->name, ifp->ifindex, ifp->flags, ifp->metric, ifp->mtu);
->>>>>>> 2158ad23
 
   /* Check if this interface is RIP enabled or not.*/
   rip_enable_apply (ifp);
@@ -511,14 +490,8 @@
     rip_if_down(ifp);
   } 
   
-<<<<<<< HEAD
-  zlog_info("interface delete %s index %d flags %#llx metric %d mtu %d",
-	    ifp->name, ifp->ifindex, (unsigned long long) ifp->flags,
-	    ifp->metric, ifp->mtu);  
-=======
   zlog_info("interface delete %s index %d flags %lld metric %d mtu %d",
 	    ifp->name, ifp->ifindex, ifp->flags, ifp->metric, ifp->mtu);  
->>>>>>> 2158ad23
   
   /* To support pseudo interface do not free interface structure.  */
   /* if_delete(ifp); */
