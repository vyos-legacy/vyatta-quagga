<<<<<<< HEAD
2005-03-05 Andrew J. Schorr <ajschorr@alumni.princeton.edu>
=======
2005-05-11 Andrew J. Schorr <ajschorr@alumni.princeton.edu>

	* rip_interface.c (rip_interface_add): Need to call
	  rip_passive_interface_apply (was already calling it in
	  rip_interface_up).

2005-04-11 Andrew J. Schorr <ajschorr@alumni.princeton.edu>

	* rip_zebra.c (rip_redistribute_set, rip_redistribute_unset,
	  rip_redistribute_clean): Change 2nd arg to zebra_redistribute_send
	  from zclient->sock to zclient.

2005-04-02 Andrew J. Schorr <ajschorr@alumni.princeton.edu>

	* rip_interface.c: (rip_interface_delete) After deleting, set
	  ifp->ifindex to IFINDEX_INTERNAL.

2005-02-04 Paul Jakma <paul@dishone.st>

	* ripd.c: Untangle the construction of RIP auth data.
	  (rip_auth_prepare_str_send) new helper function, prepare
	  correct key string.
	  (rip_auth_simple_write) new helper, write out the
	  rip simple password auth psuedo-RTE.
	  (rip_auth_md5_ah_write) new helper, write out the
	  MD5 auth-header psuedo-RTE.
	  (rip_auth_header_write) new helper, write out correct
	  auth header data / psuedo-RTE.
	  (rip_auth_md5_set) rip out the memmove and writing of the
	  auth header psuedo-RTE. So that all that is left is to
	  write the trailing auth digest, and update digest offset
	  field in the original header.
	  (rip_write_rte) rip out writing of RIP header, writing of
	  simple auth data psuedo-RTE. Make it do what its name suggests,
	  write out actual RTEs.
	  (rip_output_process) remove the incorrect additional decrements 
	  of rtemax. Prepare the auth_str, which simple or MD5 auth will
	  need. Move write out of RIP header and auth data to inside the
	  loop. Adjust paramaters as required.

2005-01-30 Andrew J. Schorr <ajschorr@alumni.princeton.edu>

	* ripd.c: (rip_create_socket) Replace perror with zlog_err.

2005-01-30 Andrew J. Schorr <ajschorr@alumni.princeton.edu>
>>>>>>> 5dbcc93e

	* ripd.c: (rip_create_socket) Save errno before calling
	  ripd_privs.change.

2005-01-04 Andrew J. Schorr <ajschorr@alumni.princeton.edu>

	* ripd.c: (rip_recvmsg) Use ZCMSG_FIRSTHDR instead of CMSG_FIRSTHDR.

2004-12-15 Andrew J. Schorr <ajschorr@alumni.princeton.edu>

	* ripd.c: (rip_read) Improve 2 error messages to show the source of
	  the packet when the lookup fails.

2004-12-08 Andrew J. Schorr <ajschorr@alumni.princeton.edu>

	* *.c: Change level of debug messages to LOG_DEBUG.

2004-12-07 Andrew J. Schorr <ajschorr@alumni.princeton.edu>

	* rip_main.c: (main) The 2nd argument to openzlog has been removed.

2004-12-03 Andrew J. Schorr <ajschorr@alumni.princeton.edu>

	* rip_main.c: (sigint) Use zlog_notice for termination message.
	  (main) Add a startup announcement using zlog_notice.

2004-11-25 Hasso Tepper <hasso at quagga.net>

	* rip_main.c: Make group to run as configurable.

2004-10-22 Paul Jakma <paul@dishone.st>

	* ripd.c: Collapse redundant passing of various address structs,
          struct interface and struct connected as arguments to functions
          down to two key arguments, namely struct connected and, possibly,
          address of source/destination. Testing for RIPv1 would be useful.
          (rip_read) lookup struct connected for the received packet, pass
          it on.
        * rip_interface.c: With previous changes, we no longer have to tread
          carefully with struct connected, as it will always be there and
          valid.

2004-10-19 Andrew J. Schorr <aschorr@telemetry-investments.com>

	* ripd.c: (rip_update_interface) if connected->destination is NULL,
	  get the broadcast address with ipv4_broadcast_addr()
	* rip_interface.c: (rip_interface_multicast_set)
	  connected->destination may be NULL. Improve message if
	  setsockopt_multicast_ipv4 fails. Improve message if bind fails.
	  (rip_request_interface_send) If connected->destination is NULL,
	  get the broadcast address with ipv4_broadcast_addr().
	  (if_valid_neighbor) Handle PtP subnet addressing properly.
	  Speed up code by using prefix_match properly.

2004-10-13 Hasso Tepper <hasso at quagga.net>

	* ripd_snmp.c: Remove defaults used to initialize smux connection to
	  snmpd. Connection is initialized only if smux peer is configured.

2004-10-11 Hasso Tepper <hasso at quagga.net>

	* *.c: Make more strings const.

2004-10-08 Hasso Tepper <hasso at quagga.net>

	* *.c: Fix compiler warnings: make strings const, signed -> unsigned
	  etc.

2004-09-26 Hasso Tepper <hasso at quagga.net>

	* ripd.c: Fix compiler warning.

2004-09-23 Hasso Tepper <hasso at quagga.net>

	* *.[c|h]: list -> struct list *, listnode -> struct listnode *.

2004-09-17 Paul Jakma <paul@dishone.st>

	* ripd.c: set receive buffer to a decent size, some systems have low
	  defaults. Problem noted and fix suggested by Stephan Schweizer
	  in [zebra 20967].

2004-08-19 Paul Jakma <paul@dishone.st>

	* rip_interface.c: (rip_interface_multicast_set) get rid
	  of extraneous if_pointopoint arg. ifp is accessible via connected.
	  pass connected->ifp->ifindex to setsockopt_multicast_ipv4.
	* ripd.c: (rip_send_packet) update call to
	  rip_interface_multicast_set
	* ripd.h: update rip_interface_multicast_set prototype
	
2004-06-11 Sowmini Varadhan <sowmini.varadhan@sun.com>

	* ripd.c: (rip_distribute_update_all) distribute list hook
	  function pointer prototype requires struct prefix_list * arg.
	  (rip_distribute_update_all_wrapper) update to pass required arg,
	  NULL.
	 
2004-06-06 Paul Jakma <paul.jakma@sun.com>

	* ripd.h: Add define for the RIPv2 Authentication Data family
	  Move the auth type defines up to where other defines live.
	  Add RIP_AUTH_MD5_COMPAT_SIZE, for backwards compatible
	  md5->auth_len size. Add md5_auth_len field to struct
          rip_interface: (rip_interface_new) Init md5_auth_len to compatible 
          size.
          (ip_rip_authentication_mode_cmd) Extended to handle setting
          md5 auth-length. Appropriate aliases added.
          (no_ip_rip_authentication_mode_cmd) Reset md5_auth_len to
          compatible size.
          (rip_interface_config_write) Teach it about md5_auth_len.
          _always_ write out the auth-length, so that everyone will get
          the setting in their config file, and hence allow for a future
          change of default for md5_auth_len to be less painful - every md5
          user will have this setting in their config file.
          ripd.c: (rip_packet_dump) Change nasty hard coded constants to 
          symbolic defines. Change various tests of 'ntoh.(variable) ==
          constant' to test 'variable == ntoh.(constant)'. Clean up
          indentation on some long lines.
          (rip_auth_simple_password) ditto.
          (rip_auth_md5) ditto, also add length argument and sanity check 
          md5 data offset field. Sanity check md5 auth length, accept RFC
          or old-ripd/cisco lengths.
          (rip_auth_md5_set) as per (rip_packet_dump), also write out
          the configured md5 auth length for the interface (old-ripd or rfc)
          (rip_read) as per (rip_packet_dump)
          (rip_write_rte) ditto
          (rip_response_process) ditto
          (rip_write_rte) ditto
          
2004-06-04 JJ Ludman <jacques.ludman@sun.com>

	* ripd.c: Interoperability fix. Correct value for MD5 auth length
	  is 16. Accept packets with this set to >= 16, and set to 16
          ourselves.

2004-05-31 Sowmini Varadhan <sowmini.varadhan@sun.com>

	* ripd.c: Fixup compile warnings
	* rip_routemap.c: Ditto
	
2004-05-08 Paul Jakma <paul@dishone.st>

	* rip_zebra.c: sync with zclient changes.
	* rip_interface.c: ditto.

2004-05-05 Anthony.Golia@morganstanley.com

	* ripd.c: (rip_update_jitter) Bound jitter to a more sensible
	  value, eg 1/4 of update time.
	  
2004-05-03 Paul Jakma <paul@dishone.st>

	* ripd.c: (rip_rte_process) fix typo in merge of previous patch
	  and run function through indent.
	
2004-03-19 Jean-Yves Simon <lethalwp@tiscali.be>

	* ripd.c: (rip_rte_process) make ripd also check on 
	  administrative distance of his own links to update routes.

2004-03-18 sowmini.varadhan@sun.com

	* ripd.c: rip_send_packet can get null connected address when
	  called in response to a unicast rip-request. Handle correctly.

2004-03-03 Krzysztof Oledzki <oleq@ans.pl>

	* ripd.c: fix "show ip rip" and per interface rip version selection.

2004-01-23 sowmini.varadhan@sun.com

	* rip_interface.c: obsolete unbind code in
  	rip_interface_multicast_set, and instead do the more portable
  	(though slower) method of creating a socket for each outgoing packet
  	and binding the source address on the new socket.
        * rip_interface.c, ripd.c, ripd.h: Modify rip_request_send so that
        source address is determined by the caller of rip_request_send for
        ripv1 packets and non-multicast interfaces (rip_request_send loops
        over all connected address in all other cases).
        * rip_send_packet: don't send packets with source set to
        ZEBRA_IFA_SECONDARY connected addresses; improved debug messages;

2003-06-07 Andrew J. Schorr <aschorr@telemetry-investments.com>

	* Allow ripd to receive RIPv1
	* add default as valid param to passive-interface command

2003-05-25 Vincent Jardin <vjardin@wanadoo.fr>

	* 6Wind patch merge.

2003-04-19 Hasso Tepper <hasso@estpak.ee>

	* rip_routemap.c: sync daemon's route-map commands to have same
	syntax

2002-07-07  Kunihiro Ishiguro  <kunihiro@ipinfusion.com>

	* zebra-0.93 released.

2002-06-30  Kunihiro Ishiguro  <kunihiro@ipinfusion.com>

	* ripd.c (rip_output_process): When outgoing interface is same as
	next hop interface, announce RIPv2 next hop otherwise set next hop
	to 0.  Revert previous change then take 6WIND way.

2001-09-14  Akihiro Mizutani <mizutani@dml.com>

	* ripd.c: RIP enabled interface's route is advertised by default.

2001-08-28  NOGUCHI Kay <kay@v6.access.co.jp>

	* rip_snmp.c (rip_ifaddr_delete): Add route_node_lookup() return
	value check.

	* rip_interface.c (rip_multicast_leave): Fix bug of multiple IP
	address on one interface multicast join/leave bug.

2001-08-26  NOGUCHI Kay <kay@v6.access.co.jp>

	* rip_interface.c (no_rip_passive_interface): Add NO_STR.

2001-08-19  Kunihiro Ishiguro  <kunihiro@ipinfusion.com>

	* zebra-0.92a released.

2001-08-15  Kunihiro Ishiguro  <kunihiro@ipinfusion.com>

	* zebra-0.92 released.

2001-06-17  Kunihiro Ishiguro  <kunihiro@zebra.org>

	* rip_routemap.c (route_match_ip_address_prefix_list): Add match
	ip next-hop prefix-list WORD.

2001-02-18  Kunihiro Ishiguro  <kunihiro@zebra.org>

	* rip_interface.c (rip_passive_interface_clean): Call
	rip_passive_interface_apply_all.

2001-02-12  Kunihiro Ishiguro  <kunihiro@zebra.org>

	* ripd.c (rip_response_process): Multicast address nexthop check
	is moved from rip_nexthop_check.

2001-02-08  Matthew Grant <grantma@anathoth.gen.nz>

	* rip_interface.c (ipv4_multicast_join): Use
	setsockopt_multicast_ipv4.
	(ipv4_multicast_leave): Likewise.
	(rip_if_ipv4_address_check): Interface which has IPv4 address can
	be enabled.

2001-02-08  Kunihiro Ishiguro  <kunihiro@zebra.org>

	* rip_interface.c (rip_interface_delete): To support pseudo
	interface do not free interface structure.
	* ripd.c (rip_output_process): If output interface is in simple
	password authentication mode, we need space for authentication
	data.

2001-02-01  Kunihiro Ishiguro  <kunihiro@zebra.org>

	* ripd.c (rip_nexthop_check): Fix multicast address nexthop check.

	* zebra-0.91 is released.

2001-01-27  Kunihiro Ishiguro  <kunihiro@zebra.org>

	* ripd.c (show_ip_rip): Show metric infinity route's timeout.
	(rip_rte_process): If current route is metric infinity, route is
	replaced with received rte.
	(rip_redistribute_delete): When redistribute route is deleted,
	perform poisoned reverse.
	(rip_redistribute_withdraw): Likewise.

2001-01-25  Kunihiro Ishiguro  <kunihiro@zebra.org>

	* ripd.c (rip_response_process): RIPv2 routing table entry with
	non directly reachable nexthop was dropped.  The code is changed
	to treat it as 0.0.0.0 nexthop.
	(rip_destination_check): Check net 0 address destination.
	(rip_nexthop_check): New function for checking nexthop address
	validity.

2001-01-15  Kunihiro Ishiguro  <kunihiro@zebra.org>

	* ripd.c (rip_request_process): Triggered update only send changed
	route.

	* rip_interface.c: Delete RIP_API part until new implementation
	comes out.

	* rip_snmp.: Likewise.

	* rip_zebra.c: Likewise.

	* ripd.c: Likewise. 

2001-01-11  Kunihiro Ishiguro  <kunihiro@zebra.org>

	* rip_interface.c (rip_if_init): Remove HAVE_IF_PSEUDO part.

2001-01-09  Kunihiro Ishiguro  <kunihiro@zebra.org>

	* zebra-0.90 is released.

2001-01-01  Kunihiro Ishiguro  <kunihiro@zebra.org>

	* ripd.h (RIP_VTYSH_PATH): Change "/tmp/ripd" to "/tmp/.ripd".

2000-12-25  David Lipovkov <davidl@nbase.co.il>

	* ripd.c (rip_rte_process): When a route is in garbage collection
	process (invalid with metric 16) and a router receives the same
	route with valid metric then route was not installed into zebra
	rib, but only into ripd rib. Moreover , it will never get into
	zebra rib, because ripd wrongly assumes it's already there.
	(rip_redistribute_add): When doing redistribute into rip other
	route (e.g. connected) and the same route exists in ripd rib we
	changed it in place - bug. Now we don't forget to remove old route
	from zebra.
	(rip_timeout): When removing routes from zebra I made sure that we
	remove route with the metric we have in zebra and not the new
	one. It doesn't make a difference now,but could be significant
	when multipath support is done.

2000-12-25  David Lipovkov <davidl@nbase.co.il>

	* rip_zebra.c (rip_metric_unset): Fix bug of metric value unset.

2000-11-25  Frank van Maarseveen <F.vanMaarseveen@inter.NL.net>

	* ripd.c (rip_request_process): Check passive flag of the
	interface.

2000-11-23  Frank van Maarseveen <F.vanMaarseveen@inter.NL.net>

	* rip_interface.c (rip_multicast_join): When IP_ADD_MEMBERSHIP
	failed do not set runnning flag to the interface.

2000-11-16  Kunihiro Ishiguro  <kunihiro@zebra.org>

	* ripd.c (rip_output_process): Memory leak related classfull
	network generation is fixed.

2000-11-16  Frank van Maarseveen <F.vanMaarseveen@inter.NL.net>

	* rip_interface.c (if_check_address): Obsolete pointopoint address
	check is removed.

2000-11-02  Frank van Maarseveen <F.vanMaarseveen@inter.NL.net>

	* rip_interface.c (if_check_address): Add pointopoint address
	check.
	(rip_interface_up): Add check for passive interface when interface
	goes up.

2000-10-23  Jochen Friedrich <jochen@scram.de>

	* rip_snmp.c: rip_oid and ripd_oid are used in smux_open after it
	is registered.  So those variables must be static.

2000-10-19  Kunihiro Ishiguro  <kunihiro@zebra.org>

	* rip_interface.c: Change to "no ip rip (send|receive)" command
	accept version number argument.

2000-10-17  Akihiro Mizutani <mizutani@dml.com>

	* rip_routemap.c (route_set_ip_nexthop_compile): Change "match ip
	next-hop" from IP address to access-list name.

2000-10-17  Kunihiro Ishiguro  <kunihiro@zebra.org>

	* rip_peer.c: Change ot use linklist.c instaed of newlist.c.

2000-10-16  Kunihiro Ishiguro  <kunihiro@zebra.org>

	* rip_offset.c: Change to use linklist.c instead of newlist.c.

2000-10-02  Kunihiro Ishiguro  <kunihiro@zebra.org>

	* zebra-0.89 is released.

2000-09-26  Akihiro Mizutani <mizutani@dml.com>

	* rip_routemap.c (match_ip_nexthop): Add next-hop format check.

2000-09-18  David Lipovkov <dlipovkov@OpticalAccess.com>

	* rip_interface.c (ripd_api_get_if_rx_version): Corrects rip SNMP
	and rip API functions dealing with rip version.

	* rip_snmp.c (Status_Valid): SNMPv2-TC TEXTUAL-CONVENTION.

2000-09-10  Kunihiro Ishiguro  <kunihiro@zebra.org>

	* rip_snmp.c (rip2IfLookup): Use rip_ifaddr_lookup_next() instead
	of rip_if_lookup_next().

	* rip_interface.c (rip_enable_network_lookup): Interface enable
	check by interface's address with /32 prefix.

	* ripd.c (rip_read): When RIP is configured with authentication
	and no authentication in incoming packet, drop the packet.

	* rip_interface.c (rip_interface_reset): RIP_AUTH_SIMPLE_PASSWORD
	is default mode of authentication.
	(rip_interface_new): Likewise.
	(no_ip_rip_authentication_mode): Likewise.

	* ripd.c (rip_read): Likewise.

2000-09-10  David Lipovkov <davidl@nbase.co.il>

	* rip_snmp.c: Set ASN_INTEGER v->type where it is needed.

2000-09-08  Kunihiro Ishiguro  <kunihiro@zebra.org>

	* ripd.c (rip_auth_simple_password): Simple password
	authentication using key-chain.
	(rip_write_rte): Likewise.

	* rip_interface.c (ip_rip_authentication_key_chain): Add check for
	authentication string configuration.

2000-09-08  Akihiro Mizutani <mizutani@dml.com>

	* ripd.c (rip_write_rte): Add check for ri->auth_str.

2000-09-07  Kunihiro Ishiguro  <kunihiro@zebra.org>

	* ripd_api.h: New file is added.

2000-08-22  Kunihiro Ishiguro  <kunihiro@zebra.org>

	* ripd.c (rip_rte_process): rip_route_process() is renamed to
	rip_rte_process() to clarify meanings of the function.
	rip_route_process() is newly added to process RIP route selection.

2000-08-18  Kunihiro Ishiguro  <kunihiro@zebra.org>

	* ripd.c (rip_incoming_filter): Extract incoming filter code to
	function from rip_route_process(). Add check for all interface
	filter.
	(rip_outgoing_filter): Extract incoming filter code to function
	from rip_output_process().  Add check for all interface filter.

	* rip_zebra.c (rip_redistribute_clean): Reset redistribute status
	when "no router rip" is performed.

	* rip_interface.c (rip_interface_clean): Reset interface's RIP
	enable status.

2000-08-17  Kunihiro Ishiguro  <kunihiro@zebra.org>

	* ripd.c (rip_route_process): When metric infinity is received the
	route is removed from service immediately.
	(rip_timeout): Likewise.
	(rip_garbage_collect): Do not delete route in garbage collection.
	(rip_output_process): Check metric_out exceed metric infinity.

	* zebra-0.88 is released.

2000-08-15  Kunihiro Ishiguro  <kunihiro@zebra.org>

	* ripd.c (rip_distance_apply): Unlock node when there is matched
	node.

2000-08-13  Akihiro Mizutani <mizutani@dml.com>

	* rip_routemap.c (match_ip_nexthop): Add check for IP address
	validness.
	(no_set_metric): Add new ALIAS.

2000-08-07  Kunihiro Ishiguro  <kunihiro@zebra.org>

	* ripd.h (struct rip ): Add distance.

2000-08-05  Kunihiro Ishiguro  <kunihiro@zebra.org>

	* rip_zebra.c (rip_zebra_ipv4_add): Use new Zebra api to register
	routes.  Pass RIP metric value to zebra.

2000-08-02  Kunihiro Ishiguro  <kunihiro@zebra.org>

	* rip_main.c (main): Make struct thread thread from global
	variable to local variable in main.

2000-08-06  Kunihiro Ishiguro  <kunihiro@zebra.org>

	* ripd.c (rip_packet_dump): Add MD5 authentication dump function.
	(rip_auth_md5): RIP MD5 authentication packet receive works.

2000-08-02  David Lipovkov <davidl@nbase.co.il>

	* rip_interface.c (rip_if_init): Install interface "pseudo"
	commands.
	(rip_interface_delete): Do not call if_delete() when interface is
	pseudo interface.

2000-07-31  Kunihiro Ishiguro  <kunihiro@zebra.org>

	* rip_interface.c (ip_rip_authentication_mode): "ip rip
	authentication mode (md5|text)" is added.
	(ip_rip_authentication_key_chain): "ip rip authentication
	key-chain KEY-CHAIN" is added.
	(rip_interface_clean): Clean all interface configuration.
	(rip_interface_reset): Reset all interface configuration.
	(rip_clean_network): Clean rip_enable_network.

	* ripd.h (struct rip_interface): Add key_chain member.

	* ripd.c: Include md5-gnu.h.

2000-07-30  Kunihiro Ishiguro  <kunihiro@zebra.org>

	* ripd.h (RIP_NO_AUTH): Change RIP_NO_AUTH value from 1 to 0.

	* ripd.c (rip_authentication): Use RIP_AUTH_SIMPLE_PASSWORD
	instead of raw value 2.
	(rip_write_rte): Likewise.
	(rip_write_rte): Check ri->auth_type instead of ri->auth_str.

2000-07-30  David Lipovkov <davidl@nbase.co.il>

	* rip_interface.c (rip_if_down): Do not delete ZEBRA_ROUTE_KERNEL
	route.

2000-07-27  Kunihiro Ishiguro  <kunihiro@zebra.org>

	* ripd.c (rip_update_process): Add "passive-interface" command.

	* ripd.h (struct rip_interface): Add passive member to struct
	rip_interface.

2000-07-24  Kunihiro Ishiguro  <kunihiro@zebra.org>

	* rip_interface.c (rip_if_init): Multiple RIP routes for one
	prefix change.  The codes are enclosed by #ifdef NEW_RIP_TABLE.

2000-07-24  Akihiro Mizutani <mizutani@dml.com>

	* rip_interface.c (rip_if_init): Use install_default() for
	INTERFACE_NODE.

2000-07-24  Kunihiro Ishiguro <kunihiro@zebra.org>

	* ripd.c: First update timer will be invoked in two seconds.

2000-07-09  Jochen Friedrich <jochen@scram.de>

	* rip_snmp.c: Local function definitions to static.  Add INTEGER
	ASN_INTEGER and TIMETICKS ASN_TIMETICKS definition.
	(rip2PeerLookup): Peer with domain lookup implemented.
	(rip2PeerTable): Temporary disable RIP2PEERLASTUPDATE value
	support due to unknown SNMP agent startup time.

2000-07-05  Kunihiro Ishiguro  <kunihiro@zebra.org>

	* ripd.h: Sweep obsolete definitions.

	* rip_interface.c (rip_split_horizon): Add "ip split-horizon"
	command.

	* ripd.c (rip_output_process): Remove split_horizon argument.
	(rip_update_process): Likewise.

	* ripd.h (struct rip_interface): Add split_horizon flag to struct
	rip_interface.

2000-07-04  Akihiro Mizutani <mizutani@dml.com>

	* ripd.c (rip_version): Change VERSION to <1-2>.
	Add "no version" command.

2000-07-03  Kunihiro Ishiguro  <kunihiro@zebra.org>

	* rip_zebra.c (rip_redistribute_type_metric): "redistribute TYPE
	metric <0-16>" command is added.

	* rip_routemap.c (route_set_metric): Set metric_set when metric is
	modified.

	* ripd.h (struct rip_info): To check route-map set metric or not,
	new member metric_set is added to struct rip_info.

	* ripd.c (rip_route_process): Move metric handling code from
	rip_response_process() to rip_route_process().
	(rip_output_process): Set output offset-list metric.

2000-07-02  Kunihiro Ishiguro  <kunihiro@zebra.org>

	* rip_offset.c (rip_offset_list): New file for offset-list.

2000-07-02  Akihiro Mizutani <mizutani@dml.com>

	* ripd.h (struct rip ): Add default_metric.

	* ripd.c (rip_default_metric): "default-metric <1-16>" command is
	added.
	(config_write_rip): Change configuration order.
	
	* rip_zebra.c: Fix help strings.

2000-07-02  David Lipovkov <davidl@nbase.co.il>

	* rip_interface.c (rip_if_init): Add IF_DELETE_HOOK.

2000-07-01  Kunihiro Ishiguro  <kunihiro@zebra.org>

	* ripd.c (rip_output_process): If specified route-map does not
	exist, it treated as deny all.

2000-06-30  Kunihiro Ishiguro  <kunihiro@zebra.org>

	* rip_routemap.c (rip_route_map_init): Call rip_route_map_update
	when route-map is deleted.

2000-06-28  Kunihiro Ishiguro  <kunihiro@zebra.org>

	* rip_routemap.c (set_metric): For consistency with bgpd's set
	metric, value range is set to <0-4294967295>.
	
2000-06-28  David Lipovkov <davidl@nbase.co.il>

	* rip_routemap.c (rip_route_map_update): Add check for rip is
	enabled or not for avoid core dump.

	* rip_debug.c (debug_rip_packet_direct): Fix bug of setting
	rip_debug_packet flag.

2000-06-13  David Lipovkov <davidl@nbase.co.il>

	* rip_interface.c (rip_interface_delete): All work is done in
	rip_if_down().

2000-06-06  Kunihiro Ishiguro  <kunihiro@zebra.org>

	* ripd.c (rip_redistribute_delete): Fix bug of missing
	route_unlock_node() when redistribute route is not found.

2000-06-05  Akihirof Mizutani <mizutani@dml.com>

	* rip_debug.c (rip_debug_init): Disable show debugging in
	VIEW_NODE like other protocol daemon.

	* rip_routemap.c: Change command argument to more comprehensive.

	METRIC       -> <0-16>
	IFNAME       -> WORD
	IP_ADDR      -> A.B.C.D
	ACCSESS_LIST -> WORD

2000-06-05  David Lipovkov <davidl@nbase.co.il>

	* rip_interface.c (rip_interface_delete): Delete all routes
	include static and kernel through the interface , because even if
	the interface is added again there is no guarantee that it will
	get the same ifindex as before.

2000-05-31  Akihirof Mizutani <mizutani@dml.com>

	* rip_debug.c: Fix rip debug help string.

2000-04-27  Mirko Karanovic <mkaranov@torsel.alcatel.com>

	* rip_interface.c (rip_interface_down): Remove interface from
	multicast group when interface goes down.

2000-04-03  David Lipovkov <davidl@nbase.co.il>

	* rip_interface.c (rip_interface_down): Implemented rip functions
	for interface up/down events: rip_interface_up() and
	rip_interface_down()

2000-03-16  David Lipovkov <davidl@nbase.co.il>

	* rip_zebra.c (rip_zclient_init): Added rip functions for
	interface up/down events.

2000-02-15  Hidetoshi Shimokawa <simokawa@sat.t.u-tokyo.ac.jp>

	* ripd.c (rip_write_rte): "set metic" in route-map has no effect
	for RIPv1 in ripd.  It worked fine for RIPv2.

2000-01-17  Kunihiro Ishiguro  <kunihiro@zebra.org>

	* ripd.c (show_ip_protocols_rip): Fix bug of "show ip protocls"
	mis-display RIP version.

	* ripd.h (struct rip_peer): Add timeout thread to rip_peer
	structure.

2000-01-16  Kunihiro Ishiguro  <kunihiro@zebra.org>

	* rip_peer.c: Add new file for supporting RIP peer.

1999-12-26  David Lipovkov <davidl@nbase.co.il>

	* ripd.c (rip_authentication): RIP authantication string is 16
	bytes long.

1999-12-10  Kunihiro Ishiguro  <kunihiro@zebra.org>

	* ripd.c (rip_read): Add check for minimum packet length.
	Authentication check is moved from rip_process_response() to
	rip_read().  Patch from David Lipovkov <davidl@nbase.co.il> is
	applied then add rte number check by Kunihiro Ishiguro
	<kunihiro@zebra.org>.

1999-12-07  Kunihiro Ishiguro  <kunihiro@zebra.org>

	* ripd.c (rip_response_process): In case of packet is RIPv2 and
	network is non zero and netmask is zero, apply netmask rule as
	same as RIPv1.

1999-11-06  Kunihiro Ishiguro  <kunihiro@zebra.org>

	* ripd.c (rip_timers): Fix bug of timers basic argument format.

1999-11-03  Kunihiro Ishiguro  <kunihiro@zebra.org>

	* rip_snmp.c (rip2IfConfAddress): Forgot to include
	RIP2IFCONFDOMAIN.

1999-10-28  Kunihiro Ishiguro  <kunihiro@zebra.org>

	* ripd.h (struct rip_peer): New structure added.

1999-10-26  Kunihiro Ishiguro  <kunihiro@zebra.org>

	* rip_zebra.c (rip_zebra_ipv4_add): Increment
	rip_global_route_changes when route change occur.
	(rip_zebra_ipv4_delete): Likewise.

	* ripd.c (rip_request_process): Increment rip_global_queries when
	reply to the query is sent.

1999-10-25  Kunihiro Ishiguro  <kunihiro@zebra.org>

	* rip_debug.c (rip_debug_reset): Reset function added.

	* ripd.c (rip_update_process): Logging bug is fixed. 

1999-10-10  Marc Boucher <marc@mbsi.ca>

	* ripd.c (config_write_rip): Add config_write_distribute() call.

1999-09-29  Kunihiro Ishiguro  <kunihiro@zebra.org>

	* ripd.c (rip_distribute_update): Fix bug of access-list
	prefix-list updates.

1999-09-10  VOP <vop@unity.net>

	* rip_zebra.c: Add redistribute route-map feature.

1999-09-10  Kunihiro Ishiguro  <kunihiro@zebra.org>

	* ripd.c (rip_response_process): Add check for given prefix is
	given mask applied one.

1999-09-03  VOP <vop@unity.net>

	* rip_interface.c (rip_interface_multicast_set): Bug fix about
	setting multicast interface.

1999-09-02  VOP <vop@unity.net>

	* rip_routemap.c: New file added.

1999-09-02  Kunihiro Ishiguro  <kunihiro@zebra.org>

	* ripd.c (show_ip_protocols_rip): Show next update time.
	(show_ip_protocols_rip): Show redistribute information.

1999-08-25  Kunihiro Ishiguro  <kunihiro@zebra.org>

	* RIPv2-MIB.txt: New file added.

	* rip_snmp.c: New file added.

1999-08-24  Kunihiro Ishiguro  <kunihiro@zebra.org>

	* rip_interface.c (ip_rip_authentication_string): RIPv2
	authentication command is added.

1999-08-23  Kunihiro Ishiguro  <kunihiro@zebra.org>

	* rip_interface.c (rip_interface_multicast_set): Process of
	setting IP_MULTICAST_IF on specific interface.

	* ripd.c (rip_read): Add packet size check.

1999-08-16  Kunihiro Ishiguro  <kunihiro@zebra.org>

	* ripd.c (rip_request_process): Fill in RIP_METRIC_INFINITY with
	network byte order using htonl ().
	(rip_response_process): Pass host byte order address to IN_CLASSC
	and IN_CLASSB macro.

1999-08-08  davidm@nbase.co.il (David Mozes)

	* rip_zebra.c (rip_zebra_read_ipv4): Fix split horizon problem.

1999-07-03  Kunihiro Ishiguro  <kunihiro@zebra.org>

	* ripd.c (rip_timer_set): Function added.

1999-07-01  Kunihiro Ishiguro  <kunihiro@zebra.org>

	* rip_debug.c: New file added.
	rip_debug.h: New file added.

1999-07-01  Rick Payne <rickp@rossfell.co.uk>

	* rip_zebra.c (zebra_init): Install standard commands to
	ZEBRA_NODE.

1999-06-01  David Luyer <luyer@ucs.uwa.edu.au>

	* ripd.c (rip_process_route): Add support for RIP version 1.

1999-05-29  Kunihiro Ishiguro  <kunihiro@zebra.org>

	* rip_zebra.c: Change to use lib/zclient.[ch].

1999-05-20  Carlos Alberto Barcenilla <barce@frlp.utn.edu.ar>

	* ripd.c (rip_add_route): Change the existance route's metric check
          to the condition specified by RFC2453. 
	
1999-05-17  Carlos Alberto Barcenilla <barce@frlp.utn.edu.ar>

	* ripd.c (rip_process_route): Add the if metric to the route metric.

	* ripd.c (rip_add_route): Deleted add if metric to the route.

1999-05-16  Carlos Alberto Barcenilla <barce@frlp.utn.edu.ar>

	* rip_interface.c (if_valid_neighbor): New function.

	* ripd.c (rip_process_route): Added check whether the datagram
	is from a valid neighbor.
	
1999-05-15  Kunihiro Ishiguro  <kunihiro@zebra.org>

	* ripd.c (rip_process_route): Set interface pointer to rinfo.

1999-05-15  Carlos Alberto Barcenilla <barce@frlp.utn.edu.ar>

	* ripd.c (rip_check_address): Unicast and not net 0 or 127 check
	added.

1999-05-14  Stephen R. van den Berg <srb@cuci.nl>

	* rip_main.c (signal_init): SIGTERM call sigint.
	(sigint): Loggging more better message.

1999-05-10  Kunihiro Ishiguro  <kunihiro@zebra.org>

	* ripd.c (rip_add_route): Fix previous route_unlock_node() chenge.

	* rip_main.c (main): Change default zlog output to ZLOG_STDOUT for
	debugging.

1999-05-09  Patrick Koppen <koppen@rhrk.uni-kl.de>

	* rip_interface.c (rip_request): Fix old semantics for fetching
	connected address.

	* ripd.c (rip_add_route): Update timer when the route is updated.

1999-05-09  Carlos Alberto Barcenilla <barce@frlp.utn.edu.ar>

	* rip_zebra.c (struct zebra): Add ridist_static, ridist_connect,
	redist_rip, redist_ripng.  

	* rip_zebra.c (zebra_create): Updated for current zebra method.

	* ripd.c (rip_add_route): Add missing route_unlock_node().

1999-05-03  Kunihiro Ishiguro  <kunihiro@zebra.org>

	* ripd.c (rip_add_route): Add metric check.  Reported by Carlos
	Alberto Barcenilla <barce@frlp.utn.edu.ar>.

1999-02-18  Peter Galbavy  <Peter.Galbavy@knowledge.com>

	* syslog support added

1998-12-13  Kunihiro Ishiguro  <kunihiro@zebra.org>

	* ripd.c (rip_announce_func): Apply new lib functions.

1998-12-09  Kunihiro Ishiguro  <kunihiro@zebra.org>

	* ripd.c (config_write_rip): Delete vector v argument.
	* rip_zebra.c (config_write_zebra): Likewise.
	* rip_interface.c (interface_config_write): Likewise.

1998-09-07  Kunihiro Ishiguro  <kunihiro@zebra.org>

	* rip_announce.c (rip_rib_close): When ripd terminates delete all
	added route.

1998-09-01  Kunihiro Ishiguro  <kunihiro@zebra.org>

	* rip_interface.c: return read packet size.

1998-05-18  Yamshita TAKAO  <jargon@lares.dti.ne.jp>

	* ripd.h: Modify for compile on Solaris.

1998-05-07  Kunihiro Ishiguro  <kunihiro@zebra.org>

	* ripd.c: DEFUN function return CMD_SUCCESS.
		  change xmalloc to XMALLOC macro.
	
1998-05-03  Kunihiro Ishiguro  <kunihiro@zebra.org>

	* rip_main.c: change CONFDIR to SYSCONFDIR.

1998-05-01  Kunihiro Ishiguro  <kunihiro@zebra.org>

	* .cvsignore: added.

1998-02-04  Kunihiro Ishiguro  <kunihiro@zebra.org>

	* rip_interface.c (config_write_interface): correct ADVERTISE spell.

	* rip_main.c (main): add usage() and make cleanup.

1998-01-05  Kunihiro Ishiguro  <kunihiro@zebra.org>

	* ripd.c (rip_version): add rip version command.

1998-01-04  Kunihiro Ishiguro  <kunihiro@zebra.org>

	* rip_interface.c (zebra_get_interface): added to get
	interface's information.

	* ChangeLog: create.<|MERGE_RESOLUTION|>--- conflicted
+++ resolved
@@ -1,52 +1,10 @@
-<<<<<<< HEAD
-2005-03-05 Andrew J. Schorr <ajschorr@alumni.princeton.edu>
-=======
 2005-05-11 Andrew J. Schorr <ajschorr@alumni.princeton.edu>
 
 	* rip_interface.c (rip_interface_add): Need to call
 	  rip_passive_interface_apply (was already calling it in
 	  rip_interface_up).
 
-2005-04-11 Andrew J. Schorr <ajschorr@alumni.princeton.edu>
-
-	* rip_zebra.c (rip_redistribute_set, rip_redistribute_unset,
-	  rip_redistribute_clean): Change 2nd arg to zebra_redistribute_send
-	  from zclient->sock to zclient.
-
-2005-04-02 Andrew J. Schorr <ajschorr@alumni.princeton.edu>
-
-	* rip_interface.c: (rip_interface_delete) After deleting, set
-	  ifp->ifindex to IFINDEX_INTERNAL.
-
-2005-02-04 Paul Jakma <paul@dishone.st>
-
-	* ripd.c: Untangle the construction of RIP auth data.
-	  (rip_auth_prepare_str_send) new helper function, prepare
-	  correct key string.
-	  (rip_auth_simple_write) new helper, write out the
-	  rip simple password auth psuedo-RTE.
-	  (rip_auth_md5_ah_write) new helper, write out the
-	  MD5 auth-header psuedo-RTE.
-	  (rip_auth_header_write) new helper, write out correct
-	  auth header data / psuedo-RTE.
-	  (rip_auth_md5_set) rip out the memmove and writing of the
-	  auth header psuedo-RTE. So that all that is left is to
-	  write the trailing auth digest, and update digest offset
-	  field in the original header.
-	  (rip_write_rte) rip out writing of RIP header, writing of
-	  simple auth data psuedo-RTE. Make it do what its name suggests,
-	  write out actual RTEs.
-	  (rip_output_process) remove the incorrect additional decrements 
-	  of rtemax. Prepare the auth_str, which simple or MD5 auth will
-	  need. Move write out of RIP header and auth data to inside the
-	  loop. Adjust paramaters as required.
-
-2005-01-30 Andrew J. Schorr <ajschorr@alumni.princeton.edu>
-
-	* ripd.c: (rip_create_socket) Replace perror with zlog_err.
-
-2005-01-30 Andrew J. Schorr <ajschorr@alumni.princeton.edu>
->>>>>>> 5dbcc93e
+2005-03-05 Andrew J. Schorr <ajschorr@alumni.princeton.edu>
 
 	* ripd.c: (rip_create_socket) Save errno before calling
 	  ripd_privs.change.
