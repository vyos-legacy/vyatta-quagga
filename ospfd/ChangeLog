<<<<<<< HEAD
=======
2006-03-27 Paul Jakma <paul.jakma@sun.com>

	* ospf_lsa.c: (ospf_lsa_checksum) Add an explicit cast to avoid
	  the ambiguities of ANSI and C99 C with respect to type
	  conversion. Detailed problem report and test case with
	  example data supplied by Dmitry Ivanov <dimss@telecentrs.lv>.

2006-03-25 Paul Jakma <paul.jakma@sun.com>

	* ospf_interface.c: (ospf_if_lookup_recv_if) Ignore loopbacks,
	  we can never ever receive packets on those. Should fix
	  case where CARP is run with address in same subnet as real
	  interface. Problem report and diagnosis thanks to:
	  Landon Fuller <landonf@opendarwin.org>.
	  However, ospf_read() still can't deal deterministically with
	  multiple interfaces in same subnet.

2006-03-23 Steve Lawson <steve.lawson@aheadcomusa.com>

	* ospf_lsa.c: (ospf_lsa_install) Fix incorrect byte-order 
	  conversion of OSPF_MAX_SEQUENCE_NUMBER

2006-01-19 Paul Jakma <paul.jakma@sun.com>

        * (general) various miscellaneous compiler warning fixes.
           Remove redundant break statements from switch clauses
           which return.
           return from main, not exit, cause it annoys SOS.
           Remove stray semi-colons which cause empty-statement
           warnings.

2006-01-18 Juergen Kammer <j.kammer@eurodata.de>

	* ospf_lsa.c: (ospf_router_lsa_new) dont take reference to the
	  stream data until it is constructed, data reference is
	  volatile due to the potential resize in link_info_set

2006-01-18 Paul Jakma <paul.jakma@sun.com>

	* ospf_lsa.c: (link_info_set) Resize the stream if required and
	  possible. Return number of links added.
	  (lsa_link_*_set) use return value from previous.
	* ospf_lsa.h: Add OSPF_ROUTER_LSA_LINK_SIZE define.
	  
2006-01-17 Paul Jakma <paul.jakma@sun.com>

	* ospf_packet.c: (ospf_verify_header) print out the types
	  involved if there's a mismatch.
	* ospf_zebra.c: (ospf_zebra_add) Adjust to new zserv format.

2006-01-10 Len Sorensen <lennartsorensen@ruggedcom.com>

	* (general) Bug #234, see also [quagga-dev 3902].
	  Fix problem with nbr_self not being properly reinitialised
	  when an interface comes up, after having been down.
	  Some re-arrangement done by Paul Jakma, any bugs introduced
	  on top of Len's suggested changes are his.
	* ospf_neighbor.c: (ospf_nbr_add_self) centralise
	  initialisation of nbr_self parameters here.
	* ospf_interface.c: (ospf_if_new) deleting initialisation of
	  parameters of nbr_self, just rely on call to
	  ospf_nbr_add_self.
	  (ospf_if_cleanup) ditto.
	* ospfd.c: (ospf_network_run) ditto.

2006-01-10 Juris Kalnins <juris@mt.lv>

	* ospf_zebra.c: (ospf_interface_address_delete) fix rare leak of 
	  struct connected in an error case.
	* ospf_packet.c: (ospf_make_md5_digest) fix odd, if not
	  undefined effect, assignment of an increment expression.

2006-01-10 Paul Jakma <paul.jakma@sun.com>

	* ospfd.c: (ospf_network_run) checking to see if router-id
	  is set should be on ospf->router_id, not router_id_static.
	  This was causing ospfd to not start if router-id had not
	  been configured statically.
	  (ospf_if_update) ditto.
	* ospf_vty.c: (config_write_ospf_distribute) trim down
	  redundant strings.

2005-11-26 Paul Jakma <paul.jakma@sun.com>

	* ospf_api.c: (struct opaque_lsa) change from gcc zero-length
	  array to C99 incomplete type array.
	* (general) s/graceful/deferred/ in all files, the former term 
	   is confusing wrt OSPF Graceful-Restart.
	* ospfd.c: (ospf_deferred_shutdown_check) dont return
	  a function which returns void. SOS complains about this.
	  (ospf_finish)

2005-11-20 Paul Jakma <paul.jakma@sun.com>

        * ospfd.h: remove the OSPF_ROUTER_ID_UPDATE_DELAY define
          (struct ospf) remove the router_id timer thread.
          remove export of ospf_router_id_update_timer.   
        * ospfd.c: (ospf_router_id_update) call ospf_if_update to
          poke interfaces into action after ID has been configured.
          (ospf_router_id_update_timer) removed.
          (ospf_finish_final) t_router_id_update timer is gone.
          (ospf_network_run) router-id update timer gone.
          call ospf_router_id_update directly if ID not configured.
          In the per-iface loop, don't ospf_if_up interfaces if
          ID is still not configured. The update function will call
          ospf_if_update anyway.
          (ospf_if_update) ID update timer is gone. Just return if no
          ID is set.
        * ospf_vty.c: (ospf_router_id) call ospf_router_id_update, no
          timer needed.
        * ospf_zebra.c: (ospf_router_id_update_zebra) call
          ospf_router_id_update directly, not via timer.  
        * ospf_abr.c: (ospf_abr_announce_network_to_area) check
          returned LSA of ospf_summary_lsa_refresh and print warning if
          it failed.
          (ospf_abr_announce_network_to_area) similar
          (ospf_abr_announce_rtr_to_area) similar 
        * ospf_lsa.c: (ospf_router_lsa_new) check LSA returned is valid.
          (ospf_router_lsa_originate) similar
          (ospf_router_lsa_refresh, ospf_network_lsa_new) similar  
          (ospf_summary_lsa_new) Check ID is valid.
          (ospf_summary_lsa_originate) ditto, and check returned LSA from
           previous function is !NULL.
          (ospf_summary_lsa_refresh) check ospf_summary_lsa_new return
           is !NULL.
          (ospf_summary_asbr_lsa_new) ID valid check.
          (ospf_summary_asbr_lsa_originate) similar.

2005-11-16 Andrew J. Schorr <ajschorr@alumni.princeton.edu>

	* ospf_dump.h: Define OSPF_TIME_DUMP_SIZE as appropriate buffer size
	  for use with ospf_timer_dump and ospf_timeval_dump.
	* ospf_vty.c: Change all buffer sizes used with ospf_timer_dump and
	  ospf_timeval_dump to have size OSPF_TIME_DUMP_SIZE.
	  (show_ip_ospf_interface_sub) Fix possible buffer overflow in
	  call to ospf_timer_dump.

2005-11-16 Andrew J. Schorr <ajschorr@alumni.princeton.edu>

	* ospf_ism.h: (OSPF_ISM_TIMER_OFF) Improve macro syntax by enclosing
	  in 'do {...} while(0)'.

2005-11-14 Paul Jakma <paul.jakma@sun.com>

	* ospfd.c: (ospf_new) stub-shutdown should just default to
	  unconfigured, too strange otherwise.
	  (ospf_finish_final) t_opaque_lsa_self TIMER_OFF should be
	  preprocessor conditional on HAVE_OPAQUE_LSA.
	* ospfd.h: (struct ospf) remove the SHUTDOWN_DEFAULT define.
	  no longer used, plus it wasn't in range that the command
	  accepted.
	* ospf_zebra.h: Depends on vty.h, include it.

2005-11-11 Paul Jakma <paul.jakma@sun.com>

	* ospf_spf.c: (ospf_canonical_nexthops_free) Free only
	  the nexthops pointing to the root vertex. We may visit a
	  vertex twice or the vertex may have some inherited nexthops,
	  if we free other nexthops we could crash.
 
2005-11-04 Paul Jakma <paul.jakma@sun.com>

	* ospf_{dump,spf,vty}.c: Oops, use the internal tv_sub
	  function rather than unportable timersub.

2005-11-03 Paul Jakma <paul.jakma@sun.com>

	* ospf_apiserver.c: (apiserver_sync_callback) stray semi-colon
	* ospf_packet.c: include checksum.h, remove the in_cksum extern
	* prototypes.
	* ospf_te.h: Add braces, quell warning.
	* ospf_packet.c: Change level of some warnings to
	  informational.

2005-10-29 Paul Jakma <paul.jakma@sun.com>

	* (general) RFC3137 stub-router support
	* ospfd.h: Add OSPF_OUTPUT_COST_INFINITE define.
	  (struct ospf_master) Add a OSPF_MASTER_SHUTDOWN flag for
	  options, to allow shutdown to distinguish between complete
	  shutdown and shutdown of a subset of ospf instances.
	  (struct ospf)
	  Add stub_router_{startup,shutdown_}time, configuration of startup
	  and shutdown time for stub-router.
	  Add t_graceful_shutdown struct thread, timer for graceful
	  shutdown, if needed.
	  (struct ospf_area) Add stub_router_state - run time state of
	  stub-router for an area. Add flags for ADMIN, IS and WAS
	  states.
	  Add t_stub_router, timer thread to resend router-lsa for an
	  area.
	* ospf_lsa.c: (ospf_link_cost) new simple function to spit out
	  either the given lnks cost or infinite cost if stub-router is
	  in effect.
	  (lsa_link_{ptop,broadcast,virtuallink,ptomp}_set) use
	  previous function for transit-links.
	  (ospf_stub_router_timer) timer thread for end of startup stub
	  router. Change state as required for the area and setup
	  re-origination of router-lsa.
	  (ospf_stub_router_check) Check/do whether stub-router should be
	  enabled, and whether it requires timer to be setup.
	  (ospf_router_lsa_new) call previous function at top.
	  (ospf_router_lsa_originate) no external callers, made static.
	* ospf_lsa.h: (ospf_router_lsa_originate) removed.
	* ospf_main.c: (sigint) make static.
	  remove call to exit, as ospf_terminate now deals with
	  exiting.
	* ospf_route.c: (ospf_terminate) removed, now in ospfd.c.
	* ospf_vty.c: (show_ip_ospf_area) print out state of
	  stub-router, if active.
	  (show_ip_ospf) print out configuration of stub-router
	  support, and details of graceful-shutdown if the timer is
	  active.
	  ((no)?ospf_max_metric_router_lsa_{admin,startup,shutdown}) new
	  commands to (de-)?configure stub-router support.
	  (config_write_stub_router) write out config of stub-router.
	  (ospf_config_write) call previous.
	  (ospf_vty_init) install the new stub-router commands.
	* ospfd.c: various functions made static.
	  (ospf_new) Set defaults for stub-router. Graceful shutdown
	  is made to default on, just to be adventerous.
	  (ospf_graceful_shutdown_finish) new function, final part of
	  shutdown.
	  (ospf_graceful_shutdown_timer) timer thread wrapper for
	  graceful-shutdown.
	  (ospf_graceful_shutdown_check) check whether to setup timer
	  for shutdown or proceed directly to final shutdown.
	  (ospf_terminate) moved here from ospf_route.c, call
	  ospf_finish for each instance.
	  (ospf_finish) renamed to ospf_finish_final and made static.
	  (ospf_finish) new function, exported wrapper around
	  ospf_graceful_shutdown_check.
	  (ospf_finish_final) complete shutdown of an instance.
	  Add missing TIMER_OFF's of two timer threads.
	  (ospf_area_free) opaque self lsa timer should be turned off.

2005-10-23 Paul Jakma <paul.jakma@sun.com>

	* ospf_apiserver.c: (ospf_apiserver_term) This function should
	  not have side-effects (eg segv) if no apiserver instances are
	  active, ie be robust.
	* ospf_vty.c: (show_ip_ospf) fix display of SPF timer if it
	  has not yet been run.

2005-10-21 Paul Jakma <paul.jakma@sun.com>

	* ospf_dump.c: (ospf_timeval_dump) fix ms adjustment, thanks to
	  Andrew Schorr.
	* ospf_vty.c: (ospf_config_write) fix write out of spf timers
	  configuration.

2005-10-21 Paul Jakma <paul.jakma@sun.com>

	* (general) SPF millisecond resolution timer with adaptive,
	  linear back-off holdtime. Prettification of ospf_timer_dump.
	* ospf_dump.c: (ospf_timeval_dump) new function. The guts of
	  ospf_timer_dump, but made to be more dynamic in printing out
	  the relative timeval, sliding the precision printed out
	  according to the value.
	  (ospf_timer_dump) guts moved to ospf_timeval_dump.
	* ospf_dump.h: export ospf_timeval_dump.
	* ospf_flood.c: (ospf_flood) remove gettimeofday, use
	  the libzebra exported recent_time instead, as it's not
	  terribly critical to have time exactly right - the dropped
	  LSA will be retransmited to us if we don't ACK it.
	* ospf_packet.c: (ospf_ls_upd_timer) Ditto, but here we're
	  not transmitting, just putting LSA back on update transmit list.
	* ospfd.h: delay and holdtimes should be unsigned.
	  Add spf_max_holdtime and spf_hold_multiplier.
	  Update default defines for delay and hold time to be in msec.
	  (struct ospf) change the SPF timestamp to a struct timeval.
	  Remove ospf_timers_spf_(un)?set.
	* ospfd.c: (ospf_timers_spf_{set,unset}) removed.
	  (ospf_new) initialise spf_max_holdtime and spf_hold_multiplier
	* ospf_spf.c: (ospf_spf_calculate) SPF timestamp is a timeval
	  now, update with gettimeofday.
	  (ospf_spf_calculate_schedule) Change SPF timers to millisecond
	  resolution.
	  Make the holdtime be adaptive, with a linear increase in
	  holdtime ever consecutive SPF run which occurs within holdtime
	  of previous SPF, bounded by spf_max_holdtime.
	* ospf_vty.c: Update spf timers commands.
	  (ospf_timers_spf_set) trivial helper. 
	  (ospf_timers_throttle_spf_cmd) new command to set SPF delay,
	  initial hold and max hold times with millisecond resolution.
	  (ospf_timers_spf_cmd) Deprecated. Accept the old values,
	  convert to msec, truncate to new limits.
	  (no_ospf_timers_throttle_spf_cmd) set timers to defaults.
	  (no_ospf_timers_spf_cmd) deprecated form, same as previous.
	  (show_ip_ospf_cmd) Display SPF parameters and times.
	  (show_ip_ospf_neighbour_header) Centralise the 'sh ip os ne'
	  header.
	  (show_ip_ospf_neighbor_sub) Fix the field widths. Get rid of
	  the multiple spaces which were making the lines even longer.
	  (show_ip_ospf_neighbor_cmd) Use show_ip_ospf_neighbour_header
	  (show_ip_ospf_neighbor_all_cmd) ditto and fix the field
	  widths for NBMA neighbours.
	  (show_ip_ospf_neighbor_int) Use header function.
	  (show_ip_ospf_nbr_nbma_detail_sub) use sizeof for timebuf,
	  local array - safer.
	  (show_ip_ospf_neighbor_detail_sub) ditto
	  (ospf_vty_init) install the new SPF throttle timer commands.
	  
2005-10-21 Paul Jakma <paul.jakma@sun.com>

	* (general) OSPF fast, sub-second hello and 1s dead-interval
	  support.
	* ospf_dump.c: (ospf_timer_dump) Print out milliseconds too.
	  Callers typically specify a length of 9, so most see
	  millisecs unless they specify the additional length.
	* ospf_interface.h: (struct ospf_interface) new interface param, 
	  fast_hello.
	* ospf_interface.c: (ospf_if_table_lookup) add brackets,
	  gcc warning fix.
	  (ospf_new_if_params) Initialise fast_hello param.
	  (ospf_free_if_params) Check whether fast_hello is configured.
	  (ospf_if_new_hook) set fast_hello to default.
	* ospf_ism.h: Wrap OSPF_ISM_TIMER_ON inside do {} while (0) to
	  prevent funny side-effects from its if statement when this
	  macro is used conditionally by other macros.
	  (OSPF_ISM_TIMER_MSEC_ON) new macro, set in milliseconds.
	  (OSPF_HELLO_TIMER_ON) new macro to set hello timer according
	  to whether fast_hello is set.
	* ospf_ism.c: Update all setting of the hello timer to use
	  either OSPF_ISM_TIMER_MSEC_ON or OSPF_HELLO_TIMER_ON. The
	  former is used when hello is to be sent immediately.
	* ospf_nsm.c: ditto
	* ospf_packet.c: (ospf_hello) hello-interval is not checked
	  for mismatch if fast_hello is set.
	  (ospf_read) Annoying nit, fix "no ospf_interface" to be debug
	  rather than a warning, as it can be perfectly normal to
	  receive packets when logical subnets are used.
	  (ospf_make_hello) Set hello-interval to 0 if fast-hellos are
	  configured.
	* ospf_vty.c: (ospf_auto_cost_reference_bandwidth) annoying
	  nit, don't vty_out if this command is given, it gets tired
	  quick.
	  (show_ip_ospf_interface_sub) Print the hello-interval 
	  according to whether fast-hello is set or not.
	  Print the extra 5 millisec characters from (ospf_timer_dump)
	  if fast-hello is configured.
	  (ospf_vty_dead_interval_set) new function, common to all
	  forms of dead-interval command, to set dead-interval and
	  fast-hello correctly. If a dead-interval is given, unset
	  fast-hello, else if a hello-multiplier is set, set
          dead-interval to 1 and fast-hello to given multiplier.
	  (ip_ospf_dead_interval_addr_cmd) use
	  ospf_vty_dead_interval_set().
	  (ip_ospf_dead_interval_minimal_addr_cmd) ditto.
	  (no_ip_ospf_dead_interval) Unset fast-hello.
	  (no_ip_ospf_hello_interval) Bug-fix, unset of hello-interval
	  should set it to OSPF_HELLO_INTERVAL_DEFAULT, not
	  OSPF_ROUTER_DEAD_INTERVAL_DEFAULT.
	  (config_write_interface) Write out fast-hello.
	  (ospf_config_write) Write a comment about 
	  "auto-cost reference-bandwidth" having to be equal on all
	  routers. Hopefully just as noticeable as old practice of
	  writing to vty, but less annoying.
	  (ospf_vty_if_init) install the two new dead-interval
	  commands.
	* ospfd.h: Add defines for OSPF_ROUTER_DEAD_INTERVAL_MINIMAL
	  and OSPF_FAST_HELLO_DEFAULT.

2005-10-18 Paul Jakma <paul.jakma@sun.com>

	* (general) SPF memory management cleanup and fix for rare
	  double-free bug.
	* ospf_spf.h: (struct vertex_parent) New struct to hold parent
	  specific data, eg the backlink and the parent vertex pointer,
	  and point to the appropriate general struct vertex_nexthop.
	  (struct vertex_nexthop) remove parent vertex pointer, so
	  this struct can be shared across vertices.
	  (struct vertex) rename list child to list children. Remove
	  list of nexthops, replace with list of vertex_parents.
	* ospf_spf.c: (update_stat) trivial, remove cast from void *.
	  (vertex_nexthop_new) remove init of parent - field is gone
          from struct vertex_nexthop.
          (ospf_canonical_nexthops_free) Remove the canonical
          vertex_nexthop memory objects. These are the vertex_nexthops
          attached to the first level of router vertices from the root.
          (vertex_parent_new) new function, create a vertex_parent.
          (vertex_parent_free) ditto, but free it.
          (ospf_vertex_new) Update to match changes to struct vertex.
          (ospf_vertex_free) Recursively free a struct vertex and its
          children. The parent list is used as a reference count.
          vertex_nexthops must be free seperately, if required.
          (ospf_vertex_dump) update to match struct vertex changes.
          Print out backlink of parents too.
          (ospf_vertex_add_parent) ditto.
          (ospf_lsa_has_link) update comment.
          (ospf_nexthop_add_unique) removed, not needed anymore.
          (ospf_nexthop_merge) ditto.
          (ospf_spf_consider_nexthop) renamed to ospf_spf_add_parent.
          Simplified to just create vertex_parent and add it.
          (ospf_spf_flush_parents) new function, flush out the parent
	  list.
	  (ospf_nexthop_calculation) Take the relevant route_lsa_link
	  as an argument, which simplifies things and removes the need
	  for the hack in ospf_nexthop_add_unique - ospf_spf_next
	  already knew exactly which link the cost calculated was for.
	  Update to match struct vertex changes too.
	  (ospf_spf_next) Don't create a vertex for W unnecessarily, if
          it's there's a vertex already created for W, use it, and
          hence there's no need to free it either.
          Update some manipulation/comparisons of distance to match.
          Flush the parent list if a lower cost path is found.
          (ospf_spf_route_free) unused, removed.
          (ospf_spf_dump) match the struct vertex changes, and dump the
          ifname if possible.
          (ospf_spf_calculate) At end of SPF, free the canonical nexthops
          and call ospf_vertex_free on the root vertex to free the
	  entire tree.
	* ospf_interface.c: (ospf_vl_set_params) match struct vertex
          changes.
        * ospf_route.c: (ospf_intra_route_add) ditto
          (ospf_route_copy_nexthops_from_vertex) ditto
          
2005-10-11 Paul Jakma <paul.jakma@sun.com>

	* ospf_api.c: sign warnings.
	* ospf_apiserver.c: sign warning and convert all the struct
	  in_addr initialisations so as not to make assumptions about
	  how this struct is organised, initialise the s_addr member
	  explicitely.
	* ospf_packet.c: Add const qualifier to auth_key.

2005-10-06 Alain Ritoux <alain.ritoux@6wind.com>

	* ospf_snmp.c: Avoid mixing interface and ospf_interface objects
	  which now allows snmpwalk to work with ospfIfTable and 
	  also with ospfIfMetricTable

2005-10-01 Andrew J. Schorr <ajschorr@alumni.princeton.edu>

	* ospf_dump.c: Remove local hard-coded table ospf_redistributed_proto.
	  (ospf_redist_string) New function implemented using new library
	  function zebra_route_string().  Note that there are a few differences
	  in the output that will result: the new function returns strings
	  that are lower-case, whereas the old table was mixed case.  Also,
	  the old table mapped ZEBRA_ROUTE_OSPF6 to "OSPFv3", whereas the
	  new function returns "ospf6".
	* ospfd.h: Remove extern struct message ospf_redistributed_proto[],
	  and add extern const char *ospf_redist_string(u_int route_type)
	  instead.
	* ospf_asbr.c: (ospf_external_info_add) In two messages, use
	  ospf_redist_string instead of LOOKUP(ospf_redistributed_proto).
	* ospf_vty.c: Remove local hard-coded table distribute_str.
	  (config_write_ospf_redistribute,config_write_ospf_distribute): Use
	  new library function zebra_route_string() instead of distribute_str[].
	* ospf_zebra.c: (ospf_redistribute_set,ospf_redistribute_unset,
	  ospf_redistribute_default_set,ospf_redistribute_check)
	  In debug messages, use ospf_redist_string() instead of
	  LOOKUP(ospf_redistributed_proto).

2005-09-30 Vincent Jardin <vincent.jardin@6wind.com>

	* ospf_dump.c, ospf_ia.c, ospf_spf.c, ospf_ase.c:
	  remove unused DEBUG

2005-09-29 Alain Ritoux <alain.ritoux@6wind.com>

	* ospf_ism.c: generate SNMP traps on Interface state change
	* ospf_nsm.c: generate SNMP traps on Neighbour state change
	* ospf_snmp.[ch]: support for SNMP traps for interface and neighbours.

2005-09-29 Alain Ritoux <alain.ritoux@6wind.com>

	* ospf_vty.c: forece default route LSA to be re_issued whenever
	  cost is changed ( [no] ip ospf area XXX default-cost YYY)
	  Support ignore-mtu option
	* ospfd.h: define OSPF_MTU_IGNORE_DEFAULT
	* ospf_packet.c: support ignore-mtu option
	* ospf_interface.h: field added for skipping MTU check 
	* ospf_interface.c: fix memory leak in ospf_crypt_key_delete()
	  Set mtu_ignore field to default value
	* ospf_abr.[ch]: export ospf_abr_announce_network_to_area()
	* ospf_ism.h: add MACRO to convert internal ISM status into SNMP
	  correct values
	* ospf_snmp.c: add sanity check on LSA type in lsdb_lookup_next()
	  convert OSPFIFSTATE internal status into SNMP values

2005-09-28 Alain Ritoux <alain.ritoux@6wind.com>

	* ospf_packet.c: use new md5 API

2005-09-19 Andrew J. Schorr <ajschorr@alumni.princeton.edu>

	* ospf_lsa.h: (ospf_external_lsa_flush) Comment out the 5th argument
	  (nexthop) since it is not used in the function (except inside
	  some commented-out code).
	* ospf_lsa.c: (ospf_external_lsa_flush,ospf_external_lsa_refresh)
	  Comment out the 5th argument to ospf_external_lsa_flush.
	* ospf_asbr.c: (ospf_redistribute_withdraw) Comment out 5th arg
	  to ospf_external_lsa_flush.
	* ospf_vty.c: (no_ospf_default_information_originate) Eliminate 5th
	  uninitialized nexthop arg to ospf_external_lsa_flush.
	* ospf_zebra.c: (ospf_zebra_read_ipv4) Comment out 5th arg
	  to ospf_external_lsa_flush.
	* ospfd.c: (ospf_network_set) Comment out 5th arg
	  to ospf_external_lsa_flush.

2005-09-17 Andrew J. Schorr <ajschorr@alumni.princeton.edu>

	* ospf_opaque.c:
	  (ospf_opaque_lsa_refresh_schedule,ospf_opaque_lsa_flush_schedule)
	  No need to call ospf_lookup(), just use lsa0->area->ospf instead.

2005-08-21 Hasso Tepper <hasso at quagga.net>

	* ospf_vty.c: Make "show ip ospf neighbor xxx" commands work.
	  Interface should be specified by name now.

>>>>>>> 3b1f8fd6
2005-08-17 Hasso Tepper <hasso at quagga.net>

	* ospf_vty.c: Check carefully if interface exists before trying to
	  print info about it.

2005-08-05 Hasso Tepper <hasso at quagga.net>

	* ospf_zebra.c: Don't assert/stop before type == ZEBRA_ROUTE_MAX if
	  dealing with routemaps. There is ospf->route_map[ZEBRA_ROUTE_MAX]
	  for default-information.

2005-08-01 Paul Jakma <paul.jakma@sun.com>

	* ospf_abr.c: (ospf_abr_announce_network_to_area) SET_FLAG
	  should be on lsa not old, which may be freed for one thing,
	  obviously.

2005-06-20 Hasso Tepper <hasso at quagga.net>

	* ospf_nsm.c: Make database exchange for NSSA database work.

2005-06-08 Hasso Tepper <hasso at quagga.net>

	* ospf_apiserver.c: Fix obvious error in notifying clients about ISM
	  changes - oi->ifp->status doesn't give to us info about ISM,
	  oi->state does.

2005-05-19 Paul Jakma <paul.jakma@sun.com>

	* ospf_interface.c: [ospf_if_table_lookup] Fix a serious bug
	  a less serious one.
	  1: this function is supposed to lookup
	  entries in the oifs ospf_interface route_table and return either
	  an existing oi or NULL to indicate not found, its caller depends
	  on this, yet this function uses route_node_get which /always/
	  returns a route_node - one is created if none exists. Use
	  route_node_lookup instead. This should fix root cause of the
	  reports of the [ospf_add_to_if] assert being hit.
	  2: ois are inserted into this table with prefixlength set to
	  /32 [indeed, it should be a hash table, not a route_table],
	  however prefixlength to lookup was not changed, if no valid entry
	  can be inserted other than /32, then nothng but /32 should be
	  looked up. This possibly only worked by fluke..
	  Fix confirmed by 2 reporters [one list, one IRC], definitely a
	  backport candidate once it has been incubated in HEAD for a while.
	  Thanks to Patrick Friedel and Ivan Warren for testing.

2005-04-15 Zhipeng Gong <zpgong@cdc.3upsystems.com>

	* ospf_abr.c: (ospf_abr_announce_network_to_area) dont forget
	  to approve LSAs for the case where metric has changed, lsa gets
	  flushed otherwise.

2005-04-01 Andrew J. Schorr <ajschorr@alumni.princeton.edu>

	* ospf_dump.c: (show_debugging_ospf) Show if ospf event debugging
	  is turned on.

2005-03-29 Andrew J. Schorr <ajschorr@alumni.princeton.edu>

	* ospf_zebra.c: (ospf_interface_state_up) If the MTU of an operative
	  interface changes, print a debug message and call ospf_if_reset()
	  to simulate down/up on the interface.
	* ospf_interface.h: Declare new function ospf_if_reset().
	* ospf_interface.c: (ospf_if_reset) New function to call ospf_if_down
	  and ospf_if_up for all ospf interfaces attached to an interface.

2005-03-27 Hasso Tepper <hasso at quagga.net>

	* ospf_snmp.c: Don't crash in snmp query if ospf instance doesn't
	  exist at all.

2005-03-25 Hasso Tepper <hasso at quagga.net>

	* ospfd.h: Include log.h, fixes compile with gcc-4.0.

2005-03-14 Andrew J. Schorr <ajschorr@alumni.princeton.edu>

	* ospf_lsa.c: (ospf_lsa_refresh_walker) If the system clock jumps
	  backward, then current time may be less than
	  ospf->lsa_refresher_started.  This was causing invalid values
	  for ospf->lsa_refresh_queue.index resulting in infinite loops.
	  Problem fixed by casting the expression to unsigned before taking
	  the modulus.

2005-03-05 Andrew J. Schorr <ajschorr@alumni.princeton.edu>

	* ospf_network.c: (ospf_sock_init) Save errno before calling
	  ospfd_privs.change.

2005-02-19 Hasso Tepper <hasso at quagga.net>

	* ospf_api.h: char isnt always signed, but it has to be it here.

2005-02-11 Hasso Tepper <hasso at quagga.net>

	* ospf_lsdb.c: Fix sum of checksums calculation.

2005-02-02 Andrew J. Schorr <ajschorr@alumni.princeton.edu>

	* ospf_packet.c: (ospf_read) Fix bug: must check for state ISM_Down,
	  not for event ISM_InterfaceDown.  And improve the message by
	  adding the interface flags.

2005-01-30 Andrew J. Schorr <ajschorr@alumni.princeton.edu>

	* ospf_packet.c: (ospf_packet_add) If oi->obuf is NULL, print
	an error message and return.
	(ospf_read) If the interface state is ISM_InterfaceDown, issue
	a warning message and ignore the packet.

2005-01-10  Greg Troxel  <gdt@fnord.ir.bbn.com>

	* ospf_packet.h: Remove commented out definition of
	OSPF_MAX_PACKET; neither it or the uncommented one are used any more.

	* ospf_packet.c (ospf_make_ls_upd): Leave room for authentication
	when deciding if an update will fit.
	(ospf_packet_authspace): Factor out calculation of size required
	for authentication.
	(ospf_make_db_desc): Use ospf_max_packet, not OSPF_MAX_PACKET.
	Don't confuse readers that there is a macro.

2004-12-30 Andrew J. Schorr <ajschorr@alumni.princeton.edu>

	* ospf_network.c: Improve all setsockopt error messages to give detailed
	  information on the arguments.

2004-12-29 Andrew J. Schorr <ajschorr@alumni.princeton.edu>

	* ospf_packet.c: (ospf_db_desc) Reduce severity of "Negotiation done"
	  messages from LOG_WARNING to LOG_INFO, since this seems to be
	  normal.

2004-12-29 Andrew J. Schorr <ajschorr@alumni.princeton.edu>

	* ospf_packet.c: (ospf_read) Always look up the interface if
	  ospf_recv_packet returns NULL ifp, since some platforms such
	  as Solaris 8 appear to support ifindex retrieval but don't.

2004-12-22 Hasso Tepper <hasso at quagga.net>

	* ospf_dump.c: Show debug configuration in vtysh.
	* ospf_vty.c: Fix "show ip ospf" output. Router can't be elected in
	  any case if it's configured as "translate-never".
	* ospf_lsdb.[ch]: New function to calculate sum of checksums.
	* ospf_vty.c: Bugfix to show really number of AS external LSAs, not
	  number of all LSAs with AS scope, this includes opaque as LSAs as
	  well, show this number separately. Show numbers and sums of
	  checksums for each type of LSAs.
	* ospf_lsa.c: Calculate checksum before putting LSA into database.

2004-12-15 Andrew J. Schorr <ajschorr@alumni.princeton.edu>

	* ospf_interface.h: Declare new function ospf_default_iftype.
	* ospf_interface.c: (ospf_default_iftype) New function to centralize
	  this logic in one place.
	* ospf_zebra.c: (ospf_interface_add) Use new function
	  ospf_default_iftype.
	* ospf_vty.c: (no_ip_ospf_network,config_write_interface) Fix logic
	  by using new function ospf_default_iftype.

2004-12-11 Andrew J. Schorr <ajschorr@alumni.princeton.edu>

	* ospf_packet.c: (ospf_db_desc) Should be static, not global.
	  (ospf_hello,ospf_db_desc,ospf_ls_upd,ospf_ls_ack) Improve warning
	  messages to include identifying information (e.g. router id).
	* ospf_nsm.c: (nsm_change_state) Improve info message to include
	  router id and state names.

2004-12-09  Greg Troxel  <gdt@fnord.ir.bbn.com>

	* ospf_apiserver.c (ospf_apiserver_term): Obtain struct
	ospf_apiserver * from listnode.  Remove unused variables.  Follows
	suggestion from Jay Fenlason.

2004-12-08 Andrew J. Schorr <ajschorr@alumni.princeton.edu>

	* *.c: Change level of debug messages to LOG_DEBUG.

2004-12-07 Andrew J. Schorr <ajschorr@alumni.princeton.edu>

	* ospf_main.c: (main) The 2nd argument to openzlog has been removed.

2004-12-03 Andrew J. Schorr <ajschorr@alumni.princeton.edu>

	* ospf_packet.c: (ospf_db_desc) Reduce priority on a debug message
	  from LOG_NOTICE to LOG_DEBUG.

2004-12-03 Andrew J. Schorr <ajschorr@alumni.princeton.edu>

	* ospf_main.c: (sigint) Use zlog_notice for termination message.
	  (main) Issue a startup announcement using zlog_notice.

2004-11-30 Andrew J. Schorr <ajschorr@alumni.princeton.edu>

	* ospf_packet.c: (ospf_db_desc_proc) Fix spelling of packet in warning
	  message and in comment.
	  (ospf_db_desc) Warning message that a packet is being discarded
	  should give the router id of the packet source.  Fix spelling
	  of packet in two warning messages.
	  (ospf_ls_req) Warning message that a link state request is being
	  discarded should give the router id of the neighbor that sent it.

2004-11-26 Andrew J. Schorr <ajschorr@alumni.princeton.edu>

	* ospf_main.c: Remove #include "debug.h" (was not being used, and
	  lib/debug.h has now been deleted).

2004-11-25 Hasso Tepper <hasso at quagga.net>

	* ospf_main.c: Make group to run as configurable.

2004-11-15  Greg Troxel  <gdt@fnord.ir.bbn.com>

	* ospf_packet.c (ospf_recv_packet): Assume CMSG_SPACE is present
	and works (lib/zebra.h provides if OS doesn't).

2004-11-15 Paul Jakma <paul@dishone.st>

	* ospf_{apiserver,te}.c: ospf_lsa_free's should be ospf_lsa_unlock.

2004-11-12 Paul Jakma <paul@dishone.st>

	* ospf_ia.c: (process_summary_lsa) Only an ABR has any reason to
          ignore stub area summary default. Even so it seems a strange
          check, add a comment to that effect.

2004-11-04 Paul Jakma <paul@dishone.st>

	* ospfd.c: (ospf_network_match_iface) revert to previous network
          statement match behaviour.

2004-11-02 Paul Jakma <paul@dishone.st>

	* ospf_packet.c: (ospf_write_frags) remove iov arg, msg already points
	  to it. Add convenience pointer to msg->msg_iov[1], and use this,
	  fixing the unfortunate borkenness introduced in moving of this code 
	  to a function.
	  (ospf_write) remove iovp and fix up call to previous.
	  (ospf_ls_upd_packet_new) cast size to long int - unfortunately 
          glibc's size_t format modifier is not portable.

2004-10-31 Paul Jakma <paul@dishone.st>

	* ospf_packet.c: (ospf_write_frags) Add debug output
	  (ospf_write) set type early, so we can pass it to
	  ospf_write_frags.
	  (ospf_ls_upd_packet_new) print size in debug output when too large
	  packet is encountered.
	* ospf_zebra.c: (ospf_distribute_list_update_timer) Ugly misuse of
	  THREAD_ARG to store an integer, but it should at least use same
          same type to retrieve the value. Assert value is sane.

2004-10-22 Paul Jakma <paul@dishone.st>

	* ospf_network.c: (ospf_sock_init) call neutral setsock_ifindex()
          function.
        * ospf_packet.c: (ospf_read) manually look up ifindex
          if system could not have returned one, eg openbsd, thanks to Rivo
	  Nurges for highlighting problem and fix.
          Change setsockopt_pktinfo to setsockopt_ifindex.

2004-10-19 Andrew J. Schorr <aschorr@telemetry-investments.com>

	* ospf_snmp.c: (ospf_snmp_if_update) Fix logic to handle PtP links
	  with dedicated subnets properly.
	* ospf_lsa.c: (lsa_link_ptop_set) ditto.
	* ospfd.c: (ospf_network_match_iface) ditto.
	  (ospf_network_run) ditto.
	* ospf_interface.c: (ospf_if_is_configured) ditto.
	  (ospf_if_lookup_by_prefix) ditto.
	  (ospf_if_lookup_recv_if) ditto.
	* ospf_vty.c: (show_ip_ospf_interface_sub) Display the peer or
	  broadcast address if present.

2004-10-13 Hasso Tepper <hasso at quagga.net>

	* ospf_main.c: Unbreak compilation with ospfapi disabled.
	* ospf_snmp.c: Remove defaults used to initialize smux connection to
	  snmpd. Connection is initialized only if smux peer is configured.

2004-10-12 Hasso Tepper <hasso at quagga.net>

	* ospf_main.c, ospf_opaque.c: Unbreak ospfclient compilation - move
	  static variable from ospf_main.c into ospf_opaque.c.

2004-10-11 Hasso Tepper <hasso at quagga.net>

	* ospf_main.c, ospf_opaque.c: Disable ospfapi init by default. New
	  command line switch to enable it.

2004-10-11 Paul Jakma <paul@dishone.st>

	* ospf_dump.c: (ospf_ip_header_dump) Assume header is in host order
	  remove ntohs that should have dissappeared. Take struct ip
	  as argument, caller has to know there's an IP header at start of
	  stream anyway.
	* ospf_dump.h: update declaration of ospf_ip_header_dump.
	* ospf_packet.c: (ospf_write) correct call to 
	  sockopt_iphdrincl_swab_htosys which was munging the header.
	  (ospf_recv_packet) ip_len is needed for old OpenBSD fixup.
	  (ospf_read) sockopt_iphdrincl_swab_systoh ip header as soon as
	  we have it.
	* (global) Const char update and signed/unsigned fixes.
	* (various headers) size defines should be unsigned.
	* ospf_interface.h: remove duplicated defines, include the
	  authoritative header - though, these defines should probably
          be moved to a dedicated header, or ospfd.h.
	* ospf_lsa.h: (struct lsa) ls_seqnum should be unsigned.
	* ospf_packet.c: (ospf_write) cast result of shift to unsigned.
	  
2004-10-08 Hasso Tepper <hasso at quagga.net>
	
	* *.[c|h]: Fix compiler warnings: make some strings const, signed ->
	  unsigned, remove unused variables etc.

2004-10-07  Greg Troxel  <gdt@claude.ir.bbn.com>

	* ospf_apiserver.c (ospf_apiserver_unregister_opaque_type): Don't
	use of variable names 'node' and 'nextnode' to avoid possible
	conflict with list macros.  Move variable declaration inside for
	loop after a statement to top of function.

2004-10-07 Paul Jakma <paul@dishone.st>

	* ospf_snmp.c: Missed list typedef update
	* ospf_dump.c: Include sockopt.h for header swab functions.

2004-10-05 Paul Jakma <paul@dishone.st>

	* ospf_packet.c: replace ospf_swap_iph_to... with
          sockopt_iphdrincl_swab_...

2004-10-03 James R. Leu <jleu at mindspring.com>

	* ospf_zebra.c: Read router id related messages from zebra daemon.
	  Schedule router-id update thread if it's changed.
	* ospfd.c: Remove own router-id selection function. Use router id from
	  zebra daemon if it isn't manually overriden in configuration.

2004-09-27 Paul Jakma <paul@dishone.st>

	* ospf_dump.c: (ospf_ip_header_dump) Use HAVE_IP_HDRINCL_BSD_ORDER
	  Apply to offset too. Print ip_cksum, lets not worry about
	  possible 2.0.37 compile problems.
	* ospf_packet.c: (ospf_swap_iph_to{n,h}) Use
	  HAVE_IP_HDRINCL_BSD_ORDER.
	  (ospf_recv_packet) ditto.
	  (ospf_write) Fixup iov argument to ospf_write_frags.
          (struct msghdr).msg_name is caddr_t on most platforms.
	  (ospf_recv_packet) ditto. And msg_flags is not always there
          memset struct then set fields we care about rather than 
          initialise all fields individually.

2004-09-26 Hasso Tepper <hasso at quagga.net>

	* ospf_abr.c, ospf_dump.c, ospf_lsa.c, ospf_packet.c, ospf_vty.c,
	  ospf_zebra.c: Fix compiler warnings.

2004-09-24 Paul Jakma <paul@dishone.st>

        * ospf_apiserver.{c,h}: lists typedef removal cleanup.
          update some list loops to LIST_LOOP. some miscellaneous indent
          fixups.
          (ospf_apiserver_unregister_opaque_type) fix listnode_delete of
          referenced node in loop.
 	  (ospf_apiserver_term) loops calling ospf_apiserver_free, which
          deletes referenced nodes from apiserver_list, fixed.
        * ospf_interface.h: lists typedef removal cleanup.
        * ospf_opaque.{c,h}: lists typedef removal cleanup. update some list 
          loops to LIST_LOOP. miscellaneous style and indent fixups.
        * ospf_te.{c,h}: ditto
	* ospf_packet.c: lists typedef removal cleanup.
          (ospf_write) ifdef fragmentation support. move actual
	  fragmentation out to a new, similarly ifdefed, function.
	  (ospf_write_frags) fragmented write support, moved from previous.

2004-09-23 Hasso Tepper <hasso at quagga.net>

	* *.[c|h]: list -> struct list *, listnode -> struct listnode *.

2004-09-12 Paul Jakma <paul@dishone.st>

	* ospf_packet.c: Fix bugzilla #107
 	  (ospf_packet_max) get rid of the magic 88 constant
	  (ospf_swab_iph_ton) new function. set ip header to network order,
	  taking BSDisms into account.  
	  (ospf_swab_iph_toh) the inverse. 
	  (ospf_write) Add support for IP fragmentation, will only work on
	  linux though, other kernels make it impossible. get rid of the
	  magic 4 constant.  
	  (ospf_make_ls_upd) Bound check to end of stream, not to 
	  interface mtu.  
	  (ospf_ls_upd_packet_new) New function, allocate upd packet
	  taking oversized LSAs into account.
	  (ospf_ls_upd_queue_send) use ospf_ls_upd_packet_new to allocate,
	  rather than statically allocating mtu sized packet buffer, which
	  actually was wrong - it didnt take ip header into account, which
	  should not be included in packet buffer.
	  (ospf_ls_upd_send_queue_event) minor tweaks and remove
	  TODO comment.
	  
2004-08-31  David Wiggins  <dwiggins@bbn.com>

	* ospf_spf.c (ospf_spf_calculate): Many more comments and debug
	  print statements.  New function ospf_vertex_dump used in debugging.

2004-08-31  David Wiggins  <dwiggins@bbn.com>

	* ospf_spf.h (struct vertex): Comments for flags and structure members.

2004-08-31  David Wiggins  <dwiggins@bbn.com>

	* ospf_route.c: When finding an alternate route, log cost as well.

2004-08-31  David Wiggins  <dwiggins@bbn.com>

	* ospf_interface.c (ospf_lookup_if_params): Initialize af in
	  struct prefix allocated on stack.

2004-08-31  David Wiggins  <dwiggins@bbn.com>

	* ospf_packet.c (ospf_ls_ack_send_delayed): In p2mp mode, send
	  acks to AllSPFRouters, rather than All-DR.

2004-08-27  Hasso Tepper  <hasso at quagga.net>

	* ospf_vty.c: Don't print ospf network type under interface only
	  if interface is in broadcast mode and interface type really is
	  broadcast. Fixes Bugzilla #108.

2004-08-27  David Wiggins  <dwiggins@bbn.com>

	* ospf_spf.c (ospf_nexthop_calculation): Initialize address family
	  in on-stack struct prefix_ipv4.  Fixes point-to-multipoint SPF
	  calculation.

2004-08-26  Greg Troxel  <gdt@fnord.ir.bbn.com>

	* ospf_packet.c (ospf_recv_packet): adjust size declaration of
	  buffer used to get interface index so that it compiles on other
	  than Linux and includes the required alignment space.  Probably
	  this was only working on sparc/sparc64 because most of
	  sockaddr_dl was not being written.

2004-08-19 Paul Jakma <paul@dishone.st>

	* ospf_packet.c: update to match sockopt renames.
	
2004-08-04 Paul Jakma <paul@dishone.st>

	* ospf_spf.c: (ospf_spf_consider_nexthop) Add comment about issue.
	  Compare only against list head - all nexthops must be same cost
	  anyway, fixes a reference-listnode-after-delete bug noted by
	  Kir Kostuchenko.
	  (ospf_nexthop_calculation) Use ospf_spf_consider_nexthop for all
	  candidates attached to root.
	  
2004-07-27 Paul Jakma <paul@dishone.st>

        * ospf_packet.c: (ospf_ls_upd_send_queue_event) fix thinko from
          last fix for ospfd wedging due to oversize LSAs: dont list loop on
          ospf_ls_upd_queue_send() - guaranteed segfault.
          
2004-07-27 Paul Jakma <paul@dishone.st>

	* ospf_opaque.c: (ospf_opaque_lsa_flush_schedule) do not NULL out
	  the LSA as then free_opaque_info_per_id() can never unlock (and
	  free) the LSA. Reported by Gunnar Stigen.
	  
2004-07-23 Paul Jakma <paul@dishone.st>

	* ospf_network.c: Replace PKTINFO/RECVIF with call to
	  setsockopt_pktinfo
	* ospf_packet.c: Use getsockopt_pktinfo_ifindex and
	  SOPT_SIZE_CMSG_PKTINFO_IPV4.

2004-07-14 Paul Jakma <paul@dishone.st>

	* ospf_packet.c: (ospf_ls_upd_send_queue_event) Partial fix for 
	  problem reported by Peter Frost amongst others, where function
	  will spin indefinitely if update list contains LSAs greater than
	  MTU-headers or other condition leading to update list never being
          cleared. Problem of what to do with these LSAs remains.
          (ospf_make_ls_upd) add comment about large LSA problem,
	  indentation cleanup.

2004-07-01  Greg Troxel  <gdt@fnord.ir.bbn.com>

	* Makefile.am (lib_LTLIBRARIES): make libospf shared

2004-06-30  Greg Troxel  <gdt@poblano.ir.bbn.com>

	* Makefile.am: Add shlib support.

2004-06-10 Hasso Tepper <hasso@estpak.ee>

	* *: Removed ifdefs HAVE_NSSA.

2004-06-06 Paul Jakma <paul@dishone.st>

	* ospf_dump.c,ospf_lsa.c: Fix typos of merge of previous.
	  ospf_flood.c: (ospf_process_self_originated_lsa) fix zlog format

2004-05-31 Sagun Shakya <sagun.shakya@sun.com>

	* ospf_dump.c: (ospf_lsa_header_dump) LOOKUP can return null if
	  index is out of range.
	  ospf_flood.c: endianness fix
	  ospf_lsa.c: Missing ntohl's on (struct lsa *)->data->ls_seqnum
	  in various places.
	  
2004-05-10 Hasso Tepper <hasso@estpak.ee>

	* ospf_zebra.c, ospfd.c: Move ospf_prefix_list_update() function
	  to ospf_zebra.c from ospfd.c and add redistribution updates if
	  route-map is used in redistribution.
	* ospf_main.c: Remove now useless call to ospf_init().

2004-05-08 Paul Jakma <paul@dishone.st>

	* ospf_zebra.c: Sync with lib/zclient changes
	
2004-05-05 Paul Jakma <paul@dishone.st>

	* ospf_network.c: (ospf_sock_init) Check whether IP_HDRINCL is
	  defined. Warn at compile and runtime. Use 
	  IPTOS_PREC_INTERNETCONTROL otherwise.
	* ospf_packet.c:  (ospf_associate_packet_vl) cleanup, move 
	  some of the checks up to ospf_read, return either a 
	  virtual link oi, or NULL. 
	  (ospf_read) Cleanup, make it responsible for checks. Remove
	  the nbr lookup - moved to ospf_neighbor. Adjust all nbr
	  lookups to use new wrappers exported by ospf_neighbor.
	* ospf_neighbor.h: Add ospf_neigbour_get and ospf_nbr_lookup.
	* ospf_neighbor.c: (ospf_neigbour_get) Index ospf_interface 
	  neighbour table by router-id for virtual-link ospf_interfaces, 
	  not by peer_addr (which breaks for asymmetric vlinks)
	  (ospf_nbr_lookup) add a wrapper for nbr lookups to deal with
	  above.
	* ospf_interface.c: (ospf_vl_set_params) Catch changes of interface
	  address for either end of a virtual-link, and hence potential cost
	  changes.
	  
2004-04-22 Hasso Tepper <hasso@estpak.ee>

	* ospf_zebra.c: Don't ignore reject/bh routes, it's the only way
	  to "summarize" routes in ASBR at the moment.

2004-04-20 Hasso Tepper <hasso@estpak.ee>

	* ospfd.c: Unset NP flag if area is going to be normal or stub.
	  Fixes UNH OSPF_NSSA.1.2a comment.
	* ospf_abr.c: Originate default into stub/nssa area even if
	  summaries are disabled.
	* ospf_zebra.c: Don't attempt to redistribute 127.0.0.0/8.

2004-04-19 Hasso Tepper <hasso@estpak.ee>

	* ospf_vty.c: Don't warn that export- and import-list can't be
	  configured to backbone area if they are applied and are working
	  fine.

2004-02-19 Sowmini Varadhan <sowmini.varadhan@sun.com>

	* ospf_packet.c: Don't drop packets in Solaris x86.
	  [quagga-dev 1005].

2004-03-18 Amir Guindehi <amir@datacore.ch>

	* ospf_opaque.c: Attempt to correct the incorrect behavior of
	Quagga's ospfd in the special situation that a node's opaque
	capability has changed as "ON -> OFF -> ON". [quagga-dev 843].

2004-02-19 Sowmini Varadhan <sowmini.varadhan@sun.com>

	* ospf_abr.c: (ospf_abr_update_aggregate) UNH 3.12b,c, address range
	  should be configured with the highest cost path within the range,
	  not lowest.
	  
2004-02-17 Paul Jakma <paul@dishone.st>

	* ospf_zebra.c: (ospf_interface_delete) Do not delete the interface
	  params, nor the interface structure, if an interface delete 
	  message is received from zebra.
	* ospf_interface.c: (ospf_if_delete_hook) Delete the interface
	  params and interface, ie that which was previously removed in
	  (ospf_interface_delete) above.

2004-02-11 Hasso Tepper <hasso@estpak.ee>
	* ospf_interface.c, ospf_zebra.c: Don't attempt to read path->oi->ifp
	  if oi doesn't exist any more.

2004-02-11 Vadim Suraev <vadim.suraev@terayon.com>
	* ospf_packet.c (ospf_ls_upd): Router should flush received network
	  LSA if it was originated with older router-id ([zebra 14710] #6).

2003-12-08 Mattias Amnefelt <mattiasa@kth.se>

	* ospf_packet.c: (ospf_recv_packet) OpenBSD now leaves iph.ip_len 
	  network byte order.

2003-12-05  Greg Troxel  <gdt@poblano.ir.bbn.com>

	* ospfd.c (ospf_network_match_iface): Rewrite code for clarity
	while trying not to change semantics.  Add ifdefed-out code to
	avoid matching ppp interfaces whose destination address does not
	also match the prefix under consideration, to help out people with
	problems due to as-yet-unfixed bugs with p2p interfaces coming and
	going.

2003-07-25 kamatchi soundaram <kamatchi@tdd.sj.nec.com>

        * ospf_packet.c (ospf_ls_upd_send_queue_event): get next route
          node in body of the loop to avoid chance that route node
          is unlocked and deleted before the next iteration tries to 
          get next route node.

2003-05-24 Kenji Yabuuchi

	* ospf_interface.c(ospf_if_lookup_recv_if): Use the most specific
	  match for interface lookup.

2003-05-18 Hasso Tepper <hasso@estpak.ee>

	* ospf_vty.c: Show NSSA LSA route info in "show ip ospf database"
	output

2003-05-16 Hasso Tepper <hasso@estpak.ee>

	* ospf_lsa.c: Fix handling of NSSA

2003-04-23 Hasso Tepper <hasso@estpak.ee>

	* ospf_vty.c: fix "router xxx" node commands in vtysh

2003-04-19 Hasso Tepper <hasso@estpak.ee>

	* {ospf_abr,ospfd}.c: area id's DECIMAL -> ADDRESS
	* ospf_routemap.c: sync daemon's route-map commands to have same
	  syntax.
	
2003-04-19 Sergey Vyshnevetskiy <serg@vostok.net>

	* ospf_packet.c: Add missing param to zlog
	* ospf_flood.c: remove unused vars

2003-04-17 Denis Ovsienko <zebra@pilot.org.ua>

	* ospf_interface.c: fix incorrect memset

2003-04-10 Amir Guindehi <amir@datacore.ch>

	* ospf_lsa.[ch]: opaque LSA fix, use ospf_lookup.

2003-04-03 David Watson <dwatson@eecs.umich.edu>

	* ospf_lsa.c: byte order fix

2002-03-17  Amir Guindehi <amir@datacore.ch>

        * ospf_apiserver.[ch]: Merge Ralph Keller's OSPFAPI support.
        * ospf_api.[ch]: Merge Ralph Keller's OSPFAPI support.
	* ospfclient: OSPFAPI demonstration client.

2003-01-23  Masahiko Endo <endo@suri.co.jp>

	* ospf_ism.c: NSM event schedule bug fix.

2002-10-30  Greg Troxel <gdt@ir.bbn.com>

	* ospf_packet.c (ospf_make_md5_digest): MD5 length fix. 

2002-10-23  endo@suri.co.jp (Masahiko Endo)

	* ospf_opaque.c: Update Opaque LSA patch.

2002-10-23  Ralph Keller <keller@tik.ee.ethz.ch>

	* ospf_vty.c (show_ip_ospf_database): Fix CLI parse.

2002-10-23  Juris Kalnins <juris@mt.lv>

	* ospf_interface.c (ospf_if_stream_unset): When write queue
	becomes empty stop write timer.

2002-10-10  Greg Troxel <gdt@ir.bbn.com>

	* ospf_packet.c (ospf_check_md5_digest): Change >= to > to make it
	conform to RFC.

2002-07-07  Kunihiro Ishiguro  <kunihiro@ipinfusion.com>

	* zebra-0.93 released.

2002-06-19  Kunihiro Ishiguro  <kunihiro@ipinfusion.com>

	* ospf_spf.c (ospf_nexthop_calculation): Add NULL set to oi and
	check of l2.  Reported by: Daniel Drown <dan-zebra@drown.org>
	(ospf_lsa_has_link): LSA Length calculation fix.  Reported by:
	Paul Jakma <paulj@alphyra.ie>.

	* ospfd.c (ospf_if_update): Fix nextnode reference bug.  Reported
	by: juris@mt.lv.

2002-01-21  Kunihiro Ishiguro  <kunihiro@ipinfusion.com>

	* ospfd.c: Merge [zebra 11445] Masahiko ENDO's Opaque-LSA support.

2001-08-27  Kunihiro Ishiguro  <kunihiro@zebra.org>

	* ospf_interface.c (ospf_add_to_if): Use /32 address to register
	OSPF interface information.
	(ospf_delete_from_if): Likewise.

	* ospf_zebra.c (ospf_interface_address_delete): Likewise.

2001-08-23  Kunihiro Ishiguro  <kunihiro@ipinfusion.com>

	* ospf_zebra.c (ospf_redistribute_unset): When redistribute type
	is OSPF, do not unset redistribute flag.

2001-08-19  Kunihiro Ishiguro  <kunihiro@ipinfusion.com>

	* zebra-0.92a released.

2001-08-15  Kunihiro Ishiguro  <kunihiro@ipinfusion.com>

	* zebra-0.92 released.

2001-08-12  Kunihiro Ishiguro  <kunihiro@ipinfusion.com>

	* ospfd.c (ospf_config_write): auto-cost reference-bandwidth
	configuration display.

2001-07-24  David Watson <dwatson@eecs.umich.edu>

	* ospf_spf.c (ospf_spf_next): Modify ospf_vertex_add_parent to
	check for an existing link before connecting the parent and child.
	ospf_nexthop_calculation is also modified to check for duplicate
	entries when copying from the parent.  Finally, ospf_spf_next
	removes duplicates when it merges two equal cost candidates.

2001-07-23  itojun@iijlab.net

	* ospfd.c (show_ip_ospf_neighbor): Check ospf_top before use it
	[zebra 8549].

2001-07-23  Kunihiro Ishiguro  <kunihiro@ipinfusion.com>

	* ospf_packet.c (ospf_write): Remove defined(__OpenBSD__) to make
	it work on OpenBSD.

2001-06-26  Kunihiro Ishiguro  <kunihiro@zebra.org>

	* ospf_zebra.c (config_write_ospf_default_metric): Display
	default-metric configuration.

2001-06-18  Kunihiro Ishiguro  <kunihiro@ipinfusion.com>

	* ospf_ia.h (OSPF_EXAMINE_SUMMARIES_ALL): Remove old macros.

2001-05-28  Kunihiro Ishiguro  <kunihiro@ipinfusion.com>

	* ospf_snmp.c (ospfIfEntry): Fix interface lookup bug to avoid
	crush.
	(ospfIfMetricEntry): Likewise.

2001-03-18  Kunihiro Ishiguro  <kunihiro@zebra.org>

	* ospf_packet.c (ospf_read): Fix typo.  Reported by: "Jen B
	Lin'Kova" <jen@stack.net>.

2001-03-15  Gleb Natapov <gleb@nbase.co.il>

	* ospf_interface.c (ip_ospf_network): Set interface parameter.
	(interface_config_write): Add check for OSPF_IFTYPE_LOOPBACK.

	* ospf_zebra.c (ospf_interface_add): Set interface parameter.

2001-02-21  Kunihiro Ishiguro  <kunihiro@zebra.org>

	* ospf_packet.c (ospf_recv_packet): Solaris also need to add
	(iph.ip_hl << 2) to iph.ip_len.

2001-02-09  Kunihiro Ishiguro  <kunihiro@zebra.org>

	* ospfd.h (OSPF_LS_REFRESH_TIME): Fix OSPF_LS_REFRESH_TIME value.
	Suggested by: David Watson <dwatson@eecs.umich.edu>.

	* ospf_zebra.c (zebra_init): Remove zebra node.

	* ospfd.c (ospf_area_range_set): Function name is changed from
	ospf_ara_range_cmd.
	(ospf_area_range_unset): New function which separated from DEFUN.
	New commands are added:
	"no area A.B.C.D range A.B.C.D/M advertise"
	"no area <0-4294967295> range A.B.C.D/M advertise"
	"no area A.B.C.D range A.B.C.D/M not-advertise"
	"no area <0-4294967295> range A.B.C.D/M not-advertise"
	
	* ospf_lsa.c (ospf_lsa_more_recent): Fix previous change.

2001-02-08  Matthew Grant <grantma@anathoth.gen.nz>

	* ospf_network.c (ospf_if_add_allspfrouters): Use
	setsockopt_multicast_ipv4.
	(ospf_if_drop_allspfrouters): Likewise.

	* ospf_lsa.c (ospf_router_lsa_install): Add rt_recalc flag.
	(ospf_network_lsa_install): Likewise.
	(ospf_summary_lsa_install): Likewise.
	(ospf_summary_asbr_lsa_install): Likewise.
	(ospf_external_lsa_install): Likewise.
	(ospf_lsa_install): Call ospf_lsa_different to check this LSA is
	new one or not.

2001-02-08  Kunihiro Ishiguro  <kunihiro@zebra.org>

	* ospf_zebra.c (ospf_interface_delete): Do not free interface
	structure when ospfd receive interface delete message to support
	pseudo interface.

2001-02-01  Dick Glasspool <dick@ipinfusion.com>

	* ospfd.c (area_range_notadvertise): Change area range "suppress"
	command to "not-advertise".

	* ospfd.h (OSPF_LS_REFRESH_TIME): Change OSPF_LS_REFRESH_TIME from
	1800 to 60.

	* ospf_abr.c (ospf_abr_update_aggregate): When update_aggregate is
	updating the area-range, the lowest cost is now saved.

	* ospf_lsa.c (ospf_lsa_more_recent): Routing to compare sequence
	numbers rather than creating overflow during calculation.

2001-02-01  Kunihiro Ishiguro  <kunihiro@zebra.org>

	* zebra-0.91 is released.

2001-01-31  Kunihiro Ishiguro  <kunihiro@zebra.org>

	* ospf_packet.c (ospf_db_desc_proc): Do not continue process when
	NSM_SeqNumberMismatch is scheduled.
	(ospf_ls_req): Free ls_upd when return from this function.
	(ospf_ls_upd_timer): When update list is empty do not call
	ospf_ls_upd_send().  Suggested by: endo@suri.co.jp (Masahiko
	Endo).

2001-01-26  Kunihiro Ishiguro  <kunihiro@zebra.org>

	* ospf_lsa.c (ospf_maxage_flood): Flood LSA when it reaches
	MaxAge.  RFC2328 Section 14.
	(ospf_maxage_lsa_remover): Call above function during removing
	MaxAge LSA.

2001-01-26  Dick Glasspool <dick@ipinfusion.com>

	* ospf_flood.c (ospf_flood_through_as): Function is updated for
	NSSA Translations now done at ospf_abr.c with no change in P-bit.

	* ospf_lsa.c (ospf_get_nssa_ip): Get 1st IP connection for Forward
	Addr.
	(ospf_install_flood_nssa):  Leave Type-7 LSA at Lock Count = 2. 

	* ospf_ase.c (ospf_ase_calculate_route): Add debug codes.

	* ospf_abr.c (ospf_abr_translate_nssa): Recalculate LSA checksum.

	* ospf_packet.h (OSPF_SEND_PACKET_LOOP): Added for test packet.

	* ospf_dump.c (ospf_lsa_type_msg): Add OSPF_GROUP_MEMBER_LSA and
	OSPF_AS_NSSA_LSA.

	* ospfd.c (data_injection): Function to inject LSA.  This is
	debugging command.

2001-01-11  Kunihiro Ishiguro  <kunihiro@zebra.org>

	* ospf_route.c (ospf_route_match_same): Remove function.
	(ospf_route_match_same_new): Renamed to ospf_route_match_same.

	* ospf_zebra.c (ospf_interface_address_delete): Add check for
	oi->address.  Suggested by Matthew Grant
	<grantma@anathoth.gen.nz>.
	(ospf_zebra_add): Remove function.
	(ospf_zebra_add_multipath): Rename to ospf_zebra_add.

	* ospf_interface.c: Remove HAVE_IF_PSEUDO part.

	* ospf_zebra.c: Likewise.

2001-01-10  Kunihiro Ishiguro  <kunihiro@zebra.org>

	* ospf_ase.c: Remove OLD_RIB part.

	* ospf_route.c: Likewise.

	* zebra-0.90 is released.

	* ospf_packet.c (ospf_recv_packet): Use ip_len adjestment code to
	NetBSD.

2001-01-09  Kunihiro Ishiguro  <kunihiro@zebra.org>

	* ospf_route.c (ospf_route_delete): Use
	ospf_zebra_delete_multipath.

2001-01-09  Matthew Grant <grantma@anathoth.gen.nz>

	* ospf_interface.c (ospf_if_cleanup): Function name is renamed
	from ospf_if_free().  Rewrite whole procudure to support primary
	address deletion.

	* ospf_zebra.c (ospf_interface_address_delete): Add primary
	address deletion process.

2001-01-09  Kunihiro Ishiguro  <kunihiro@zebra.org>

	* ospf_packet.c (ospf_recv_packet): OpenBSD has same ip_len
	treatment like FreeBSD.

2001-01-09  endo@suri.co.jp (Masahiko Endo)

	* ospf_packet.c (ospf_recv_packet): FreeBSD kernel network code
	strips IP header size from receiving IP Packet.  So we adjust
	ip_len to whole IP packet size by adding IP header size.

2001-01-08  endo@suri.co.jp (Masahiko Endo)

	* ospf_network.c (ospf_serv_sock): When socket() is failed return
	immediately.
	(ospf_serv_sock): Close socket when it is not used.

	* ospf_packet.c (ospf_write): Set sin_len when HAVE_SIN_LEN is
	defined.
	(ospf_write): When bind is fined, close sock.

2001-01-07  Gleb Natapov <gleb@nbase.co.il>

	* ospf_zebra.c (ospf_interface_state_up): Fixes coredump that
	appears when you try to configure bandwidth on the ppp interface
	that is not yet configured in ospfd.

2001-01-07  Michael Rozhavsky <mrozhavsky@opticalaccess.com>

	* ospf_route.c (show_ip_ospf_route_external): "show ip ospf route"
	will print nexthops for AS-external routes.

	* ospf_ase.c (ospf_ase_route_match_same): New function to compare
	ASE route under multipath environment.
	(ospf_ase_compare_tables): Likewise.

2001-01-01  Kunihiro Ishiguro  <kunihiro@zebra.org>

	* ospfd.h (OSPF_VTYSH_PATH): Change "/tmp/ospfd" to "/tmp/.ospfd".

2000-12-28  Kunihiro Ishiguro  <kunihiro@zebra.org>

	* ospf_route.c (ospf_route_install): Install multipath information
	to zebra daemon.

	* ospf_zebra.c (ospf_zebra_add_multipath): Function for passing
	multipath information to zebra daemon.

2000-12-25  Dick Glasspool <dick@ipinfusion.com>

	* ospf_packet.c (ospf_write): Call ospf_packet_delete when sendto
	fail.
	(DISCARD_LSA): Add argument N for logging point of DISCARD_LSA is
	called.

	* ospf_lsa.c (ospf_external_lsa_refresh): NSSA install_flood will
	leave Type-7 LSA at Lock Count = 2.

	* ospf_flood.c (ospf_flood_through): Flood_though_as updated for
	NSSA no P-bit off during Area flooding, but P-bit is turned off
	for mulitple NSSA AS flooding.

	* ospf_ase.c (ospf_ase_calculate_timer): Added calculations for
	Type-7 LSDB.

	* ospf_abr.c (ospf_abr_translate_nssa): Removed one unlock call.
	(ospf_abr_announce_nssa_defaults): Corrected Debug from EVENT to
	NSSA.

2000-12-25  Michael Rozhavsky <mrozhavsky@opticalaccess.com>

	* ospf_zebra.c (ospf_zebra_read_ipv4): Checking the age of the
	found LSA and if the LSA is MAXAGE we should call refresh instead
	of originate.

2000-12-18  Dick Glasspool <dick@ipinfusion.com>
	   	   
	* ospf_abr.c: Removed redundant "...flood" in
	announce_network_to_area().  Repaired nssa Unlock by using
	discard.

	* ospf_packet.c: Removed old NSSA translate during mk_ls_update.
	
	* ospfd.c: Free up all data bases including NSSA.

	* ospf_lsa.c: Now allow removal of XLATE LSA's Check in
	discard_callback. Added routine to get ip addr from within the
	ifp.

	* ospf_flood.c: Now set Forward Address for outgoing Type-7.

	* ospf_lsa.h: Added prototype for the below. struct in_addr
	ospf_get_ip_from_ifp (struct interface *ifp).

2000-12-14  Gleb Natapov <gleb@nbase.co.il>

	* ospf_packet.c (ospf_recv_packet): New OSPF pakcet read method.
	Now maximum packet length may be 65535 bytes (maximum IP packet
	length).

	* ospf_interface.c (ospf_if_stream_set): Don't make input buffer.

	* ospfd.c (config_write_network_area): Remove unnecessary area
	lookup code.

2000-12-13  Kunihiro Ishiguro  <kunihiro@zebra.org>

	* ospf_packet.c (ospf_read): Accept packet bigger than MTU value.

2000-12-13  Gleb Natapov <gleb@nbase.co.il>

	* ospfd.c (config_write_network_area): Fix bug in
	config_write_network_area function.

2000-12-12  Gleb Natapov <gleb@nbase.co.il>

	* ospf_abr.c (ospf_abr_announce_network_to_area): Make Summary
	LSA's origination and refreshment as same as other type of LSA.

	* ospf_lsa.c (ospf_summary_lsa_refresh): Return struct ospf_lsa *.

	* ospf_lsa.c (ospf_summary_asbr_lsa_refresh): Likewise.

2000-12-08  Dick Glasspool <dick@ipinfusion.com>

	The bulk of NSSA changes are contained herein; This version will
	require manual setting of "always" for NSSA Translator, and will
	not perform aggregation yet.

	* ospf_dump.c: "debug ospf nssa" is added.

	* ospf_dump.h: Likewise.

	* ospf_packet.c (ospf_hello): Display router ID on Bad NSSA Hello.

	* ospfd.c: Discard_LSA to stay away from LOCAL_XLT Process NSSA
	'never, candidate, always'.  Change "suppress" to "not-advertise".

	* ospfd.h: Add TranslatorRole to struct ospf_area.  Add anyNSSA to
	struct ospf.

	* ospf_ase.c (ospf_ase_calculate_route): External to stay away
	from LOCAL_XLT

	* ospf_nsm.c (ospf_db_summary_add): External to stay away from
	LOCAL_XLT

	* ospf_abr.c: Major logic added for abr_nssa_task().  If ABR, and
	NSSA translator, then do it.  Approve the global list, and flush
	any unapproved.
	
	* ospf_lsa.h: New LSA flag OSPF_LSA_LOCAL_XLT to indicate that the
	Type-5 resulted from a Local Type-7 translation; not used for
	flooding, but used for flushing.

	* ospf_flood.c: New NSSA flooding.

2000-12-08  Michael Rozhavsky <mrozhavsky@opticalaccess.com>

	* ospfd.c (ospf_find_vl_data): New function for looking up virtual
	link data.
	(ospf_vl_set_security): Virtual link configuration with
	authentication.
	(ospf_vl_set_timers): Set timers for virtual link.

	* New commands are added.
	"area A.B.C.D virtual-link A.B.C.D"
	"area A.B.C.D virtual-link A.B.C.D hello-interval <1-65535> retransmit-interval <3-65535> transmit-delay <1-65535> dead-interval <1-65535>"
	"area A.B.C.D virtual-link A.B.C.D hello-interval <1-65535> retransmit-interval <3-65535> transmit-delay <1-65535> dead-interval <1-65535> authentication-key AUTH_KEY"
	"area A.B.C.D virtual-link A.B.C.D authentication-key AUTH_KEY"
	"area A.B.C.D virtual-link A.B.C.D hello-interval <1-65535> retransmit-interval <3-65535> transmit-delay <1-65535> dead-interval <1-65535> message-digest-key <1-255> md5 KEY"
	"area A.B.C.D virtual-link A.B.C.D message-digest-key <1-255> md5 KEY"

	* ospf_packet.c (ospf_check_md5_digest): Add neighbor's
	cryptographic sequence number treatment.
	(ospf_check_auth): OSPF input buffer is added to argument.
	(ospf_read): Save neighbor's cryptographic sequence number.

	* ospf_nsm.c (nsm_change_status): Clear cryptographic sequence
	number when neighbor status is changed to NSM down.

	* ospf_neighbor.c (ospf_nbr_new): Set zero to crypt_seqnum.

	* ospf_neighbor.h (struct ospf_neighbor): Add cryptographic
	sequence number to neighbor structure.

2000-11-29  Kunihiro Ishiguro  <kunihiro@zebra.org>

	* ospf_snmp.c (ospfIfLookup): OSPF MIB updates.
	(ospfExtLsdbEntry): Add OspfExtLsdbTable treatment.

2000-11-28  Michael Rozhavsky <mrozhavsky@opticalaccess.com>

	* ospfd.c (ospf_interface_down): Clear a ls_upd_queue queue of the
	interface.
	(ospf_ls_upd_queue_empty): New function to empty ls update queue
	of the OSPF interface.
	(no_router_ospf): 'no router ospf' unregister redistribution
	requests from zebra.

2000-11-28  Kunihiro Ishiguro  <kunihiro@zebra.org>

	* ospf_ism.c (ism_change_status): Increment status change number.

	* ospf_interface.h (struct ospf_interface): Add new member for
	status change statistics.

	* Makefile.am: Update dependencies.

	* ospf_zebra.c (ospf_interface_add): OSPF SNMP interface update.
	(ospf_interface_delete): OSPF SNMP interface delete.

	* ospf_snmp.h: New file is added.

2000-11-23  Dick Glasspool <dick@ipinfusion.com>

	* ospfd.h: Add new ospf_area structure member for
	NSSATranslatorRole and NSSATranslator state.

	* ospfd.c: Provided for eventual commands to specify NSSA
	elections for "translator- ALWAYS/NEVER/CANDIDATE". Provided for
	decimal integer version of area-suppress.

	* ospf_flood.c: Flood Type-7's only into NSSA (not AS).

	* ospf_lsa.c: Undo some previous changes for NSSA.  If NSSA
	translator, advertise Nt bit.

	* ospf_route.c: 1st version of "sh ip os border-routers".

2000-11-23  Michael Rozhavsky <mrozhavsky@opticalaccess.com>

	* ospfd.c (area_vlink): Virtual link can not configured in stub
	area.

2000-11-23  Gleb Natapov <gleb@nbase.co.il>

	* ospf_packet.c (ospf_db_desc): In states Loading and Full the
	slave must resend its last Database Description packet in response
	to duplicate Database Description packets received from the
	master.  For this reason the slave must wait RouterDeadInterval
	seconds before freeing the last Database Description packet.
	Reception of a Database Description packet from the master after
	this interval will generate a SeqNumberMismatch neighbor
	event. RFC2328 Section 10.8
	(ospf_make_db_desc): DD Master flag treatment.

	* ospf_nsm.c (nsm_twoway_received): Move DD related procedure to
	nsm_change_status().
	(nsm_bad_ls_req): Likewise.
	(nsm_adj_ok): Likewise.
	(nsm_seq_number_mismatch): Likewise.
	(nsm_oneway_received): Likewise.

	* ospf_neighbor.h (struct ospf_neighbor): New structure member
	last_send_ts for timestemp when last Database Description packet
	was sent.

	* ospf_nsm.c (ospf_db_desc_timer): Make it sure nbr->last_send is
	there.  Call ospf_db_desc_resend() in any case.

2000-11-16  Michael Rozhavsky <mrozhavsky@opticalaccess.com>

	* ospf_lsa.c (lsa_link_broadcast_set): When there is no DR on
	network (suppose you have only one router with interface priority
	0). It's router LSA does not contain the link information about
	this network.

	* ospf_nsm.c (nsm_timer_set): When you change a priority of
	interface from/to 0 ISM_NeighborChange event should be scheduled
	in order to elect new DR/BDR on the network.

	* ospf_interface.c (ip_ospf_priority): Likewise.

	* ospf_flood.c (ospf_ls_retransmit_add): When we add some LSA into
	retransmit list we need to check whether the present old LSA in
	retransmit list is not more recent than the new
	one.

2000-11-09  Dick Glasspool <dick@ipinfusion.com>

	* ospf_packet.c: Allows for NSSA Type-7 LSA's throughout the NSSA
	area.  Any that exit the NSSA area are translated to type-5 LSA's.
	The instantiated image is restored after translation.
	(ospf_ls_upd_send_list): Renamed to ospf_ls_upd_queu_send().
	(ospf_ls_upd_send): Old function which enclosed by #ifdef 0 is
	removed.
	(ospf_ls_ack_send): Likewise.

	* ospf_flood.c: NSSA-LSA's without P-bit will be restricted to
	local area.  Otherwise they are allowed out the area to be
	translated by ospf_packet.c.

	* ospf_lsa.c: Undo some previous changes for NSSA.

	* ospf_lsdb.h: New access for type 7.

2000-11-07  Kunihiro Ishiguro  <kunihiro@zebra.org>

	* ospf_route.c (ospf_path_exist): New function to check nexthop
	and interface are in current OSPF path or not.
	(ospf_route_copy_nexthops_from_vertex): Add nexthop to OSPF path
	when it is not there.  Reported by Michael Rozhavsky
	<mrozhavsky@opticalaccess.com>

2000-11-06  Kunihiro Ishiguro  <kunihiro@zebra.org>

	* ospf_dump.c (config_write_debug): Add seventh string "detail" is
	added for flag is OSPF_DEBUG_SEND | OSPF_DEBUG_RECV |
	OSPF_DEBUG_DETAIL.

2000-11-06   Michael Rozhavsky <mrozhavsky@opticalaccess.com>

	* ospf_lsa.c (router_lsa_flags): ASBR can't exit in stub area.

2000-11-06  Kunihiro Ishiguro  <kunihiro@zebra.org>

	* ospf_lsa.c (ospf_router_lsa_originate): Reduce unconditional
	logging.

2000-11-06  Dick Glasspool <dick@ipinfusion.com>

	* ospfd.h: Add ait_ntoa function prototype.

	* ospfd.c (ait_ntoa): New function for displaying area ID and
	Stub/NSSA status.
	(show_ip_ospf_interface_sub): Use ait_ntoa.
	(show_ip_ospf_nbr_static_detail_sub): Likewise.
	(show_ip_ospf_neighbor_detail_sub): Likewise.

	* ospf_route.c (ospf_intra_route_add): Set external routing type
	to ospf route.
	(ospf_intra_add_router): Likewise.
	(ospf_intra_add_transit): Likewise.
	(ospf_intra_add_stub): Likewise.
	(ospf_add_discard_route): Likewise.
	(show_ip_ospf_route_network): Use ait_ntoa.
	(show_ip_ospf_route_network): Likewise.
	(show_ip_ospf_route_router): Likewise.

	* ospf_lsa.c (show_lsa_detail): Use ait_ntoa.
	(show_lsa_detail_adv_router): Likewise.
	(show_ip_ospf_database_summary): Likewise.

	* ospf_route.h (struct route_standard): Add new member
	external_routing.

	* ospf_ia.c (process_summary_lsa): Set external routing tyep to ospf
	route.
	(ospf_update_network_route): Likewise.
	(ospf_update_router_route): Likewise.

2000-11-04  Kunihiro Ishiguro  <kunihiro@zebra.org>

	* ospf_flood.c (ospf_process_self_originated_lsa): Enclose
	OSPF_AS_NSSA_LSA treatment with #ifdef HAVE_NSSA.

2000-11-03  Kunihiro Ishiguro  <kunihiro@zebra.org>

	* Unconditional logging is enclosed with if (IS_DEBUG_OSPF_EVENT).
	Please specify "debug ospf event" for enable logging.

	* ospf_ism.c: Do not extern debug flag varible.  It is done by
	ospf_debug.h
	* ospf_asbr.c: Likewise.
	* ospf_lsa.c: Likewise.
	* ospf_nsm.c: Likewise.
	* ospf_zebra.c: Likewise.

	* ospf_dump.c (debug_ospf_event): New command "debug ospf event"
	is added.

	* ospfd.c (router_ospf): Change logging from vty_out() to
	zlog_info().
	(ospf_area_stub_cmd): Likewise.

	* ospf_dump.h: Extern term_debug flags.
	(OSPF_DEBUG_EVENT): Add new flag.
	(IS_DEBUG_OSPF_EVENT): Add new macro.

2000-11-03  Dick Glasspool <dick@ipinfusion.com>

	* ospf_flood.c (ospf_process_self_originated_lsa):
	OSPF_AS_NSSA_LSA is treated as same as OSPF_AS_EXTERNAL_LSA.
	(ospf_flood): Type-5's have no change.  Type-7's can be received,
	and will Flood the AS as Type-5's They will also flood the local
	NSSA Area as Type-7's.  The LSDB will be updated as Type-5's, and
	during re-fresh will be converted back to Type-7's (if within an
	NSSA).
	(ospf_flood_through): Incoming Type-7's were allowed here if our
	neighbor was an NSSA.  So Flood our area with the Type-7 and also
	if we are an ABR, flood thru AS as Type-5.

	* ospf_lsa.c (ospf_external_lsa_refresh): Flood NSSA both NSSA
	area and other area.

	* ospf_packet.c (ospf_db_desc_proc): When AS External LSA is
	exists in DD packet, make it sure that this area is not stub.
	(ospf_ls_upd_list_lsa): When LSA type is NSSA then set lsa's area
	to NULL.
	(ospf_ls_upd): If the LSA is AS External LSA and the area is stub
	then discard the lsa.  If the LSA is NSSA LSA and the area is not
	NSSA then discard the lsa.

2000-11-03  Kunihiro Ishiguro  <kunihiro@zebra.org>

	* ospfd.c (ospf_interface_run): Fix bug of Hello packet's option
	is not properly set when interface comes up.

2000-11-02  Kunihiro Ishiguro  <kunihiro@zebra.org>

	* ospfd.h (OSPF_OPTION_O): Add new hello header option.

2000-11-01  Dick Glasspool <dick@ipinfusion.com>

	* ospf_lsa.h: Define OSPF_MAX_LSA to 8 when HAVE_NSSA is enabled.
	(OSPF_GROUP_MEMBER_LSA): Define OSPF_GROUP_MEMBER_LSA.

	* ospf_lsa.c (show_database_desc): Add "Group Membership LSA"
	string.

2000-10-31  Dick Glasspool <dick@ipinfusion.com>

	* ospf_lsa.h (OSPF_AS_NSSA_LSA): Define OSPF_AS_NSSA_LSA.
	
	* ospf_lsa.c (show_ip_ospf_database): NSSA database display
	function is added.  ALIASES which have "show ip ospf database
	nssa-external" is added.
	(show_ip_ospf_border_routers): New command "show ip ospf
	border-routers" is added.

2000-10-30  Dick Glasspool <dick@ipinfusion.com>

	* ospfd.c (router_ospf): NSSA Enabled message is added for
	testing.
	(ospf_area_type_set): Are type set for NSSA area.
	(ospf_area_stub_cmd): Special translation of no_summary into NSSA
	and summary information. If NSSA is enabled pass the information
	to ospf_area_type_set().
	(area_nssa): New commands are added:
	"area A.B.C.D nssa"
	"area <0-4294967295> nssa"
	"area A.B.C.D nssa no-summary"
	"area <0-4294967295> nssa no-summary"
	(ospf_no_area_stub_cmd): Special translation of no_summary into
	NSSA and summary information.  If external_routing is
	OSPF_AREA_NSSA unset area with ospf_area_type_set (area,
	OSPF_AREA_DEFAULT).
	(show_ip_ospf_area): Display NSSA status.
	(config_write_ospf_area): Show NSSA configuration.

	* ospf_packet.c (ospf_hello): For NSSA support, ensure that NP is
	on and E is off.

2000-10-26  Gleb Natapov <gleb@nbase.co.il>

	* ospf_lsa.c (ospf_network_lsa_body_set): The network-LSA lists
	those routers that are fully adjacent to the Designated Router;
	each fully adjacent router is identified by its OSPF Router ID.
	The Designated Router includes itself in this list. RFC2328,
	Section 12.4.2.

2000-10-23  Jochen Friedrich <jochen@scram.de>

	* ospf_snmp.c: ospf_oid and ospfd_oid are used in smux_open after
	it is registered.  So those variables must be static.

2000-10-18  K N Sridhar <sridhar@euler.ece.iisc.ernet.in>

	* ospfd.c: Add area_default_cost_decimal_cmd and
	no_area_default_cost_decimal_cmd alias.

2000-10-05  Gleb Natapov <gleb@nbase.co.il>

	* ospfd.c (ospf_network_new): Fix setting area format.
	(no_router_ospf): Check area existance when calling
	ospf_interface_down().

	* ospf_flood.c (ospf_external_info_check): Fix bug of refreshing
	default route.

2000-10-02  Kunihiro Ishiguro  <kunihiro@zebra.org>

	* zebra-0.89 is released.

2000-09-29  Kunihiro Ishiguro  <kunihiro@zebra.org>

	* ospf_snmp.c (ospfHostEntry): OSPF Host MIB is implemented.

	* ospfd.c (ospf_nbr_static_cmp): OSPF neighbor is sorted by it's
	address.

2000-09-28  Michael Rozhavsky  <mike@nbase.co.il>

	* ospf_interface.c (ospf_if_free):  Fix deleting self neighbor twice.

2000-09-27  Kunihiro Ishiguro  <kunihiro@zebra.org>

	* ospf_packet.c (ospf_read): Solaris on x86 has ip_len with host
	byte order.

2000-09-25  Toshiaki Takada  <takada@zebra.org>

	* ospfd.c (ospf_compatible_rfc1583), (no_ospf_compatible_rfc1583):
	Add CISCO compatible command.

2000-09-25  Kunihiro Ishiguro  <kunihiro@zebra.org>

	* ospf_abr.c (ospf_area_range_lookup): New function is added for
	area range lookup in OSPF-MIB.
	(ospf_area_range_lookup_next): Likewise.

2000-09-22  Kunihiro Ishiguro  <kunihiro@zebra.org>

	* ospfd.c (no_router_ospf): Delete virtual link before deleting
	area structure.

	* ospf_lsa.c (ospf_external_lsa_refresh_type): Check
	EXTERNAL_INFO(type).

	* ospfd.c (no_router_ospf): Call ospf_vl_delete() instead of
	ospf_vl_data_free().

	* ospf_interface.c (ospf_vl_shutdown): Execute ISM_InterfaceDown
	when ospf_vl_shutdown is called.
	(ospf_vl_delete): Call ospf_vl_shutdown() to delete virtual link
	interface's thread.

2000-09-21  Gleb Natapov  <gleb@nbase.co.il>

	* ospf_lsa.c: New implementation of OSPF refresh.

2000-09-20  Kunihiro Ishiguro  <kunihiro@zebra.org>

	* ospf_snmp.c (ospfLsdbLookup): Add LSDB MIB implementation.

2000-09-18  Kunihiro Ishiguro  <kunihiro@zebra.org>

	* ospf_snmp.c (ospfStubAreaEntry): Add OSPF stub area MIB.

2000-09-18  Gleb Natapov  <gleb@nbase.co.il>

	* ospf_route.h (route_standard):  Change member from `struct area'
	to area_id.

	* ospf_abr.c (ospf_abr_announce_network), (ospf_abr_should_announce),
	(ospf_abr_process_network_rt), (ospf_abr_announce_rtr), 
	(ospf_abr_process_router_rt):
	* ospf_ase.c (ospf_find_asbr_route),
	(ospf_find_asbr_router_through_area),
	* ospf_ia.c (ospf_find_abr_route), (ospf_ia_router_route),
	(process_summary_lsa), (ospf_update_network_route),
	(ospf_update_router_route):
	* ospf_route.c (ospf_intra_route_add), (ospf_intra_add_router),
	(ospf_intra_add_transit), (ospf_intra_add_stub),
	(ospf_route_table_dump), (show_ip_ospf_route_network),
	(show_ip_ospf_route_router), (ospf_asbr_route_cmp),
	(ospf_prune_unreachable_routers):
	* ospf_spf.c (ospf_rtrs_print):
	* ospfd.c (ospf_rtrs_free):  Fix the struct change above.

2000-09-14  Kunihiro Ishiguro  <kunihiro@zebra.org>

	* ospf_network.c (ospf_serv_sock_init): Enclose SO_BINDTODEVICE
	with ifdef.

2000-09-13  Gleb Natapov  <gleb@nbase.co.il>

	* ospf_ism.c (ospf_elect_dr), (ospf_elect_bdr):  Fix DR election.

	* ospf_network.c (ospf_serv_sock_init):  Add socket option
	SO_BINDTODEVICE on read socket.

	* ospf_packet.c (ospf_hello):  Ignore Hello packet if E-bit does
	not match.

	* ospfd.c (ospf_area_check_free), (ospf_area_get),
	(ospf_area_add_if):  New function added.
	
2000-09-13  Kunihiro Ishiguro  <kunihiro@zebra.org>

	* ospf_route.c (ospf_intra_add_router): Update ABR and ASBR router
	count.

	* ospf_spf.c (ospf_spf_init): Rest ABR and ASBR router count
	starting SPF calculation.

	* ospfd.h (struct ospf_area): Add ABR and ASBR router count.

2000-09-12  Kunihiro Ishiguro  <kunihiro@zebra.org>

	* ospfd.c (ospf_area_id_cmp): New area structure is sorted by area
	ID.

	* ospf_lsa.c (ospf_router_lsa_originate): For OSPF MIB update
	lsa_originate_count.
	(ospf_network_lsa_originate): Likewise.
	(ospf_summary_lsa_originate): Likewise.
	(ospf_summary_asbr_lsa_originate): Likewise.
	(ospf_external_lsa_originate): Likewise.

2000-09-11  Kunihiro Ishiguro  <kunihiro@zebra.org>

	* ospf_snmp.c (ospf_variables): ospfRouterID's type RouterID
	syntax is IpAddress.
	(ospf_admin_stat): New function for OSPF administrative status
	check.

2000-09-10  Jochen Friedrich <jochen@scram.de>

	* ospf_snmp.c: Implement OSPF MIB skeleton.

2000-09-08  Kunihiro Ishiguro  <kunihiro@zebra.org>

	* ospf_snmp.c: New file is added.

2000-09-07  David Lipovkov <davidl@nbase.co.il>

	* ospf_zebra.c (ospf_interface_delete): Add pseudo interface
	treatment.

	* ospf_interface.c (interface_config_write): Likewise.

2000-08-17  Kunihiro Ishiguro  <kunihiro@zebra.org>

	* zebra-0.88 is released.

2000-08-17  Michael Rozhavsky  <mike@nbase.co.il>

	* ospfd.c (ospf_area_free):  Remove virtual link configuration only
	when Area is removed.

2000-08-17  Kunihiro Ishiguro  <kunihiro@zebra.org>

	* ospfd.c (network_area): Revert check for EXTERNAL_INFO
	(ZEBRA_ROUTE_CONNECT).
	(no_network_area): Likewise.

2000-08-16  Kunihiro Ishiguro  <kunihiro@zebra.org>

	* ospfd.h (struct ospf): Add distance_table and
	distance_{all,intra,inter,external}.

	* ospf_zebra.c: Add OSPF distance related functions.

2000-08-15  Gleb Natapov  <gleb@nbase.co.il>

	* ospf_asbr.c (ospf_external_info_find_lsa):  New function added.

	* ospf_lsa.c (ospf_default_external_info),
	(ospf_default_originate_timer), (ospf_external_lsa_refresh_default):
	New function added.

	* ospf_zebra.c
	(ospf_default_information_originate_metric_type_routemap),
	(ospf_default_information_originate_always_metric_type_routemap):
	Change name and add route-map function.
	(ospf_default_information_originate_metric_routemap),
	(ospf_default_information_originate_routemap),
	(ospf_default_information_originate_type_metric_routemap):
	New DEFUN added.

2000-08-14  Kunihiro Ishiguro  <kunihiro@zebra.org>

	* ospf_zebra.c (zebra_interface_if_set_value): Change ifindex
	restore size from two octet to four.

2000-08-14  Michael Rozhavsky  <mike@nbase.co.il>

	* ospf_ase.c (ospf_ase_incremental_update):  Implement incremental
	AS-external-LSA in 16.6 of RFC2328.

2000-08-14  Matthew Grant  <grantma@anathoth.gen.nz>

	* ospf_interface.c (ospf_if_get_output_cost):  Change cost
	calculation algorithm.

	* ospf_packet (ospf_ls_upd):  Fix problem of LSA retransmitting.

2000-08-11  Michael Rozhavsky  <mike@nbase.co.il>

	* ospf_lsa.c (ospf_maxage_lsa_remover):  Fix maxage remover for
	AS-external-LSAs.

2000-08-10  Toshiaki Takada  <takada@zebra.org>

	* ospfd.c (auto_cost_reference_bandwidth):  New DEFUN added.
	`auto-cost reference-bandwidth' OSPF router command added.

2000-08-08  Gleb Natapov  <gleb@nbase.co.il>

	* ospf_routemap.c (ospf_route_map_update):  New function added.
	Add route-map event hook.

2000-08-08  Toshiaki Takada  <takada@zebra.org>

	* ospf_zebra.c (ospf_distribute_check_connected):  If redistribute
	prefix is connected route on OSPF enabled interface, suppress to
	announce it.

2000-08-08  Matthew Grant  <grantma@anathoth.gen.nz>

	* ospf_interface.c (ospf_if_get_output_cost):
	New function added.  Handle bandwidth parameter for cost
	calculation.

2000-08-08  Michael Rozhavsky  <mike@nbase.co.il>

	* ospf_interface.c (interface_config_write):  Show interface
	configuration regardless interface is down.

	* ospf_ase.c (ospf_ase_caocluate_route):  Whole rewritten external
	route calculate function.

2000-08-08  Gleb Natapov  <gleb@nbase.co.il>

	* ospf_routemap.c:  New file added.

	* ospf_asbr.c (ospf_reset_route_map_set_values),
	(ospf_route_map_set_compare):  New function added.

	* ospf_lsa.c (ospf_external_lsa_body_set):  Set routemap metric
	with AS-external-LSA.

2000-08-05  Kunihiro Ishiguro  <kunihiro@zebra.org>

	* ospf_ase.c (ospf_ase_calculate_route_add): Pass new->cost to
	ospf_zebra_add as metric.
	(ospf_ase_calculate_route_add): Likewise.

	* ospf_route.c (ospf_route_install): Pass or->cost to
	ospf_zebra_add as metric.

	* ospf_zebra.c (ospf_zebra_add): Add metric arguemnt.
	(ospf_zebra_delete): Likewise.

2000-08-03  Matthew Grant  <grantma@anathoth.gen.nz>

	* ospf_flood.c (ospf_flood_delayed_lsa_ack):  New function added.
	Dispatch delayed-ACK with flooding AS-external-LSA across virtual
	link.

2000-07-31  Matthew Grant  <grantma@anathoth.gen.nz>

	* ospfd.c (show_ip_ospf_area):  Fix lack of VTY_NEWLINE when
	`show ip ospf'.

	* ospf_interface.c (ospf_if_free):  Fix bug of crash with
	Point-to-Point interface.

2000-07-27  Michael Rozhavsky  <mike@nbase.co.il>

	* ospf_flood.c (ospf_process_self_originated_lsa):
	Make sure to clear LSA->param (redistributed external information)
	before refreshment.

2000-07-27  Gleb Natapov  <gleb@nbase.co.il>

	* ospfd.c (refresh_group_limit), (refresh_per_slice),
	(refresh_age_diff):  New defun added.  Refresher related parameter
	can be configurable.

2000-07-27  Akihiro Mizutani  <mizutani@dml.com>

	* ospf_interface.c (interface_config_write):  Print `description'
	config directive to work.

2000-07-24  Akihiro Mizutani  <mizutani@dml.com>

	* ospf_interface.c (ospf_if_init): Use install_default for
	INTERFACE_NODE.

2000-07-24  Gleb Natapov  <gleb@nbase.co.il>
	
	* ospf_packet.c (ospf_ls_upd_send_list), (ospf_ls_upd_send_event),
	(ospf_ls_ack_send_list), (ospf_ls_ack_send_event): New function added.
	This make sending always as many LS update/Ack combined in one ospf
	packet.

2000-07-24  Gleb Natapov  <gleb@nbase.co.il>

	* ospf_packet.c (ospf_ls_upd_list_lsa):  Set NULL to lsa->area if 
	LSA is AS-external-LSA.

	* ospf_nsm.c (nsm_reset_nbr):  Do not cancel Inactivity timer.

2000-07-21  Toshiaki Takada  <takada@zebra.org>

	* ospf_zebra.c (ospf_default_originate_timer):  Set timer for
	`default-information originate'.  Fix some default originate
	related functions.

2000-07-12  Toshiaki Takada  <takada@zebra.org>

	* ospf_lsa.c (stream_put_ospf_metric):  New function added.

2000-07-12  Toshiaki Takada  <takada@zebra.org>

	* ospf_lsa.c (show_ip_ospf_database_router),
	(show_ip_ospf_database_network), (show_ip_ospf_database_summary),
	(show_ip_ospf_database_summary_asbr), (show_ip_ospf_database_externel),
	(show_router_lsa), (show_any_lsa), (show_router_lsa_self),
	(show_any_lsa_self):  Functions removed.

	(show_lsa_prefix_set), (show_lsa_detail_proc), (show_lsa_detail),
	(show_lsa_detail_adv_router_proc), (show_lsa_detail_adv_router):
	New functions added.  Replace above functions.

	(show_ip_ospf_database_all), (show_ip_ospf_database_self_originated):
	Functions removed.
	(show_ip_ospf_database_summary):  New functions added.  Replace
	above functions.

	(show_ip_ospf_database_cmd):  DEFUN rearranged.
	(show_ip_ospf_database_type_id_cmd),
	(show_ip_ospf_database_type_id_adv_router_cmd),
	(show_ip_ospf_database_type_is_self_cmd):  New ALIASes added.
	(show_ip_ospf_database_type_adv_rotuer_cmd):  New DEFUN added.
	(show_ip_ospf_database_type_self_cmd):  New ALIAS added.

2000-07-11  Toshiaki Takada  <takada@zebra.org>

	* ospf_asbr.c (ospf_external_info_new),
	(ospf_external_info_free):  New functions added.

	* ospf_lsa.h (ospf_lsa):  Add new member `void *param' to set
	origination parameter for external-LSA.
	Remove member `redistribute'.

	* ospf_zebra.c (ospf_redistirbute_set):  When `redistribute'
	command executed, metric and metric-type values are overridden.
	If one of those is changed refresh AS-external-LSAs for appropriate
	type.

2000-07-11  Michael Rozhavsky  <mike@nbase.co.il>

	* ospf_lsa.c (ospf_summary_lsa_refresh),
	(ospf_summary_asbr_lsa_refresh):  Make sure to refresh summary-LSAs.

	* ospf_abr.c (set_metric):  New function added.

2000-07-07  Toshiaki Takada  <takada@zebra.org>

	* ospf_zebra.c (ospf_default_information_originate_metric_type),
	(ospf_default_information_originate_type_metric):  New defun added.
	Metic and Metric type can be set to default route.
	(ospf_default_information_originate_always_metric_type):
	(ospf_default_information_originate_always_type_metric):
	New defun added.  Metric and Metric type can be set to default
	always route.
	
	* ospf_zebra.c (ospf_default_metric), (no_ospf_default_metric):
	New defun added.

2000-07-06  Gleb Natapov  <gleb@nbase.co.il>

	* ospf_flood.c (ospf_flood_through_area):  Fix bug of considering
	on the same interface the LSA was received from.

2000-07-06  Michael Rozhavsky  <mike@nbase.co.il>

	* ospfd.c (ospf_config_write):  Fix bug of printing `area stub'
	command with `write mem'.

	* ospfd.c (no_router_ospf):  Remove installed routes from zebra.

	* ospf_zebra.c (ospf_interface_delete):  Fix function to handle
	zebra interface delete event.

2000-07-06  Toshiaki Takada  <takada@zebra.org>

	* ospf_zebra.c (ospf_default_information_originate),
	(ospf_default_information_originate_always):  New DEFUN added.

2000-07-05  Michael Rozhavsky  <mike@nbase.co.il>

	* ospf_route.c (ospf_terminate):  Make sure to remove external route
	when SIGINT received.

2000-07-03  Gleb Natapov  <gleb@nbase.co.il>

	* ospf_flood.c, ospf_ism.c, ospf_lsa,c, ospfd.c:  Make sure to free
	many structure with `no router ospf'.

2000-06-30  Gleb Natapov  <gleb@nbase.co.il>

	* ospf_neighbor.c (ospf_nbr_new),
	ospf_nsm.c (nsm_timer_set):  Start LS update timer only
	when neighbor enters Exchange state.

2000-06-29  Gleb Natapov  <gleb@nbase.co.il>

	* ospf_nsm.c (nsm_timer_set), (nsm_exchange_done),
	ospf_packet.c (ospf_db_desc_proc):
	Do not cancel DD retransmit timer when Master.

2000-06-29  Gleb Natapov  <gleb@nbase.co.il>

	* ospf_abr.c (ospf_abr_announce_network_to_area),
	(ospf_abr_announce_rtr_to_area)
	ospf_ase.c (ospf_ase_rtrs_register_lsa),
	ospf_flood.c (ospf_process_self_originated_lsa),
	(ospf_flood_through_area), (ospf_ls_request_delete),
	ospf_interface.c (ospf_if_free),
	ospf_ism.c (ism_change_status),
	ospf_lsa.c (ospf_router_lsa_update_timer),
	(ospf_router_lsa_install), (ospf_network_lsa_install),
	(ospf_lsa_maxage_delete), (ospf_lsa_action),
	(ospf_schedule_lsa_flood_area),
	ospf_nsm.c (nsm_change_status),
	ospf_packet.c (ospf_make_ls_req_func), (ospf_make_ls_ack):
	Use ospf_lsa_{lock,unlock} for all looking-up of LSA.

	* ospf_flood.c (ospf_ls_request_free):  Function deleted.

	* ospf_lsa.c (ospf_discard_from_db):  New function added.

2000-06-26  Toshiaki Takada  <takada@zebra.org>

	* ospfd.h (ospf): struct member `external_lsa' name changed to
	`lsdb'.

2000-06-26  Toshiaki Takada  <takada@zebra.org>

	* ospf_lsa.c (ospf_lsa_install), (ospf_router_lsa_install),
	(ospf_network_lsa_install), (ospf_summary_lsa_install),
	(ospf_summary_asbr_lsa_install), (ospf_external_lsa_install):
	Functions re-arranged.

	* ospf_lsa.c (IS_LSA_MAXAGE), (IS_LSA_SELF):  Macro added.
	
2000-06-20  Michael Rozhavsky <mike@nbase.co.il>

	* ospf_packet.c (ospf_ls_req), (ospf_ls_upd), (ospf_ls_ack):  Add
	verification of LS type.

2000-06-20  Gleb Natapov  <gleb@nbase.co.il>

	* ospf_ase.c (ospf_ase_calculate_timer):  Add more sanity check
	whether rn->info is NULL.

2000-06-20  Toshiaki Takada  <takada@zebra.org>

	* ospfd.c (show_ip_ospf_interface_sub):  Show Router-ID of both
	DR and Backup correctly with `show ip ospf interface' command.

2000-06-20  Toshiaki Takada  <takada@zebra.org>

	* ospf_lsa.c (ospf_lsa_lock), (ospf_lsa_unlock),
	(ospf_lsa_discard):  These functions are used for avoiding
	unexpected reference to freed LSAs.

2000-06-13  Kunihiro Ishiguro  <kunihiro@zebra.org>

	* ospf_packet.c (ospf_ls_upd): Initialize lsa by NULL to avoid
	warning.

2000-06-12  Kunihiro Ishiguro  <kunihiro@zebra.org>

	* ospf_ase.h (ospf_ase_rtrs_register_lsa): Add prototype.

2000-06-12  Toshiaki Takada  <takada@zebra.org>

	* ospf_lsa.c (ospf_external_lsa_install):  Make sure to register
	LSA to rtrs_external when replacing AS-external-LSAs in LSDB.
	Fix core dump.

2000-06-10  Toshiaki Takada  <takada@zebra.org>

	* ospf_lsdb.c (id_to_prefix), (ospf_lsdb_hash_key),
	(ospf_lsdb_hash_cmp), (ospf_lsdb_new), (ospf_lsdb_iterator),
	(lsdb_free), (ospf_lsdb_free), (ospf_lsdb_add),	(ospf_lsdb_delete),
	(find_lsa), (ospf_lsdb_lookup),	(find_by_id),
	(ospf_lsdb_lookup_by_id), (ospf_lsdb_lookup_by_header):  Functinos
	removed for migration to new_lsdb.

	* ospf_lsa.c (ospf_summary_lsa_install),
	(ospf_summary_asbr_lsa_install), (ospf_maxage_lsa_remover),
	(ospf_lsa_maxage_walker), (ospf_lsa_lookup),
	(ospf_lsa_lookup_by_id):  Use new_lsdb instead of ospf_lsdb.
	(count_lsa), (ospf_lsa_count_table), (ospf_lsa_count),
	(ospf_get_free_id_for_prefix):	Funcitions removed.
	
2000-06-09  Gleb Natapov  <gleb@nbase.co.il>

	* ospf_ism.c (ism_interface_down):  Prevent some unneeded DR changes.

	* ospf_packet.c (ospf_db_desc_proc):  Fix memory leak.
	(ospf_hello):  Always copy router-ID when hello is received.

2000-06-08  Gleb Natapov  <gleb@nbase.co.il>

	* ospf_lsa.h (struct ospf_lsa): Add member of pointer to struct
	ospf_area.

2000-06-08  Michael Rozhavsky <mike@nbase.co.il>

	* ospf_ase.c (ospf_asbr_route_same):  New function added.
	This function makes sure external route calculation more 
	precisely.

2000-06-07  Michael Rozhavsky <mike@nbase.co.il>

	* ospf_ism.c (ism_change_status):  Use ospf_lsa_flush_area for
	network-LSA deletion instead of using ospf_lsdb_delete.
	Also cancel network-LSA origination timer.

2000-06-07  Levi Harper  <lharper@kennedytech.com>

	* ospf_interface.c (ospf_if_down): Close read fd when an interface
	goes down.

2000-06-05  Kunihiro Ishiguro  <kunihiro@zebra.org>

	* ospf_asbr.c (ospf_external_info_lookup): Add explicit brace for
	avoid ambiguous else.

	* ospf_flood.c (ospf_external_info_check): Likewise.

2000-06-05  Toshiaki Takada  <takada@zebra.org>

	* ospf_nsm.c (nsm_adj_ok):  Fix bug of DR election.

2000-06-04  Toshiaki Takada  <takada@zebra.org>

	* ospf_zebra.c (ospf_default_information_originate),
	(no_ospf_default_information_originate):  New DEFUN added.

2000-06-03  Toshiaki Takada  <takada@zebra.org>

	* ospf_lsa.h, ospf_asbr.h (external_info):  Struct moved from
	ospf_lsa.h to ospf_asbr.h.

	* ospf_lsa.c, ospf_asbr.c (ospf_external_info_add),
	(ospf_external_info_delete):  Function moved from ospf_lsa.c
	to ospf_asbr.c.

2000-06-03  Toshiaki Takada  <takada@zebra.org>

	* ospf_flood.c (ospf_external_info_check):  New function added.
	(ospf_process_self_orignated_lsa):  Make sure to flush
	self-originated AS-external-LSA, when router reboot and no longer
	originate those AS-external-LSA.

2000-06-02  Toshiaki Takada  <takada@zebra.org>

	* ospf_network.c (ospf_serv_sock):  Remove SO_DONTROUTE
	socket option.

	* ospf_packet.c (ospf_write):  Set MSG_DONTROUTE flag for
	unicast destination packets.

2000-06-02  Toshiaki Takada  <takada@zebra.org>

	* ospf_lsdb.c (new_lsdb_delete):  Delete entry from LSDB only when
	specified LSA matches.

2000-06-02  Gleb Natapov  <gleb@nbase.co.il>

	* ospf_network.c (ospf_serv_sock):  Set SO_DONTROUTE
	socket option.

2000-06-01  Akihiro Mizutani  <mizutani@dml.com>

	* ospf_dump.c:  Replace string `Debugging functions\n' with DEBUG_STR.
	Replace string `OSPF information\n' with OSPF_STR.

2000-06-01  Toshiaki Takada  <takada@zebra.org>

	* ospf_lsdb.[ch]:  Use new_lsdb struct for network-LSA instead of
	ospf_lsdb.

2000-06-01  Toshiaki Takada  <takada@zebra.org>

	* ospf_dump.c (config_debug_ospf_packet), (config_debug_ospf_event),
	(config_debug_ospf_ism), (config_debug_ospf_nsm),
	(config_debug_ospf_lsa), (config_debug_ospf_zebra),
	(term_debug_ospf_packet), (term_debug_ospf_event),
	(term_debug_ospf_ism), (term_debug_ospf_nsm),
	(term_debug_ospf_lsa), (term_debug_ospf_zebra):  Repalce debug_ospf_*
	variable to use for debug option flags.
	
	(debug_ospf_packet), (debug_ospf_ism), (debug_ospf_nsm),
	(debug_ospf_lsa), (debug_ospf_zebra):  Set {config,term}_debug_*
	flags when vty->node is CONFIG_NODE, otherwise set only term_debug_*
	flags.

	* ospf_dump.h (CONF_DEBUG_PACKET_ON), (CONF_DEBUG_PACKET_OFF),
	(TERM_DEBUG_PACKET_ON), (TERM_DEBUG_PACKET_OFF),
	(CONF_DEBUG_ON), (CONF_DEBUG_OFF), (IS_CONF_DEBUG_OSPF_PACKET),
	(IS_CONF_DEBUG_OSPF):  New Macro added.
	
2000-05-31  Toshiaki Takada  <takada@zebra.org>

	* ospfd.c (clear_ip_ospf_neighbor):  New DEFUN added.
	Currently this command is used for only debugging.

	* ospf_nsm.c (nsm_change_status):  Make sure thread cancellation
	for network-LSA when DR has no full neighbors.
	
	* ospf_nsm.c (ospf_db_summary_clear):  New function added.

2000-05-30  Toshiaki Takada  <takada@zebra.org>

	* ospf_lsdb.c (new_lsdb_insert):  LSAs are always freed by
	maxage_lsa_remover when LSA is replaced.

2000-05-25  Gleb Natapov  <gleb@nbase.co.il>

	* ospf_flood.c (ospf_ls_retransmit_delete_nbr_all):  Add argument
	`struct ospf_area' to remove LSA from Link State retransmission list
	of neighbor from only one Area.

2000-05-24  Michael Rozhavsky  <mike@nbase.co.il>

	* ospf_lsdb.c (ospf_lsdb_add):  Preserve flags field when
	overriting old LSA with new LSA.

2000-05-24  Gleb Natapov  <gleb@nbase.co.il>

	* ospf_lsa.c (ospf_router_lsa_body_set):  Fix bug of router-LSA
	size calculation.

2000-05-22  Michael Rozhavsky  <mike@nbase.co.il>

	* ospf_route.c (ospf_intra_add_stub):
	* ospf_spf.h (struct vertex):  Use u_int32_t for distance (cost)
	value instead of u_int16_t.

2000-05-22  Axel Gerlach <agerlach@datus.datus.com>

	* ospf_ia.c (ospf_ia_network_route):  Fix bug of Inter-area route
	equal cost path calculation.

2000-05-21  Toshiaki Takada  <takada@zebra.org>

	* ospf_ase.c (ospf_ase_calculate_route_delete):  New function added.
	Make sure, when rotuer route is deleted, related external routes
	are also deleted.

2000-05-20  Toshiaki Takada  <takada@zebra.org>

	* ospfd.c (ospf_interface_down):  Make sure interface flag is disable
	and set fd to -1.

2000-05-16  Toshiaki Takada  <takada@zebra.org>

	* ospf_asbr.c (ospf_asbr_should_announce), (ospf_asbr_route_remove):
	Functions removed.

	* ospfd.h (EXTERNAL_INFO):  Macro added.
	Substitute `ospf_top->external_info[type]' with it.

2000-05-16  Toshiaki Takada  <takada@zebra.org>

	* ospf_lsa.c (ospf_rtrs_external_remove):  New function added.

2000-05-14  Gleb Natapov <gleb@nbase.co.il>

	* ospf_flood.c (ospf_ls_retransmit_delete_nbr_all)
	* ospf_lsdb.c (new_lsdb_insert)
	* ospf_packet.c (ospf_ls_ack):  Fix database synchonization problem.

2000-05-14  Gleb Natapov <gleb@nbase.co.il>

	* ospf_lsa.h (tv_adjust), (tv_ceil), (tv_floor), (int2tv),
	(tv_add), (tv_sub), (tv_cmp):  Prototype definition added.

	* ospf_nsm.h (ospf_db_summary_delete_all):  Prototype definition added.

2000-05-13  Toshiaki Takada  <takada@zebra.org>

	* ospf_lsa.[ch] (ospf_lsa):  struct timestamp type is changed from
	time_t to struct timeval.
	(tv_adjust), (tv_ceil), (tv_floor), (int2tv), (tv_add),
	(tv_sub), (tv_cmp):  timeval utillity functions added.

2000-05-12  Toshiaki Takada  <takada@zebra.org>

	* ospf_lsa.[ch] (ospf_schedule_update_router_lsas):  Delete function.
	Change to use macro OSPF_LSA_UPDATE_TIMER instead of using
	this function.
	router-LSA refresh timer related stuff is re-organized.

2000-05-10  Gleb Natapov  <gleb@nbase.co.il>

	* ospf_interface.c (ospf_vl_set_params):
	* ospf_packet.c (ospf_check_network_mask):
	* ospf_spf.[ch] (ospf_spf_next):
	Remove field address from `struct vertex', and search for peer
	address of virtual link in function `ospf_vl_set_params' instead.

2000-05-10  Gleb Natapov  <gleb@nbase.co.il>

	* ospf_packet.c (ospf_ls_upd):  Fix some memory leak related LSA.

2000-05-08  Thomas Molkenbur  <tmo@datus.com>

	* ospf_packet.c (ospf_packet_dup):  Replace ospf_steram_copy()
	with ospf_stream_dup() to fix memory leak.

2000-05-08  Michael Rozhavsky  <mike@nbase.co.il>

	* ospf_flood.c (ospf_flood_through_area):  Fix the problem of
	LSA update without DROther.

2000-05-04  Gleb Natapov  <gleb@nbase.co.il>

	* ospf_spf.c (ospf_vertex_free):  Fix memory leak of SPF calculation.

2000-05-03  Toshiaki Takada  <takada@zebra.org>

	* ospf_neighbor.c (ospf_db_summary_add):  Use new_lsdb struct
	instead linked-list.
	(ospf_db_summary_count), (ospf_db_summary_isempty):
	New function added.

	* ospf_lsa.c (ospf_rotuer_lsa):  Re-arrange and divide functions.

2000-05-02  Gleb Natapov  <gleb@nbase.co.il>

	* ospf_lsdb.c (new_lsdb_cleanup):  Fix memory leak.  When LSDB are
	not needed any more, then free them.

2000-05-02  Toshiaki Takada  <takada@zebra.org>

	* ospfd.c (timers_spf), (no_timers_spf):  New defun added.
	SPF calculation timers related stuff is rearranged.

	* ospf_spf.c (ospf_spf_calculate_timer_add):  Function removed.
	SPF timer is scheduled by SPF calculation delay and holdtime
	configuration variable.

	* ospf_lsa.c (ospf_external_lsa_nexthop_get):  Set AS-external-LSA's
	forwarding address when nexthop learned by other protocols is
	in the OSPF domain. 

	* ospf_zebra.c (ospf_redistribute_source_metric_type),
	(ospf_redistribute_source_type_metric):  Re-arrange DEFUNs and
	ALIASes.

2000-05-01  Toshiaki Takada  <takada@zebra.org>

	* ospf_flood.c (ospf_ls_retransmit_count),
	(ospf_ls_retransmit_isempty):  New function added.

	(ospf_ls_retransmit_add), (ospf_ls_retransmit_delete),
	(ospf_ls_retransmit_clear), (ospf_ls_retransmit_lookup),
	(ospf_ls_retransmit_delete_all), (ospf_ls_retransmit_delete_nbr_all),
	(ospf_ls_retransmit_add_nbr_all):  Replace these functions to use
	new_lsdb.

2000-04-29  Toshiaki Takada  <takada@zebra.org>

	* ospfd.c (no_network_area):  Add check Area-ID whether specified
	Area-ID with prefix matches config.

2000-04-27  Toshiaki Takada  <takada@zebra.org>

	* ospf_lsa.c (ospf_maxage_lsa_remover): Fix problem of
	remaining withdrawn routes on zebra.

2000-04-25  Michael Rozhavsky  <mike@nbase.co.il>

	* ospf_nsm.c (nsm_kill_nbr), (nsm_ll_down), (nsm_change_status),
	(ospf_nsm_event):  Fix network-LSA re-origination problem.

2000-04-24  Toshiaki Takada  <takada@zebra.org>

	* ospf_nsm.c (ospf_db_desc_timer): Fix bug of segmentation fault
	with DD retransmission.

	* ospf_nsm.c (nsm_kill_nbr): Fix bug of re-origination when
	a neighbor disappears.

2000-04-23  Michael Rozhavsky  <mike@nbase.co.il>

	* ospf_abr.c (ospf_abr_announce_network_to_area):  Fix bug of
	summary-LSAs reorigination.  Correctly copy OSPF_LSA_APPROVED
	flag to new LSA. when summary-LSA is reoriginatd.

	* ospf_flood.c (ospf_flood_through_area):  Fix bug of flooding
	procedure.  Change the condition of interface selection.

2000-04-21  Toshiaki Takada  <takada@zebra.org>

	* ospf_lsa.c (ospf_refresher_register_lsa): Fix bug of refresh never
	occurs.

	* ospfd.c (show_ip_ospf_neighbor_id): New defun added.
	`show ip ospf neighbor' related commands are re-arranged.

2000-04-20  Toshiaki Takada  <takada@zebra.org>

	* ospf_dump.c (debug_ospf_zebra): New defun added.
	Suppress zebra related debug information.

2000-04-19  Toshiaki Takada  <takada@zebra.org>

	* ospf_zebra.c (ospf_distribute_list_update_timer),
	(ospf_distribute_list_update), (ospf_filter_update):
	New function added.  Re-organize `distribute-list' router ospf
	command.

2000-04-13  Michael Rozhavsky  <mike@nbase.co.il>

	* ospf_packet.c (ospf_make_ls_upd): Add check for MAX_AGE.

2000-04-14  Michael Rozhavsky  <mike@nbase.co.il>

	* ospf_packet.c (ospf_make_ls_upd): Increment LS age by configured 
	interface transmit_delay.

2000-04-14  Sira Panduranga Rao  <pandu@euler.ece.iisc.ernet.in>

	* ospf_interface.c (ip_ospf_cost), (no_ip_ospf_cost):
	Add to schedule router_lsa origination when the interface cost changes.

2000-04-12  Toshiaki Takada  <takada@zebra.org>

	* ospf_lsa.c (ospf_refresher_register_lsa),
	(ospf_refresher_unregister_lsa): Fix bug of core dumped.

	* ospfd.c (no_router_ospf): Fix bug of core dumped.

2000-03-29  Toshiaki Takada  <takada@zebra.org>

	* ospf_nsm.c (nsm_oneway_received): Fix bug of MS flag unset.

2000-03-29  Michael Rozhavsky <mike@nbase.co.il>

	* ospf_lsa.c (ospf_network_lsa):
	* ospf_nsm.c (ospf_nsm_event): Fix bug of Network-LSA originated
	in stub network.

2000-03-28  Toshiaki Takada  <takada@zebra.org>

	* ospf_nsm.c (nsm_bad_ls_req), (nsm_seq_number_mismatch),
	(nsm_oneway_received): Fix bug of NSM state flapping between
	ExStart and Exchange.

2000-03-28  Toshiaki Takada  <takada@zebra.org>

	* ospf_packet.h (strcut ospf_header): Fix the size of ospf_header,
	change u_int8_t to u_char.

2000-03-27  Toshiaki Takada  <takada@zebra.org>

	* ospf_lsa.c (ospf_lsa_checksum): Take care of BIGENDIAN architecture.

2000-03-27  Toshiaki Takada  <takada@zebra.org>

	* ospfd.c (ospf_interface_run): Make sure Address family matches.

2000-03-26  Love <lha@s3.kth.se>

	* ospf_packet.c (ospf_write): Chack result of sendto().

2000-03-26  Sira Panduranga Rao  <pandu@euler.ece.iisc.ernet.in>

	* ospf_nsm.c (nsm_oneway_received): Fix bug of 1-WayReceived in NSM.

2000-03-23  Libor Pechacek  <farco@clnet.cz>

	* ospf_lsa.c (ospf_network_lsa)
	* ospf_lsdb.c (new_lsdb_insert): Fix bug of accessing to
	unallocated memory.

2000-03-23  Toshiaki Takada  <takada@zebra.org>

	* ospfd.c (ospf_config_write): Fix bug of duplicate line for
	`area A.B.C.D authentication'.

2000-03-22  Toshiaki Takada  <takada@zebra.org>

	* ospf_debug.c (debug_ospf_lsa), (no_debug_ospf_lsa): Defun added.
	Suppress all zlog related to LSAs with this config option.

2000-03-21  Kunihiro Ishiguro  <kunihiro@zebra.org>

	* ospf_nsm.c (ospf_nsm_event): Add check for NSM_InactivityTimer.

2000-03-21  Toshiaki Takada  <takada@zebra.org>

	* ospf_packet.c (ospf_ls_upd_timer), (ospf_ls_req):
	Fix bug of memory leak about linklist.

	* ospf_flood.c (ospf_flood_through_area): Likewise.

2000-03-18  Sira Panduranga Rao  <pandu@euler.ece.iisc.ernet.in>

	* ospf_flood.c (ospf_ls_retransmit_lookup): Add checksum comparison
	to identify LSA uniquely.  This fix routes lost.

2000-03-18  Toshiaki Takada  <takada@zebra.org>

	* ospf_ase.c (ospf_find_asbr_route): Add sanity check with router
	routing table.

2000-03-17  Alex Zinin  <zinin@amt.ru>
	
        * ospf_spf.[ch]: Bug fix.
        The 2nd stage of Dijkstra could consider one vertex
        more than once if there is more than one link
        between the routers, thus adding extra CPU overhead
        and extra next-hops.
        Fixed.

2000-03-15  Sira Panduranga Rao  <pandu@euler.ece.iisc.ernet.in>

        * ospf_nsm.c (nsm_inactivity_timer): Changed to call nsm_kill_nbr().

2000-03-14  Toshiaki Takada  <takada@zebra.org>

        * ospf_route.c (ospf_route_copy_nexthops): Fix bug of memory leak of
        ospf_path.  Actually ignore merging ospf_route with completely same 
        paths.

2000-03-12  Toshiaki Takada  <takada@zebra.org>

        * ospf_lsa.c (show_as_external_lsa_detail): fix bug of 
        external route tag byte order.

2000-03-11  Toshiaki Takada  <takada@zebra.org>

        * ospf_lsdb.c (ospf_lsdb_insert): New function added.

2000-03-09  Toshiaki Takada  <takada@zebra.org>

        * ospf_lsa.c (ospf_external_lsa_install),
        (ospf_lsa_lookup), (show_ip_ospf_database_all),
        (show_ip_ospf_database_self_originate): Use struct new_lsdb for
        LSDB of AS-external-LSAs instead of ospf_lsdb.

        * ospf_lsa.c (ospf_lsa_unique_id): New function added.
        Use for assigning Unique Link State ID instead of
        ospf_get_free_id_for_prefix().

2000-03-09  Toshiaki Takada  <takada@zebra.org>

        * ospf_ase.c (ospf_ase_calculate_timer): Fix bug of segmentation
        fault reported by George Bonser <george@siteROCK.com>.

2000-03-07  Libor Pechacek  <farco@clnet.cz>

        * ospfd.c (ospf_interface_down): Fix bug of segmentation fault.

2000-03-06  Toshiaki Takada  <takada@zebra.org>

        * ospf_route.c (ospf_route_cmp): Change meaning of return values.

2000-03-02  Alex Zinin <zinin@amt.ru>
        * ospfd.h, ospf_ia.h
        New Shortcut ABR code. Now area's flag can be configured
        with Default, Enable, and Disable values.
        More info will be in the new ver of I-D soon (see IETF web).

2000-02-25  Toshiaki Takada  <takada@zebra.org>

        * ospf_lsa.c (ospf_lsa_header_set), (ospf_external_lsa_body_set),
        (osfp_external_lsa_originate), (ospf_external_lsa_queue),
        (ospf_external_lsa_originate_from_queue): New function added.
        (ospf_external_lsa): Function removed.

        * ospf_zebra.c (ospf_zebra_read_ipv4): Originate AS-external-LSA
        when listen a route from Zebra, instead creating external route.

        * ospf_asbr.c (ospf_asbr_route_add_flood_lsa),
        (ospf_asbr_route_add_queue_lsa),
        (ospf_asbr_route_install_lsa), (ospf_asbr_route_add):
        Functions removed.

        * ospf_ase.c (process_ase_lsa): Function will not be used.
        (ospf_ase_calculate), (ospf_ase_calculate_route_add),
        (ospf_ase_calculate_new_route), (ospf_ase_caluculate_asbr_route):
        process_ase_lsa () is separated to these functions.

        OSPF AS-external-LSA origination is whole re-organized.

2000-02-18  Toshiaki Takada  <takada@zebra.org>

        * ospf_packet.c (ospf_ls_upd): Fix bug of OSPF LSA memory leak.

        * ospf_asbr.c (ospf_asbr_route_add_flood_lsa),
        (ospf_asbr_route_add_queue_lsa): Fix bug of OSPF external route
        memory leak.

2000-02-12  Kunihiro Ishiguro  <kunihiro@zebra.org>

        * ospf_asbr.c (ospf_asbr_route_install_lsa): Re-calculate LSA
        checksum after change Advertised Router field.

2000-02-09  Toshiaki Takada  <takada@zebra.org>

        * ospf_asbr.c (ospf_external_route_lookup): Add new function.

2000-02-08  Toshiaki Takada  <takada@zebra.org>

        * ospfd.c (ospf_router_id_get), (ospf_router_id_update),
        (ospf_router_id_update_timer): Router ID decision algorithm is changed.
        Router ID is chosen from all of eligible interface addresses even if
        it is not enable to OSPF.

2000-02-08  Toshiaki Takada  <takada@zebra.org>

        * ospf_asbr.c (ospf_asbr_route_add): Function divided to
        ospf_asbr_route_add_flood_lsa, ospf_asbr_route_add_queue_lsa and
        ospf_asbr_route_install_lsa.  If Router-ID is not set, then LSA is
        waited to install to LSDB.
        `0.0.0.0 adv_router' AS-external-LSA origination bug was fixed.

2000-02-01  Sira Panduranga Rao  <pandu@euler.ece.iisc.ernet.in>

        * ospf_flood.c (ospf_ls_retransmit_lookup): Compare LS seqnum
        in the ACK before deleting.

        * ospf_packet.c (ospf_hello): Reset the flags after a shutdown
        and no shutdown of the interface.

2000-01-31  Toshiaki Takada  <takada@zebra.org>

        * ospf_packet.c (ospf_ls_req): Send multiple Link State Update
        packets respond to a Link State Request packet.

        * ospfd.c (show_ip_ospf_neighbor_detail_sub): Show thread state.

        * ospf_interface.c (ospf_vl_new): Crash when backbone area
        is not configured and set virtual-link to no-backbone area,
        bug fixed.

2000-01-30  Kunihiro Ishiguro  <kunihiro@zebra.org>

        * ospf_neighbor.h (struct ospf_neighbor): Add pointer to last send
        LS Request LSA.

        * ospf_packet.c (ospf_ls_upd): Comment out LS request list
        treatment.  That should be done in OSPF flooding procedure.

        * ospf_flood.c (ospf_flood_through_area): Enclose
        ospf_check_nbr_loding inside if-else close.

2000-01-31  Toshiaki Takada  <takada@zebra.org>

        * ospf_packet.c (ospf_make_ls_upd): Fix bug of #LSAs counting.

2000-01-29  Toshiaki Takada  <takada@zebra.org>

        * ospf_packet.c (ospf_make_md5_digest): Fix bug of md5 authentication.

2000-01-28  Toshiaki Takada  <takada@zebra.org>

        * ospfd.c (show_ip_ospf): Show Number of ASE-LSAs.

2000-01-27  Kunihiro Ishiguro  <kunihiro@zebra.org>

        * ospf_packet.c (ospf_make_db_desc): Don't use rm_list for
        removing LSA from nbr->db_summary.

2000-01-27  Sira Panduranga Rao <pandu@euler.ece.iisc.ernet.in>

        * ospf_packet.c (ospf_ls_upd_send): Set AllSPFRouters to
        destination when the link is point-to-point.
        (ospf_ls_ack_send_delayed): Likewise.

2000-01-27  Kunihiro Ishiguro  <kunihiro@zebra.org>

        * ospf_flood.c (ospf_ls_request_delete_all): Fix bug of next
        pointer lookup after the node is freed.

2000-01-26  Kunihiro Ishiguro  <kunihiro@zebra.org>

        * ospf_asbr.c (ospf_asbr_route_add): Instead of scanning all AS
        external route, use ospf_top->external_self.

2000-01-27  Toshiaki Takada  <takada@zebra.org>

        * ospf_lsa.c (ospf_forward_address_get): New function added.

        * ospf_asbr.c (ospf_asbr_check_lsas): Originate AS-external-LSA
        only when it should be replaced.

2000-01-25  Kunihiro Ishiguro  <kunihiro@zebra.org>

        * ospf_flood.c (ospf_ls_retransmit_clear): Delete list node.

        * ospf_lsa.c (ospf_lsa_free): Reduce logging message using
        ospf_zlog value.

        * ospf_ism.c (ism_change_status): Fix bug of DR -> non DR status
        change.  Self originated LSA is freed but not deleted from lsdb.

2000-01-24  Kunihiro Ishiguro  <kunihiro@zebra.org>

        * ospf_ism.c (ism_interface_down): Don't use router_id for
        detecting self neighbor structure.  Instead of that compare
        pointer itself.

        * ospf_neighbor.c (ospf_nbr_free): Cancel all timer when neighbor
        is deleted.
        (ospf_nbr_free): Free last send packet.

        * ospf_neighbor.h (struct ospf_neighbor): Remove host strucutre.
        Instead of that src is introduced.

        * ospf_nsm.h: Enclose macro defenition with do {} while (0).

2000-01-17  Kunihiro Ishiguro  <kunihiro@zebra.org>

        * ospfd.c: Change part of passive interface implementation.  For
        passive interface just disabling sending/receiving Hello on the
        interface.

2000-01-16  Kai Bankett <kai.bankett@vew-telnet.net>

        * ospf_interface.h (OSPF_IF_PASSIVE): Add passive flag.
        * ospf_interface.c (ospf_if_lookup_by_name): Add new function.
        * ospf_lsa.c (ospf_router_lsa): Skip passive interface.
        * ospfd.c (passive_interface): New command passive-interface is
        added.
        (ospf_config_write): Print passive interface.

2000-01-15  Toshiaki Takada  <takada@zebra.org>

        * ospf_interface.h (crypt_key): New struct added to store
        multiple cryptographic autheitication keys.
        (ospf_interface): struct changed.

        * ospf_interface.c: ospf_crypt_key_new, ospf_crypt_key_add,
        ospf_crypt_key_lookup, ospf_crypt_key_delete: new functions added.

        * ospf_packet.c (ip_ospf_message_digest_key): Changed to store
        multiple cryptographic authentication keys.

2000-01-14  Toshiaki Takada  <takada@zebra.org>

        * ospf_interface.c: DEFUN (if_ospf_*) commands changed name to
        ip_ospf_* ().
        Old notation `ospf *' still remains backward compatibility.

1999-12-29  Alex Zinin  <zinin@amt.ru>
        * ospf_lsa.c: ospf_lsa_more_recent() bug fix
        * ospf_nsm.c, ospf_packet.c: remove nbr data struct when
          int goes down, also check DD flags correctly (bug fix)

1999-12-28  Alex Zinin  <zinin@amt.ru>
        * "redistribute <source> metric-type (1|2) metric <XXX>" added

1999-12-23  Alex Zinin  <zinin@amt.ru>
        * added RFC1583Compatibility flag
        * added dynamic interface up/down functionality

1999-11-19  Toshiaki Takada  <takada@zebra.org>

        * ospf_neighbor.h (struct ospf_neighbor): Add member state_change
        for NSM state change statistics.

1999-11-19  Toshiaki Takada  <takada@zebra.org>

        * ospfd.c (show_ip_ospf_neighbor_detail),
        (show_ip_ospf_neighbor_int_detail): DEFUN Added.

1999-11-14  Kunihiro Ishiguro  <kunihiro@zebra.org>

        * ospf_asbr.c (ospf_asbr_check_lsas): Add check of
        lsa->refresh_list.

1999-11-11  Toshiaki Takada  <takada@zebra.org>

        * ospf_ia.[ch] (OSPF_EXAMINE_SUMMARIES_ALL): Macro added.
        This macro is expanded to ospf_examine_summaries ()
        for SUMMARY_LSA and SUMMARY_LSA_ASBR.
        (OSPF_EXAMINE_TRANSIT_SUMMARIES_ALL): Macro added.
        This macro is expanded to ospf_examine_transit_summaries ()
        for SUMMARY_LSA and SUMMARY_LSA_ASBR.

1999-11-11  Toshiaki Takada  <takada@zebra.org>

        * ospf_lsa.[ch] (ospf_find_self_summary_lsa_by_prefix): Changed to
        macro OSPF_SUMMARY_LSA_SELF_FIND_BY_PREFIX.
        (ospf_find_self_summary_asbr_lsa_by_prefix): Changed to
        macro OSPF_SUMMARY_ASBR_LSA_SELF_FIND_BY_PREFIX.
        (ospf_find_self_external_lsa_by_prefix): Changed to
        macro OSPF_EXTERNAL_LSA_SELF_FIND_BY_PREFIX.

1999-11-11  Toshiaki Takada  <takada@zebra.org>

        * ospfd.c (ospf_abr_type): ospf_abr_type_cisco, ospf_abr_type_ibm,
        ospf_abr_type_shortcut and ospf_abr_type_standard DEFUNs are
        combined.
        * ospfd.c (no_ospf_abr_type): no_ospf_abr_type_cisco,
        no_ospf_abr_type_ibm and no_ospf_abr_type_shortcut DEFUNS are
        combined.

1999-11-10  Toshiaki Takada  <takada@zebra.org>

        * ospf_route.c (ospf_lookup_int_by_prefix): Move function to
        ospf_interface.c and change name to ospf_if_lookup_by_prefix ().

1999-11-01  Alex Zinin <zinin@amt.ru>
        * ospf_packet.c 
        some correction to LSU processing

        * ospf_lsa.c ospfd.h 
        randomize initial LSA refreshment interval
        and limit the size of LSA-group to 10
        to let randomization work more effectively.

1999-10-31  Alex Zinin <zinin@amt.ru>
        * ospf_interface.c 
        cancel t_network_lsa_self
        when freeing int structure

        *  ospf_abr.c ospf_asbr.c ospf_flood.c ospf_lsa.c 
           ospf_lsa.h ospf_lsdb.h ospfd.c ospfd.h

        Summary and ASE LSA refreshment functions
        added---LSA refreshment is paced to 70 LSAs
        per sec to avoid link overflow. Refreshment events
        are further randomized within a 10 sec interval
        to avoid syncing.
        
        Also the sigfault of memcmp() in ospf_lsa_is_different()
        is fixed.

1999-10-30  Alex Zinin <zinin@amt.ru>
        * ospf_nsm.c 
        Fix the bug where MAX_AGE LSAs
        are included into the DB summary.

        * ospf_interface.c 
        allocate 2*MTU input buffer instead of just MTU
        for the cases when the other router mistakenly
        sends larger packets thus causing fragmentation, etc.

        * ospf_nsm.c
        in nsm_reset_nbr() lists should be freed
        not when they are empty.

1999-10-29  Kunihiro Ishiguro  <kunihiro@zebra.org>

        * ospf_zebra.c (ospf_acl_hook): Move OSPF_IS_ASBR and OSPF_IS_ABR
        check inside of if (ospf_top).

1999-10-29  Alex Zinin <zinin@amt.ru>
        * ospf_lsa.c ospf_lsdb.c :
        add assertion in lsa and lsa->data alloc functions,
        as well as in lsdb_add for new->data

        * ospf_lsdb.c: free hash table correctly

1999-10-28  John Capo <jc@irbs.com>

        * ospf_packet.h (OSPF_PACKET_MAX): Correct MAX packet length
        calculation

1999-10-27  Kunihiro Ishiguro  <kunihiro@zebra.org>

        * OSPF-TRAP-MIB.txt: New file added. Edited version of RFC1850.

        * OSPF-MIB.txt: New file added.  Edited version of RFC1850.

1999-10-27  Alex Zinin  <zinin@amt.ru>
        * ospfd, ospf_zebra, ospf_abr
        "area import-list" command is added.
        This command allows to filter the inter-area routes
        injected into an area. Access list hook function
        extended to invalidate area exp/imp lists.

1999-10-25  Yoshinobu Inoue  <shin@nd.net.fujitsu.co.jp>

        * ospfd.c (ospf_interface_run): Enable to detect P2P network
        on an OSPF interface.

1999-10-19  Jordan Mendelson  <jordy@wserv.com>

        * ospf_lsdb.c (ospf_lsdb_add): Fix bug of crash
        in ospf_ls_retransmit_lookup ().

1999-10-19  Vladimir B. Grebenschikov <vova@express.ru>

        * ospf_route.c: Workaround about installation of OSPF routes into
        the zebra daemon.  Add checking of existance routes.  Free
        ospf_top->old_table if it exists.

1999-10-15  Jordan Mendelson <jordy@wserv.com>

        * Add support for MD5 authentication.

1999-10-12  Alex Zinin  <zinin@amt.ru>
        * ospfd.c, ospfd.h, ospf_abr.c:
          a new command "area export-list" was added, it allows
          the admin. to control which intra-area routes are
          announced to other areas by the ABR

1999-10-12  Alex Zinin  <zinin@amt.ru>
        * ospf_asbr.c (ospf_asbr_check_lsas): Fix bug of coredump
          when "no redistribute" is used after a distribute list
          denying some networks was used

1999-10-05  Toshiaki Takada  <takada@zebra.org>

        * ospf_route.c (ospf_path_dup): New function added.

1999-10-05  Toshiaki Takada  <takada@zebra.org>

        * ospf_interface.[ch]: Some of VL related funciton name changed.

1999-09-27  Alex Zinin  <zinin@amt.ru>

        * ospf_zebra.c: Distribute-list functionality added

1999-09-27  Toshiaki Takada  <takada@zebra.org>

        * ospfd.c (show_ip_ospf): Fix bug of segmentation fault when no ospf
        instance exists.

1999-09-25  Kunihiro Ishiguro  <kunihiro@zebra.org>

        * ospfd.c (ospf_interface_down): Fix bug of misusing nextnode()
        instead of node->next.  Reported by Hiroki Ishibashi
        <ishibasi@dcd.abk.nec.co.jp>.

        * ospf_route.c (show_ip_ospf_route): Add check for ospf is enabled
        or not.

1999-09-23  Alex Zinin  <zinin@amt.ru>

        * stub area support added

1999-09-23  Alex Zinin  <zinin@amt.ru>

        * fwd_addr in ASE-LSAs is now set correctly
        * ASE routing changed to check the fwd_addr
        and skip the route if the addr points to one
        of our interfaces to avoid loops.

1999-09-22  Alex Zinin  <zinin@amt.ru>

        * ospf_interface:
        ospf_vls_in_area() added, it returns 
        the number of VLs configured through the area

        * ospf_interface.c ospf_lsa.c ospf_lsdb.c ospfd.c 
        honor correct mem alloc

1999-09-22  Alex Zinin  <zinin@amt.ru>

        * memory.[ch]:
        Some OSPF mem types added,
        plus more info in "show mem"

1999-09-21  Alex Zinin  <zinin@amt.ru>

        * ospfd.c:
        "area range substitute" added.
        It can be used on NAT-enabled (IP-masquarade)
        routers to announce private networks
        from an area as public ones into the outside
        world (not in the RFC, btw :)

1999-09-21  Alex Zinin  <zinin@amt.ru>

        * ospfd.c:
        "area range suppress" added.
        This command allows to instruct the router
        to be silent about specific ranges, i.e.,
        it is a method of route filtering on area
        borders

1999-09-21  Alex Zinin  <zinin@amt.ru>

        * ospfd.c VLs removed when "no network area" executed

1999-09-20  Alex Zinin  <zinin@amt.ru>

        * ospf_ase.c bug fix for not-zero fwd_addr 
        and directly connected routes.

1999-09-20  Yon Uriarte <yon@plannet.de>

        * ospf_packet.c (ospf_make_ls_req): Introduce delta value for
        checking the length of OSPF packet exceeds MTU or not.

        * ospf_lsa.c (ospf_lsa_different): Apply ntohs for checking
        l1->data->length.

1999-09-18  Alex Zinin  <zinin@amt.ru>

        * ospf_lsa.c bug fix for ospf_network_lsa() to
        include itself into the RID list

1999-09-10  Alex Zinin  <zinin@amt.ru>

        * Alternative ABR behaviors IBM/Cisco/Shortcut
        implemented

1999-09-10  Alex Zinin  <zinin@amt.ru>

        * router and network-LSA origination
        changed to honor MinLSInterval

1999-09-08  Alex Zinin  <zinin@amt.ru>

        * modified ABR behavior to honor VLs and transit
          areas

1999-09-07  Alex Zinin  <zinin@amt.ru>

        * completed VL functionality

1999-09-06  Kunihiro Ishiguro  <kunihiro@zebra.org>

        * ospf_asbr.c: New file.
        ospf_asbr.h: New file.

        * ospf_zebra.c (ospf_redistribute_connected): Add redistribute
        related stuff.

1999-09-05  Kunihiro Ishiguro  <kunihiro@zebra.org>

        * ospfd.h (OSPF_FLAG_VIRTUAL_LINK): Change OSPF_FLAG_VEND to
        OSPF_FLAG_VIRTUAL_LINK for comprehensiveness.

1999-09-03  Kunihiro Ishiguro  <kunihiro@zebra.org>

        * ospf_spf.c (ospf_spf_register): Change name from
        ospf_spf_route_add() to ospf_spf_register().
        Include "ospfd/ospf_abr.h" for ospf_abr_task() prototype.

1999-09-02  Kunihiro Ishiguro  <kunihiro@zebra.org>

        * ospf_lsa.c (ospf_external_lsa_install): Change to update
        lsa->data rather than install new one, when same id lsa is already
        installed.

1999-09-01  Kunihiro Ishiguro  <kunihiro@zebra.org>

        * ospf_lsa.c (ospf_router_lsa_install): Return lsa value.
        (ospf_network_lsa_install): Likewise.
        (ospf_summary_lsa_install): Likewise.
        (ospf_summary_asbr_lsa_install): Likewise.
        (ospf_external_lsa_install): Likewise.

        * ospf_spf.c (ospf_spf_calculate): Comment out debug function
        ospf_rtrs_print().

1999-08-31  Kunihiro Ishiguro  <kunihiro@zebra.org>

        * ospf_spf.c (ospf_rtrs_free): Add ospf_spf_calculate() for
        freeing rtrs.

1999-08-31  Toshiaki Takada  <takada@zebra.org>

        * ospf_lsa.c (show_ip_ospf_database_summary),
        (show_ip_ospf_database_summary_asbr),
        (show_ip_ospf_database_external): New function added.
        `show ip ospf database summary',
        `show ip ospf database asbr-summary'
        `show ip ospf database external' command can be used.

        * ospf_lsa.c (ospf_lsa_count_table): New function added.
        (show_ip_ospf_database_all): show nothing if a type of LSA
        does not exist.
        
1999-08-31  Kunihiro Ishiguro  <kunihiro@zebra.org>

        * ospf_lsa.c (ospf_maxage_lsa_remover): Preserve next pointer when
        the node is deleted.

1999-08-31  Toshiaki Takada  <takada@zebra.org>

        * ospf_flood.c (ospf_ls_retransmit_lookup): change to return
        struct ospf_lsa *.
        (ospf_ls_request_new), (ospf_ls_request_free),
        (ospf_ls_request_add), (ospf_ls_request_delete),
        (ospf_ls_request_delete_all), (ospf_ls_request_lookup):
        New function added.

        * ospf_packet.c (ospf_ls_upd_send_lsa): New function added.

        * ospf_lsa.h (LS_AGE): Slightly change macro definition.

        * ospf_lsa.c (ospf_lsa_more_recent), (ospf_lsa_diffrent):
        Use LS_AGE macro.

1999-08-30  Alex Zinin <zinin@amt.ru>
        
        * ospfd.c
        fix a bug with area range config write
        added "show ip ospf" command, it will be enhanced later on

1999-08-30  Alex Zinin <zinin@amt.ru>

        * ospf_lsa.c
        updated ospf_router_lsa() to honor flags (B-bit)

1999-08-30  Alex Zinin <zinin@amt.ru>

        * ospf_abr.c
        wrote major functions implementing ABR activity

1999-08-30  Alex Zinin <zinin@amt.ru>

        * ospf_ia.c ospf_route.c ospf_route.h 
        fixed the bug with ospf_route.origin field.
        Now it holds pointer to lsa_header

1999-08-30  Alex Zinin <zinin@amt.ru>

        * ospf_flood.c ospf_flood.h:
        transformed ospf_flood_if_select into ospf_flood_through_area()
        added new ospf_flood_if_select() and ospf_flood_through_as()

1999-08-30  Toshiaki Takada  <takada@zebra.org>

        * ospf_flood.[ch]: New file added.

        * ospf_packet.c (ospf_lsa_flooding),
        (ospf_lsa_flooding_select_if): functions move to ospf_flood.c

        * ospf_neighbor.c (ospf_put_lsa_on_retransm_list),
        (ospf_remove_lsa_from_retransm_list),
        (ospf_nbr_remove_all_lsas_from_retransm_list),
        (ospf_lsa_remove_from_ls_retransmit):
        (ospf_lsa_retransmit): functions move to
        ospf_flood.c, and change function's name:

        ospf_put_lsa_on_retransm_list ()
          -> ospf_ls_retransmit_add ()
        ospf_remove_lsa_from_retransm_list ()
          -> ospf_ls_retransmit_delete ()
        ospf_nbr_remove_all_lsas_from_retransm_list ()
          -> ospf_ls_retransmit_clear ()
        ospf_lsa_remove_from_ls_retransmit ()
          -> ospf_ls_retransmit_delete_nbr_all ()
        ospf_lsa_retransmit ()
          -> ospf_ls_retransmit_add_nbr_all ()

        * ospf_lsa.c (ospf_lsa_lookup_from_list): function move to
        ospf_flood.c, and change name to ospf_ls_retransmit_lookup ().

1999-08-30  Kunihiro Ishiguro  <kunihiro@zebra.org>

        * ospf_neighbor.c (ospf_nbr_lookup_by_addr): Use
        route_node_lookup() instead of route_node_get().

        * ospf_packet.c (ospf_ls_upd): Temporary comment out (6) check.

1999-08-30  Kunihiro Ishiguro  <kunihiro@zebra.org>

        * ospf_route.c (ospf_lookup_int_by_prefix): Add check of
        oi->address.

1999-08-29  Alex Zinin <zinin@amt.ru>
        * ospf_lsa.c 
        MaxAge LSA deletion functions added.

1999-08-29  Alex Zinin <zinin@amt.ru>
        * ospf_neighbor.c 
        ospf_nbr_lookup_by_addr(): added route_unlock_node()
        when function returns NULL if (rn->info == NULL)

1999-08-29  Alex Zinin <zinin@amt.ru>
        * ospfd.c
        added a hack for area range deletion
        
1999-08-29  Alex Zinin <zinin@amt.ru>
        * ospf_lsa.h 
        included lsdb field into struct ospf_lsa, to find
        LSDB easier when removing MaxAge LSAs.

1999-08-29  Alex Zinin <zinin@amt.ru>
        * ospf_lsa.c ospf_neighbor.c ospf_nsm.c 
          ospf_packet.c changed to honor new retransmit list
          management functions

1999-08-29  Alex Zinin <zinin@amt.ru>
        * ospf_neighbor.c , .h added new retransmit list functions.

1999-08-29  Alex Zinin <zinin@amt.ru>
        * Makefile.in
        added ospf_ase, ospf_abr, ospf_ia

1999-08-29  Alex Zinin <zinin@amt.ru>
        * ospf_spf.c:
        - changed ospf_next_hop_calculation() to include interface
          and nexthop addr for directly connected routers---more informative
          and solves problem with route installation into the kernel
        - changed ospf_nexthop_out_if_addr() to support routers, not only
          transit networks
        - added ospf_process_stubs();

1999-08-29  Alex Zinin <zinin@amt.ru>
        * ospf_lsa.c:
        - changed ospf_router_lsa() to provide correct links
          for p-t-p interfaces;
        - changed ospf_summary_lsa_install() to support table
          of self-originated summary-LSAs;
        - added ospf_summary_asbr_lsa_install() and ospf_external_lsa_install()
        - changed ospf_lsa_install() accordingly
        - changed show_ip_ospf_database_router_links() to support p-t-p

1999-08-29  Kunihiro Ishiguro  <kunihiro@zebra.org>

        * ospf_packet.c (ospf_make_db_desc): Only master can clear more
        flag.

1999-08-29  Kunihiro Ishiguro  <kunihiro@zebra.org>

        * ospf_packet.c (ospf_read): Add check of IP src address.

1999-08-28  Alex Zinin <zinin@amt.ru>
        * ospf_neighbor.h
        added ospf_nbr_lookup_by_routerid()

1999-08-28  Alex Zinin <zinin@amt.ru>
        * ospfd.h
        added ABR/ASBR flag definitions and fields;
        added iflist field to area structure;
        summary_lsa_self and summary_lsa_asbr_self are changed
        to be route tables;
        added ranges field---configured area ranges;
        A separate Routers RT added;
        area range config commands and config write added


1999-08-28  Alex Zinin <zinin@amt.ru>
        * ospf_route.c :
        ospf_route_free()--added code to free the list of paths;
        The following functions added:
                ospf_intra_add_router();
                ospf_intra_add_transit();
                ospf_intra_add_stub();
        the last function uses new ospf_int_lookup_by_prefix();
        show_ip_ospf_route_cmd()--changed to support new RT structure;
        added ospf_cmp_routes()--general route comparision function;
        added ospf_route_copy_nexthops() and ospf_route_copy_nexthops_from_vertex()
        they are used in ASE and IA routing;
        added ospf_subst_route() and ospf_add_route();

1999-08-28  Alex Zinin <zinin@amt.ru>
        * ospf_route.h :
        changed struct ospf_path to include output interface,
        changed struct ospf_route to support IA and ASE routing.
        added prototypes of the function used in IA and ASE modules.

1999-08-28  Alex Zinin <zinin@amt.ru>
        * ospf_lsa.h ospf_lsa.c :
        added ospf_my_lsa(), an interface independent version of
        ospf_lsa_is_self_originated(), it will be used in ASE and IA-routing.

1999-08-27  Kunihiro Ishiguro  <kunihiro@zebra.org>

        * ospf_interface.c (interface_config_write): Add check for
        oi->nbr_self.

1999-08-25  Toshiaki Takada  <takada@zebra.org>

        * ospf_lsa.c (ospf_lsa_dup): New function added.

        * ospf_packet.c (ospf_write), (ospf_read): Print send/recv
        interface in debug message.

1999-08-25  Toshiaki Takada  <takada@zebra.org>

        * ospf_packet.c (ospf_ls_ack_send): The name is changed from
        `ospf_ls_ack_send'.
        (ospf_ls_ack_send_delayed) (ospf_ls_ack_timer): New function added.
        Delayed Link State Acknowledgment is scheduled by timer.

1999-08-25  Alex Zinin  <zinin@amt.ru>

        * ospf_lsa.c (ospf_router_lsa): Incorrectly included link to
        a stub network instead of link to a transit network into
        originated router-LSA, bug fixed.

1999-08-24  Toshiaki Takada  <takada@zebra.org>

        * ospfd.c (ospf_update_router_id): New function added.

        * ospf_network.c (ospf_write): Create new socket per transmission.
        And select outgoing interface whether dst is unicast or multicast.

        * ospf_packet.c: LSA flooding will work.        

1999-08-24  VOP <vop@unity.net>

        * ospf_route.c: Include "sockunion.h"

1999-08-24  Kunihiro Ishiguro  <kunihiro@zebra.org>

        * ospf_network.c (ospf_serv_sock_init): Enclose
        IPTOS_PREC_INTERNETCONTROL setting with #ifdef for OS which does
        not have the definition.

1999-08-23  Toshiaki Takada  <takada@zebra.org>

        * ospf_packet.c: Fix bug of DD processing.

1999-08-18  Toshiaki Takada  <takada@zebra.org>

        * ospf_lsa.c (show_ip_ospf_database): Show actual `LS age'.

1999-08-17  Toshiaki Takada  <takada@zebra.org>

        * ospf_lsa.h (OSPF_MAX_LSA): The value of OSPF_MAX_LSA is
        corrected.  The bug of `mes_lookup' is fixed.  
        This had been reported by Poul-Henning Kamp <phk@freebsd.org>.

        * ospf_lsa.c (ospf_router_lsa_install): The name is changed from
        `ospf_add_router_lsa'.
        (ospf_network_lsa_install): The name is changed from
        `ospf_add_network_lsa'.

        * ospf_interface.h (ospf_interface): Add member `nbr_self'.

        * ospf_interface.c (ospf_if_is_enable): New function added.

1999-08-16  Toshiaki Takada  <takada@zebra.org>

        * ospf_lsa.h (struct lsa_header): The name is changed from
        `struct ospf_lsa'.
        (struct ospf_lsa): New struct added to control each LSA's aging
        and timers.     

        * ospf_lsa.c (ospf_lsa_data_free): The name is change from
        `ospf_lsa_free'.
        (ospf_lsa_data_new), (ospf_lsa_new), (ospf_lsa_free),
        (ospf_lsa_different), (ospf_lsa_install): New function added.

        * ospf_packet.c (ospf_ls_upd_list_lsa): New function added.

1999-08-12  Toshiaki Takada  <takada@zebra.org>

        * ospf_nsm.c (nsm_reset_nbr): New function added.
        KillNbr and LLDown neighbor event call this function.
        
1999-08-10  Toshiaki Takada  <takada@zebra.org>

        * ospf_packet.c (ospf_ls_retransmit)
        (ospf_ls_upd_timer): New function added.
        Set retransmission timer for Link State Update.

1999-07-29  Toshiaki Takada  <takada@zebra.org>

        * ospf_ism.c (ospf_dr_election): Fix bug of DR election.

1999-07-28  Toshiaki Takada  <takada@zebra.org>

        * ospf_network.c (ospf_serv_sock_init): Set IP precedence field
        with IPTOS_PREC_INTERNET_CONTROL.

        * ospf_nsm.c (nsm_change_status): Schedule NeighborChange event
        if NSM status change.
        
        * ospf_packet.c (ospf_make_hello): Never include a neighbor in
        Hello packet, when the neighbor goes down.

1999-07-26  Kunihiro Ishiguro  <kunihiro@zebra.org>

        * Makefile.am (noinst_HEADERS): Add ospf_route.h.

        * ospf_route.c (show_ip_ospf_route): Add `show ip ospf route'
        command.

1999-07-25  Toshiaki Takada  <takada@zebra.org>

        * ospf_lsa.c (ospf_router_lsa): Fix bug of LS sequence number
        assignement.

1999-07-25  Kunihiro Ishiguro  <kunihiro@zebra.org>

        * ospf_route.c (ospf_route_table_free): New function added.

        * ospf_spf.c (ospf_spf_next): Free vertex w when cw's and w's
        distance is same.

        * ospfd.h (struct ospf): Add old_table.

        * ospf_main.c (sighup): Call of log_rotate () removed.

        * ospf_lsa.c (ospf_lsa_is_self_originated): Fix bug of checking
        area->lsa as self LSA.  This should be area->lsa_self.

1999-07-24  Kunihiro Ishiguro  <kunihiro@zebra.org>

        * ospf_zebra.c (ospf_zebra_add): ospf_zebra_add
        (),ospf_zebra_delete () added.

        * ospf_spf.c (ospf_spf_calculate): Call ospf_intra_route_add ().

1999-07-24  Toshiaki Takada  <takada@zebra.org>

        * ospf_lsa.c: Change LS sequence number treatment.
        (ospf_lsa_is_self_originated): New function added.
        (show_ip_ospf_database_self_originated): New DEFUN added.
        
1999-07-23  Kunihiro Ishiguro  <kunihiro@zebra.org>

        * ospf_interface.c (ospf_if_lookup_by_addr): Add loopback check.

1999-07-22  Toshiaki Takada  <takada@zebra.org>

        * ospf_spf.c (ospf_nexthop_new), (ospf_nexthop_free),
        (ospf_nexthop_dup): function added.
        (ospf_nexthop_calculation): function changed.

        * ospf_interface.c (ospf_if_lookup_by_addr): function added.
        
1999-07-21  Toshiaki Takada  <takada@zebra.org>

        * ospf_spf.c (ospf_spf_closest_vertex): function removed.
        
1999-07-21  Kunihiro Ishiguro  <kunihiro@zebra.org>

        * ospf_spf.c (ospf_spf_next): Apply ntohs for fetching metric.

1999-07-21  Toshiaki Takada  <takada@zebra.org>

        * ospf_neighbor.c (ospf_nbr_lookup_by_router_id): fundtion removed.

        * ospf_lsa.c (show_ip_ospf_database_router): describe each
        connected link.

1999-07-21  Kunihiro Ishiguro  <kunihiro@zebra.org>

        * ospf_spf.c (ospf_spf_next): V is router LSA or network LSA so
        change behavior according to LSA type.
        (ospf_lsa_has_link): Link check function is added.

1999-07-20  Kunihiro Ishiguro  <kunihiro@zebra.org>

        * ospf_spf.c (ospf_spf_calculate_schedule): Add new function for
        SPF calcultion schedule addtition.
        (ospf_spf_calculate_timer_add): Rough 30 sec interval SPF calc
        timer is added.
        (ospf_spf_next_router): Delete ospf_spf_next_network ().

        * ospf_lsa.c (show_ip_ospf_database_all): Network-LSA display
        header typo correction.  Display of router LSA's #link added.

1999-07-19  Toshiaki Takada  <takada@zebra.org>

        * ospf_packet.c (ospf_check_network_mask): Added new function for
        receiving Raw IP packet on an appropriate interface.

1999-07-16  Toshiaki Takada  <takada@zebra.org>

        * ospfd.c (ospf_router_id): new DEFUN added.

1999-07-15  Toshiaki Takada  <takada@zebra.org>

        * ospf_spf.c (ospf_spf_init), (ospf_spf_free),
        (ospf_spf_has_vertex), (ospf_vertex_lookup),
        (ospf_spf_next_router), (ospf_spf_next_network),
        (ospf_spf_closest_vertex), (ospf_spf_calculate):
        function added.

1999-07-13  Toshiaki Takada  <takada@zebra.org>

        * ospf_ism.c: fix bug of DR Election.

        * ospf_nsm.c: fix bug of adjacency forming.

1999-07-05  Kunihiro Ishiguro  <kunihiro@zebra.org>

        * ospfd.c (ospf_init): Change to use install_default.

1999-07-01  Rick Payne <rickp@rossfell.co.uk>

        * ospf_zebra.c (zebra_init): Install standard commands to
        ZEBRA_NODE.

1999-06-30  Toshiaki Takada  <takada@zebra.org>

        * ospf_dump.c: Whole debug command is improved.
        (ISM|NSM) (events|status|timers) debug option added.
        (show_debugging_ospf): new DEFUN added.

1999-06-30  Kunihiro Ishiguro  <kunihiro@zebra.org>

        * ospf_lsa.c (ospf_lsa_lookup_from_list): Change !IPV4_ADDR_CMP to
        IPV4_ADDR_SAME.

1999-06-29  Toshiaki Takada  <takada@zebra.org>

        * ospf_dump.c (ospf_summary_lsa_dump): Add summary-LSA dump routine.
        (ospf_as_external_lsa_dump): Add AS-external-LSA dump routine.

        * ospf_nsm.c (nsm_twoway_received): fix condtion of adjacnet.

        * ospf_ism.c (ospf_dr_election): fix DR Election.
        
        * ospf_dump.c (ospf_nbr_state_message): fix `show ip ospf neighbor'
        command's state.

1999-06-29  Kunihiro Ishiguro  <kunihiro@zebra.org>

        * ospf_dump.c (ospf_router_lsa_dump): Add router-LSA dump routine.

1999-06-28  Toshiaki Takada  <takada@zebra.org>

        * ospf_lsa.c (show_ip_ospf_database_network): fix bug of
        `show ip ospf database network' command output.

        * ospf_nsm.c (nsm_inactivity_timer): Clear list of Link State
        Retransmission, Database Summary and Link State Request.

        * ospf_packet.c (ospf_ls_req_timer): New function added.
        Set Link State Request retransmission timer.

1999-06-27  Kunihiro Ishiguro  <kunihiro@zebra.org>

        * ospf_main.c (main): Change default output from ZLOG_SYSLOG to
        ZLOG_STDOUT.

        * ospfd.c (ospf_init): Register show_ip_ospf_interface_cmd and
        show_ip_ospf_neighbor_cmd to VIEW_NODE.

        * ospf_lsa.c (ospf_lsa_init): Register show_ip_ospf_database_cmd
        and show_ip_ospf_database_type_cmd to VIEW_NODE.

1999-06-25  Toshiaki Takada  <takada@zebra.org>

        * ospf_packet.c: fix bug of DD making.
        fix bug of LS-Update reading.
        
1999-06-23  Toshiaki Takada  <takada@zebra.org>

        * ospf_packet.c: All type of packets are changed to use
        fifo queue structure.
        (ospf_fill_header) function added.

1999-06-22  Toshiaki Takada  <takada@zebra.org>

        * ospf_packet.c (ospf_packet_new): New function added to handle
        sending ospf packet by fifo queue structure.
        (ospf_packet_free), (ospf_fifo_new), (ospf_fifo_push),
        (ospf_fifo_pop), (ospf_fifo_head), (ospf_fifo_flush),
        (ospf_fifo_free): Likewise.

1999-06-21  Toshiaki Takada  <takada@zebra.org>

        * ospf_nsm.c (ospf_db_desc_timer): function added.
        (nsm_timer_set) function added.
        * ospf_dump.c (ospf_option_dump): function added.
        * ospf_packet.c (ospf_ls_req) (ospf_make_ls_req): function added.

1999-06-20  Toshiaki Takada  <takada@zebra.org>

        * ospf_lsa.c (ospf_lsa_more_recent): function added.
        * ospf_neighbor.h (struct ospf_neighbor): Change member ms_flag
        to dd_flags.
        
1999-06-19  Toshiaki Takada  <takada@zebra.org>

        * ospf_lsa.c: DEFUN (show_ip_ospf_database) Added.
        * ospf_interface.c (if_ospf_cost), (if_ospf_dead_interval),
        (if_ospf_hello_interval), (if_ospf_priority),
        (if_ospf_retransmit_interval), (if_ospf_transmit_delay)
        argument changed from NUMBER to <range>.
        DEFUN (if_ospf_network_broadcast),
        DEFUN (if_ospf_network_non_broadcast),
        DEFUN (if_ospf_network_point_to_multipoint),
        DEFUN (if_ospf_network_point_to_point) functions are combined to
        DEFUN (if_ospf_network).
        
1999-06-18  Toshiaki Takada  <takada@zebra.org>

        * ospf_lsa.c: ospf_add_router_lsa (), ospf_add_network_lsa (),
        ospf_lsa_lookup (), ospf_lsa_count () Added.

1999-06-15  Toshiaki Takada  <takada@zebra.org>

        * DEFUN (ospf_debug_ism), DEFUN (ospf_debug_nsm),
        DEFUN (no_ospf_debug_ism), DEFUN (no_ospf_debug_nsm) Added.
        `debug ospf ism' command shows debug message.
        `debuf ospf nsm' command shows debug message.

1999-06-14  Toshiaki Takada  <takada@zebra.org>

        * ospf_lsa.c: ospf_network_lsa () Added.
        ospf_lsa_checksum () Added.
        * DEFUN (ospf_debug_packet), DEFUN (no_ospf_debug_packet) Added.
        `debug ospf packet' command shows debug message.

1999-06-13  Toshiaki Takada  <takada@zebra.org>

        * ospf_packet.h: Remove struct ospf_ls_req {}, ospf_ls_upd {},
        ospf_ls_ack {}.

1999-06-11  Toshiaki Takada  <takada@zebra.org>

        * ospf_dump.c: fix IP packet length treatment.

1999-06-10  Toshiaki Takada  <takada@zebra.org>

        * ospf_ism.h: Add OSPF_ISM_EVENT_EXECUTE() Macro Added.
        * ospf_nsm.h: Add OSPF_NSM_EVENT_EXECUTE() Macro Added.

        * ospf_packet.c: ospf_db_desc (), ospf_db_desc_send () Added.
        ospf_make_hello (), ospf_make_db_desc () Added.
        ospf_db_desc_proc () Added.n

        * Database Description packet can be processed.

1999-06-08  Toshiaki Takada  <takada@zebra.org>

        * ospf_lsa.c: New file.
        
1999-06-07  Toshiaki Takada  <takada@zebra.org>

        * ospf_neighbor.c: ospf_fully_adjacent_count () Added.

1999-06-07  Kunihiro Ishiguro  <kunihiro@zebra.org>

        * ospf_spf.[ch]: New file.

1999-05-30  Kunihiro Ishiguro  <kunihiro@zebra.org>

        * ospf_zebra.c: Changed to use lib/zclient.c routines.

        * ospf_zebra.h (zebra_start): Remove struct zebra.

1999-05-29  Kunihiro Ishiguro  <kunihiro@zebra.org>

        * ospfd.c (ospf_config_write): Add cast (unsigned long int) to
        ntohl for sprintf warning.

1999-05-19  Toshiaki Takada  <takada@zebra.org>

        * ospf_ism.c (ospf_dr_election): Join AllDRouters Multicast group
        if interface state changes to DR or BDR.

1999-05-14  Stephen R. van den Berg <srb@cuci.nl>

        * ospf_main.c (signal_init): SIGTERM call sigint.
        (sigint): Logging more better message.

1999-05-12  Toshiaki Takada  <takada@zebra.org>

        * ospfd.c: Fix bug of `no router ospf' statement, it will work.

1999-05-11  Toshiaki Takada  <takada@zebra.org>

        * ospf_neighbor.c: ospf_nbr_free () Added.

1999-05-10  Toshiaki Takada  <takada@zebra.org>

        * ospfd.h: struct ospf_area { }, struct ospf_network { } Changed.
        * Fix bug of `no network' statement, it will work.

1999-05-07  Toshiaki Takada  <takada@zebra.org>

        * ospf_interface.c, ospf_zebra.c: Fix bug of last interface is not
        updated by ospf_if_update ().

1999-04-30  Kunihiro Ishiguro  <kunihiro@zebra.org>

        * Makefile.am (noinst_HEADERS): Add ospf_lsa.h for distribution.

1999-04-25  Toshiaki Takada <takada@zebra.org>

        * ospf_interface.c: DEFUN (no_if_ospf_cost),
        DEFUN (no_if_ospf_dead_interval),
        DEFUN (no_if_ospf_hello_interval),
        DEFUN (no_if_ospf_priority),
        DEFUN (no_if_ospf_retransmit_interval),
        DEFUN (no_if_ospf_transmit_delay) Added.

        interface_config_write () suppress showing interface
        default values.

1999-04-25  Kunihiro Ishiguro  <kunihiro@zebra.org>

        * ospf_dump.c (ospf_timer_dump): If thread is NULL return "inactive".

        * ospfd.c (ospf_if_update): Fix bug of using ospf_area { } instead
        of ospf_network { }.  So `router ospf' statement in ospfd.conf
        works again.
        (ospf_if_update): Call ospf_get_router_id for updating router ID.

1999-04-25  Toshiaki Takada  <takada@zebra.org>

        * ospf_interface.c: DEFUN (if_ospf_network) deleted.
        DEFUN (if_ospf_network_broadcast),
        DEFUN (if_ospf_network_non_broadcast),
        DEFUN (if_ospf_network_point_to_multipoint),
        DEFUN (if_ospf_network_point_to_point),
        DEFUN (no_if_ospf_network) Added.

1999-04-23  Toshiaki Takada  <takada@zebra.org>

        * ospfd.h: struct area { } changed to struct ospf_network { }.
        Add struct ospf_area { }.
        * ospfd.c: Add ospf_area_lookup_by_area_id (), ospf_network_new (),
        and ospf_network_free ().
        DEFUN (area_authentication), DEFUN (no_area_authentication) Added.

1999-04-22  Toshiaki Takada  <takada@zebra.org>

        * ospf_lsa.h: New file.
        * ospf_packet.h: LSA related struct definition are moved to
        ospf_lsa.h.
        * ospf_packet.c: ospf_verify_header () Added.

1999-04-21  Toshiaki Takada  <takada@zebra.org>

        * ospf_ism.c: ospf_elect_dr () and related function is changed.
        DR Election bug fixed.
        * ospf_dump.c: ospf_nbr_state_message (), ospf_timer_dump () Added.
        * ospfd.c: DEFUN (show_ip_ospf_neighbor) Added.

1999-04-19  Kunihiro Ishiguro  <kunihiro@zebra.org>

        * ospf_main.c (main): access_list_init () is added for vty
        connection filtering.

1999-04-16  Toshiaki Takada  <takada@zebra.org>

        * ospfd.c: DEFUN (show_ip_ospf_interface) Added.
        * ospf_neighbor.c: ospf_nbr_count () Added.
        
1999-04-15  Toshiaki Takada  <takada@zebra.org>

        * ospfd.h: struct ospf { } Changed.
        * ospfd.c: ospf_lookup_by_process_id () Deleted.
        * ospf_ism.c: ospf_wait_timer () Added. WaitTimer will work.

1999-04-14  Toshiaki Takada  <takada@zebra.org>

        * ospf_ism.c: ospf_elect_dr () Added.
        * ospf_network.c: ospf_if_ipmulticast () Added.

1999-04-11  Toshiaki Takada  <takada@zebra.org>

        * ospf_interface.c: interface_config_write (),
        DEFUN (if_ip_ospf_cost),
        DEFUN (if_ip_ospf_dead_interval),
        DEFUN (if_ip_ospf_hello_interval),
        DEFUN (if_ip_ospf_priority),
        DEFUN (if_ip_ospf_retransmit_interval) and
        DEFUN (if_ip_ospf_transmit_delay) Added.

1999-04-08  Toshiaki Takada  <takada@zebra.org>

        * ospf_dump.c: ospf_packet_db_desc_dump () Added.
        * ospf_neighbor.c: ospf_nbr_bidirectional () Added.
        * ospf_nsm.c: nsm_twoway_received () Added.

1999-04-02  Toshiaki Takada  <takada@zebra.org>

        * ospf_neighbor.c: New file.
        * ospf_neighbor.h: New file.
        * ospf_nsm.c: New file.
        * ospf_nsm.h: New file.
        * ospf_packet.c: Add ospf_make_header (), ospf_hello () and
        ospf_hello_send (). Now OSPFd can receive Hello and send Hello.

1999-03-27  Kunihiro Ishiguro  <kunihiro@zebra.org>

        * ospf_packet.c: Add ospf_recv_packet ().  Now OSPF Hello can receive.

1999-03-19  Toshiaki Takada  <takada@zebra.org>

        * ospf_packet.c: New file.
        * ospf_packet.h: New file.
        * ospf_network.c: New file.
        * ospf_network.h: New file.
        * ospfd.h: move OSPF message structure has moved to ospf_packet.h.

1999-03-17  Kunihiro Ishiguro  <kunihiro@zebra.org>

        * ospf_zebra.c (ospf_zebra_get_interface): Fix for IPv6 interface
        address.

        * Makefile.am (install-sysconfDATA): Overwrite install-sysconfDATA
        for install ospfd.conf.sample as owner read only file.

        * ospf_main.c (usage): Change to use ZEBRA_BUG_ADDRESS.

1999-03-15  Toshiaki Takada  <takada@zebra.org>

        * ospf_ism.c: New file.
        * ospf_ism.h: New file.
        * ospf_dump.c: New file.
        * ospf_dump.h: New file.

        * ospfd.h: Add (struct ospf), (struct config_network),
        (struct message) structure.

        * ospf_interface.c: Add ospf_if_match_network ().
        * ospf_interface.h (struct ospf_interface): Change struct members.

        * ospfd.c: ospf_lookup_by_process_id (), ospf_network_new (),
        DEFUN (network_area): Added.

        * ospfd.conf.sample: Change sample configuration.

1999-03-05  Toshiaki Takada  <takada@zebra.org>

        * ospf_interface.c: New file.
        * ospf_interface.h: New file.
        * ospf_zebra.h: New file.
        * ospf_zebra.c: Add interface function for zebra daemon.
        * ospfd.c: New file.

1999-02-23  Kunihiro Ishiguro  <kunihiro@zebra.org>

        * Move IPv6 codes and files to ospf6d directory.

1999-02-18  Peter Galbavy  <Peter.Galbavy@knowledge.com>

        * syslog support added

1998-12-22  Toshiaki Takada  <takada@zebra.org>

        * ospfd.h: New file.
        * ospf_lsa.h: New file.

1998-12-15  Kunihiro Ishiguro  <kunihiro@zebra.org>

        * Makefile.am: New file.
        * ospf_main.c: New file.
<|MERGE_RESOLUTION|>--- conflicted
+++ resolved
@@ -1,518 +1,8 @@
-<<<<<<< HEAD
-=======
-2006-03-27 Paul Jakma <paul.jakma@sun.com>
-
-	* ospf_lsa.c: (ospf_lsa_checksum) Add an explicit cast to avoid
-	  the ambiguities of ANSI and C99 C with respect to type
-	  conversion. Detailed problem report and test case with
-	  example data supplied by Dmitry Ivanov <dimss@telecentrs.lv>.
-
-2006-03-25 Paul Jakma <paul.jakma@sun.com>
-
-	* ospf_interface.c: (ospf_if_lookup_recv_if) Ignore loopbacks,
-	  we can never ever receive packets on those. Should fix
-	  case where CARP is run with address in same subnet as real
-	  interface. Problem report and diagnosis thanks to:
-	  Landon Fuller <landonf@opendarwin.org>.
-	  However, ospf_read() still can't deal deterministically with
-	  multiple interfaces in same subnet.
-
-2006-03-23 Steve Lawson <steve.lawson@aheadcomusa.com>
-
-	* ospf_lsa.c: (ospf_lsa_install) Fix incorrect byte-order 
-	  conversion of OSPF_MAX_SEQUENCE_NUMBER
-
-2006-01-19 Paul Jakma <paul.jakma@sun.com>
-
-        * (general) various miscellaneous compiler warning fixes.
-           Remove redundant break statements from switch clauses
-           which return.
-           return from main, not exit, cause it annoys SOS.
-           Remove stray semi-colons which cause empty-statement
-           warnings.
-
-2006-01-18 Juergen Kammer <j.kammer@eurodata.de>
-
-	* ospf_lsa.c: (ospf_router_lsa_new) dont take reference to the
-	  stream data until it is constructed, data reference is
-	  volatile due to the potential resize in link_info_set
-
-2006-01-18 Paul Jakma <paul.jakma@sun.com>
-
-	* ospf_lsa.c: (link_info_set) Resize the stream if required and
-	  possible. Return number of links added.
-	  (lsa_link_*_set) use return value from previous.
-	* ospf_lsa.h: Add OSPF_ROUTER_LSA_LINK_SIZE define.
-	  
-2006-01-17 Paul Jakma <paul.jakma@sun.com>
-
-	* ospf_packet.c: (ospf_verify_header) print out the types
-	  involved if there's a mismatch.
-	* ospf_zebra.c: (ospf_zebra_add) Adjust to new zserv format.
-
-2006-01-10 Len Sorensen <lennartsorensen@ruggedcom.com>
-
-	* (general) Bug #234, see also [quagga-dev 3902].
-	  Fix problem with nbr_self not being properly reinitialised
-	  when an interface comes up, after having been down.
-	  Some re-arrangement done by Paul Jakma, any bugs introduced
-	  on top of Len's suggested changes are his.
-	* ospf_neighbor.c: (ospf_nbr_add_self) centralise
-	  initialisation of nbr_self parameters here.
-	* ospf_interface.c: (ospf_if_new) deleting initialisation of
-	  parameters of nbr_self, just rely on call to
-	  ospf_nbr_add_self.
-	  (ospf_if_cleanup) ditto.
-	* ospfd.c: (ospf_network_run) ditto.
-
-2006-01-10 Juris Kalnins <juris@mt.lv>
-
-	* ospf_zebra.c: (ospf_interface_address_delete) fix rare leak of 
-	  struct connected in an error case.
-	* ospf_packet.c: (ospf_make_md5_digest) fix odd, if not
-	  undefined effect, assignment of an increment expression.
-
-2006-01-10 Paul Jakma <paul.jakma@sun.com>
-
-	* ospfd.c: (ospf_network_run) checking to see if router-id
-	  is set should be on ospf->router_id, not router_id_static.
-	  This was causing ospfd to not start if router-id had not
-	  been configured statically.
-	  (ospf_if_update) ditto.
-	* ospf_vty.c: (config_write_ospf_distribute) trim down
-	  redundant strings.
-
-2005-11-26 Paul Jakma <paul.jakma@sun.com>
-
-	* ospf_api.c: (struct opaque_lsa) change from gcc zero-length
-	  array to C99 incomplete type array.
-	* (general) s/graceful/deferred/ in all files, the former term 
-	   is confusing wrt OSPF Graceful-Restart.
-	* ospfd.c: (ospf_deferred_shutdown_check) dont return
-	  a function which returns void. SOS complains about this.
-	  (ospf_finish)
-
-2005-11-20 Paul Jakma <paul.jakma@sun.com>
-
-        * ospfd.h: remove the OSPF_ROUTER_ID_UPDATE_DELAY define
-          (struct ospf) remove the router_id timer thread.
-          remove export of ospf_router_id_update_timer.   
-        * ospfd.c: (ospf_router_id_update) call ospf_if_update to
-          poke interfaces into action after ID has been configured.
-          (ospf_router_id_update_timer) removed.
-          (ospf_finish_final) t_router_id_update timer is gone.
-          (ospf_network_run) router-id update timer gone.
-          call ospf_router_id_update directly if ID not configured.
-          In the per-iface loop, don't ospf_if_up interfaces if
-          ID is still not configured. The update function will call
-          ospf_if_update anyway.
-          (ospf_if_update) ID update timer is gone. Just return if no
-          ID is set.
-        * ospf_vty.c: (ospf_router_id) call ospf_router_id_update, no
-          timer needed.
-        * ospf_zebra.c: (ospf_router_id_update_zebra) call
-          ospf_router_id_update directly, not via timer.  
-        * ospf_abr.c: (ospf_abr_announce_network_to_area) check
-          returned LSA of ospf_summary_lsa_refresh and print warning if
-          it failed.
-          (ospf_abr_announce_network_to_area) similar
-          (ospf_abr_announce_rtr_to_area) similar 
-        * ospf_lsa.c: (ospf_router_lsa_new) check LSA returned is valid.
-          (ospf_router_lsa_originate) similar
-          (ospf_router_lsa_refresh, ospf_network_lsa_new) similar  
-          (ospf_summary_lsa_new) Check ID is valid.
-          (ospf_summary_lsa_originate) ditto, and check returned LSA from
-           previous function is !NULL.
-          (ospf_summary_lsa_refresh) check ospf_summary_lsa_new return
-           is !NULL.
-          (ospf_summary_asbr_lsa_new) ID valid check.
-          (ospf_summary_asbr_lsa_originate) similar.
-
-2005-11-16 Andrew J. Schorr <ajschorr@alumni.princeton.edu>
-
-	* ospf_dump.h: Define OSPF_TIME_DUMP_SIZE as appropriate buffer size
-	  for use with ospf_timer_dump and ospf_timeval_dump.
-	* ospf_vty.c: Change all buffer sizes used with ospf_timer_dump and
-	  ospf_timeval_dump to have size OSPF_TIME_DUMP_SIZE.
-	  (show_ip_ospf_interface_sub) Fix possible buffer overflow in
-	  call to ospf_timer_dump.
-
-2005-11-16 Andrew J. Schorr <ajschorr@alumni.princeton.edu>
-
-	* ospf_ism.h: (OSPF_ISM_TIMER_OFF) Improve macro syntax by enclosing
-	  in 'do {...} while(0)'.
-
-2005-11-14 Paul Jakma <paul.jakma@sun.com>
-
-	* ospfd.c: (ospf_new) stub-shutdown should just default to
-	  unconfigured, too strange otherwise.
-	  (ospf_finish_final) t_opaque_lsa_self TIMER_OFF should be
-	  preprocessor conditional on HAVE_OPAQUE_LSA.
-	* ospfd.h: (struct ospf) remove the SHUTDOWN_DEFAULT define.
-	  no longer used, plus it wasn't in range that the command
-	  accepted.
-	* ospf_zebra.h: Depends on vty.h, include it.
-
-2005-11-11 Paul Jakma <paul.jakma@sun.com>
-
-	* ospf_spf.c: (ospf_canonical_nexthops_free) Free only
-	  the nexthops pointing to the root vertex. We may visit a
-	  vertex twice or the vertex may have some inherited nexthops,
-	  if we free other nexthops we could crash.
- 
-2005-11-04 Paul Jakma <paul.jakma@sun.com>
-
-	* ospf_{dump,spf,vty}.c: Oops, use the internal tv_sub
-	  function rather than unportable timersub.
-
-2005-11-03 Paul Jakma <paul.jakma@sun.com>
-
-	* ospf_apiserver.c: (apiserver_sync_callback) stray semi-colon
-	* ospf_packet.c: include checksum.h, remove the in_cksum extern
-	* prototypes.
-	* ospf_te.h: Add braces, quell warning.
-	* ospf_packet.c: Change level of some warnings to
-	  informational.
-
-2005-10-29 Paul Jakma <paul.jakma@sun.com>
-
-	* (general) RFC3137 stub-router support
-	* ospfd.h: Add OSPF_OUTPUT_COST_INFINITE define.
-	  (struct ospf_master) Add a OSPF_MASTER_SHUTDOWN flag for
-	  options, to allow shutdown to distinguish between complete
-	  shutdown and shutdown of a subset of ospf instances.
-	  (struct ospf)
-	  Add stub_router_{startup,shutdown_}time, configuration of startup
-	  and shutdown time for stub-router.
-	  Add t_graceful_shutdown struct thread, timer for graceful
-	  shutdown, if needed.
-	  (struct ospf_area) Add stub_router_state - run time state of
-	  stub-router for an area. Add flags for ADMIN, IS and WAS
-	  states.
-	  Add t_stub_router, timer thread to resend router-lsa for an
-	  area.
-	* ospf_lsa.c: (ospf_link_cost) new simple function to spit out
-	  either the given lnks cost or infinite cost if stub-router is
-	  in effect.
-	  (lsa_link_{ptop,broadcast,virtuallink,ptomp}_set) use
-	  previous function for transit-links.
-	  (ospf_stub_router_timer) timer thread for end of startup stub
-	  router. Change state as required for the area and setup
-	  re-origination of router-lsa.
-	  (ospf_stub_router_check) Check/do whether stub-router should be
-	  enabled, and whether it requires timer to be setup.
-	  (ospf_router_lsa_new) call previous function at top.
-	  (ospf_router_lsa_originate) no external callers, made static.
-	* ospf_lsa.h: (ospf_router_lsa_originate) removed.
-	* ospf_main.c: (sigint) make static.
-	  remove call to exit, as ospf_terminate now deals with
-	  exiting.
-	* ospf_route.c: (ospf_terminate) removed, now in ospfd.c.
-	* ospf_vty.c: (show_ip_ospf_area) print out state of
-	  stub-router, if active.
-	  (show_ip_ospf) print out configuration of stub-router
-	  support, and details of graceful-shutdown if the timer is
-	  active.
-	  ((no)?ospf_max_metric_router_lsa_{admin,startup,shutdown}) new
-	  commands to (de-)?configure stub-router support.
-	  (config_write_stub_router) write out config of stub-router.
-	  (ospf_config_write) call previous.
-	  (ospf_vty_init) install the new stub-router commands.
-	* ospfd.c: various functions made static.
-	  (ospf_new) Set defaults for stub-router. Graceful shutdown
-	  is made to default on, just to be adventerous.
-	  (ospf_graceful_shutdown_finish) new function, final part of
-	  shutdown.
-	  (ospf_graceful_shutdown_timer) timer thread wrapper for
-	  graceful-shutdown.
-	  (ospf_graceful_shutdown_check) check whether to setup timer
-	  for shutdown or proceed directly to final shutdown.
-	  (ospf_terminate) moved here from ospf_route.c, call
-	  ospf_finish for each instance.
-	  (ospf_finish) renamed to ospf_finish_final and made static.
-	  (ospf_finish) new function, exported wrapper around
-	  ospf_graceful_shutdown_check.
-	  (ospf_finish_final) complete shutdown of an instance.
-	  Add missing TIMER_OFF's of two timer threads.
-	  (ospf_area_free) opaque self lsa timer should be turned off.
-
-2005-10-23 Paul Jakma <paul.jakma@sun.com>
-
-	* ospf_apiserver.c: (ospf_apiserver_term) This function should
-	  not have side-effects (eg segv) if no apiserver instances are
-	  active, ie be robust.
-	* ospf_vty.c: (show_ip_ospf) fix display of SPF timer if it
-	  has not yet been run.
-
-2005-10-21 Paul Jakma <paul.jakma@sun.com>
-
-	* ospf_dump.c: (ospf_timeval_dump) fix ms adjustment, thanks to
-	  Andrew Schorr.
-	* ospf_vty.c: (ospf_config_write) fix write out of spf timers
-	  configuration.
-
-2005-10-21 Paul Jakma <paul.jakma@sun.com>
-
-	* (general) SPF millisecond resolution timer with adaptive,
-	  linear back-off holdtime. Prettification of ospf_timer_dump.
-	* ospf_dump.c: (ospf_timeval_dump) new function. The guts of
-	  ospf_timer_dump, but made to be more dynamic in printing out
-	  the relative timeval, sliding the precision printed out
-	  according to the value.
-	  (ospf_timer_dump) guts moved to ospf_timeval_dump.
-	* ospf_dump.h: export ospf_timeval_dump.
-	* ospf_flood.c: (ospf_flood) remove gettimeofday, use
-	  the libzebra exported recent_time instead, as it's not
-	  terribly critical to have time exactly right - the dropped
-	  LSA will be retransmited to us if we don't ACK it.
-	* ospf_packet.c: (ospf_ls_upd_timer) Ditto, but here we're
-	  not transmitting, just putting LSA back on update transmit list.
-	* ospfd.h: delay and holdtimes should be unsigned.
-	  Add spf_max_holdtime and spf_hold_multiplier.
-	  Update default defines for delay and hold time to be in msec.
-	  (struct ospf) change the SPF timestamp to a struct timeval.
-	  Remove ospf_timers_spf_(un)?set.
-	* ospfd.c: (ospf_timers_spf_{set,unset}) removed.
-	  (ospf_new) initialise spf_max_holdtime and spf_hold_multiplier
-	* ospf_spf.c: (ospf_spf_calculate) SPF timestamp is a timeval
-	  now, update with gettimeofday.
-	  (ospf_spf_calculate_schedule) Change SPF timers to millisecond
-	  resolution.
-	  Make the holdtime be adaptive, with a linear increase in
-	  holdtime ever consecutive SPF run which occurs within holdtime
-	  of previous SPF, bounded by spf_max_holdtime.
-	* ospf_vty.c: Update spf timers commands.
-	  (ospf_timers_spf_set) trivial helper. 
-	  (ospf_timers_throttle_spf_cmd) new command to set SPF delay,
-	  initial hold and max hold times with millisecond resolution.
-	  (ospf_timers_spf_cmd) Deprecated. Accept the old values,
-	  convert to msec, truncate to new limits.
-	  (no_ospf_timers_throttle_spf_cmd) set timers to defaults.
-	  (no_ospf_timers_spf_cmd) deprecated form, same as previous.
-	  (show_ip_ospf_cmd) Display SPF parameters and times.
-	  (show_ip_ospf_neighbour_header) Centralise the 'sh ip os ne'
-	  header.
-	  (show_ip_ospf_neighbor_sub) Fix the field widths. Get rid of
-	  the multiple spaces which were making the lines even longer.
-	  (show_ip_ospf_neighbor_cmd) Use show_ip_ospf_neighbour_header
-	  (show_ip_ospf_neighbor_all_cmd) ditto and fix the field
-	  widths for NBMA neighbours.
-	  (show_ip_ospf_neighbor_int) Use header function.
-	  (show_ip_ospf_nbr_nbma_detail_sub) use sizeof for timebuf,
-	  local array - safer.
-	  (show_ip_ospf_neighbor_detail_sub) ditto
-	  (ospf_vty_init) install the new SPF throttle timer commands.
-	  
-2005-10-21 Paul Jakma <paul.jakma@sun.com>
-
-	* (general) OSPF fast, sub-second hello and 1s dead-interval
-	  support.
-	* ospf_dump.c: (ospf_timer_dump) Print out milliseconds too.
-	  Callers typically specify a length of 9, so most see
-	  millisecs unless they specify the additional length.
-	* ospf_interface.h: (struct ospf_interface) new interface param, 
-	  fast_hello.
-	* ospf_interface.c: (ospf_if_table_lookup) add brackets,
-	  gcc warning fix.
-	  (ospf_new_if_params) Initialise fast_hello param.
-	  (ospf_free_if_params) Check whether fast_hello is configured.
-	  (ospf_if_new_hook) set fast_hello to default.
-	* ospf_ism.h: Wrap OSPF_ISM_TIMER_ON inside do {} while (0) to
-	  prevent funny side-effects from its if statement when this
-	  macro is used conditionally by other macros.
-	  (OSPF_ISM_TIMER_MSEC_ON) new macro, set in milliseconds.
-	  (OSPF_HELLO_TIMER_ON) new macro to set hello timer according
-	  to whether fast_hello is set.
-	* ospf_ism.c: Update all setting of the hello timer to use
-	  either OSPF_ISM_TIMER_MSEC_ON or OSPF_HELLO_TIMER_ON. The
-	  former is used when hello is to be sent immediately.
-	* ospf_nsm.c: ditto
-	* ospf_packet.c: (ospf_hello) hello-interval is not checked
-	  for mismatch if fast_hello is set.
-	  (ospf_read) Annoying nit, fix "no ospf_interface" to be debug
-	  rather than a warning, as it can be perfectly normal to
-	  receive packets when logical subnets are used.
-	  (ospf_make_hello) Set hello-interval to 0 if fast-hellos are
-	  configured.
-	* ospf_vty.c: (ospf_auto_cost_reference_bandwidth) annoying
-	  nit, don't vty_out if this command is given, it gets tired
-	  quick.
-	  (show_ip_ospf_interface_sub) Print the hello-interval 
-	  according to whether fast-hello is set or not.
-	  Print the extra 5 millisec characters from (ospf_timer_dump)
-	  if fast-hello is configured.
-	  (ospf_vty_dead_interval_set) new function, common to all
-	  forms of dead-interval command, to set dead-interval and
-	  fast-hello correctly. If a dead-interval is given, unset
-	  fast-hello, else if a hello-multiplier is set, set
-          dead-interval to 1 and fast-hello to given multiplier.
-	  (ip_ospf_dead_interval_addr_cmd) use
-	  ospf_vty_dead_interval_set().
-	  (ip_ospf_dead_interval_minimal_addr_cmd) ditto.
-	  (no_ip_ospf_dead_interval) Unset fast-hello.
-	  (no_ip_ospf_hello_interval) Bug-fix, unset of hello-interval
-	  should set it to OSPF_HELLO_INTERVAL_DEFAULT, not
-	  OSPF_ROUTER_DEAD_INTERVAL_DEFAULT.
-	  (config_write_interface) Write out fast-hello.
-	  (ospf_config_write) Write a comment about 
-	  "auto-cost reference-bandwidth" having to be equal on all
-	  routers. Hopefully just as noticeable as old practice of
-	  writing to vty, but less annoying.
-	  (ospf_vty_if_init) install the two new dead-interval
-	  commands.
-	* ospfd.h: Add defines for OSPF_ROUTER_DEAD_INTERVAL_MINIMAL
-	  and OSPF_FAST_HELLO_DEFAULT.
-
-2005-10-18 Paul Jakma <paul.jakma@sun.com>
-
-	* (general) SPF memory management cleanup and fix for rare
-	  double-free bug.
-	* ospf_spf.h: (struct vertex_parent) New struct to hold parent
-	  specific data, eg the backlink and the parent vertex pointer,
-	  and point to the appropriate general struct vertex_nexthop.
-	  (struct vertex_nexthop) remove parent vertex pointer, so
-	  this struct can be shared across vertices.
-	  (struct vertex) rename list child to list children. Remove
-	  list of nexthops, replace with list of vertex_parents.
-	* ospf_spf.c: (update_stat) trivial, remove cast from void *.
-	  (vertex_nexthop_new) remove init of parent - field is gone
-          from struct vertex_nexthop.
-          (ospf_canonical_nexthops_free) Remove the canonical
-          vertex_nexthop memory objects. These are the vertex_nexthops
-          attached to the first level of router vertices from the root.
-          (vertex_parent_new) new function, create a vertex_parent.
-          (vertex_parent_free) ditto, but free it.
-          (ospf_vertex_new) Update to match changes to struct vertex.
-          (ospf_vertex_free) Recursively free a struct vertex and its
-          children. The parent list is used as a reference count.
-          vertex_nexthops must be free seperately, if required.
-          (ospf_vertex_dump) update to match struct vertex changes.
-          Print out backlink of parents too.
-          (ospf_vertex_add_parent) ditto.
-          (ospf_lsa_has_link) update comment.
-          (ospf_nexthop_add_unique) removed, not needed anymore.
-          (ospf_nexthop_merge) ditto.
-          (ospf_spf_consider_nexthop) renamed to ospf_spf_add_parent.
-          Simplified to just create vertex_parent and add it.
-          (ospf_spf_flush_parents) new function, flush out the parent
-	  list.
-	  (ospf_nexthop_calculation) Take the relevant route_lsa_link
-	  as an argument, which simplifies things and removes the need
-	  for the hack in ospf_nexthop_add_unique - ospf_spf_next
-	  already knew exactly which link the cost calculated was for.
-	  Update to match struct vertex changes too.
-	  (ospf_spf_next) Don't create a vertex for W unnecessarily, if
-          it's there's a vertex already created for W, use it, and
-          hence there's no need to free it either.
-          Update some manipulation/comparisons of distance to match.
-          Flush the parent list if a lower cost path is found.
-          (ospf_spf_route_free) unused, removed.
-          (ospf_spf_dump) match the struct vertex changes, and dump the
-          ifname if possible.
-          (ospf_spf_calculate) At end of SPF, free the canonical nexthops
-          and call ospf_vertex_free on the root vertex to free the
-	  entire tree.
-	* ospf_interface.c: (ospf_vl_set_params) match struct vertex
-          changes.
-        * ospf_route.c: (ospf_intra_route_add) ditto
-          (ospf_route_copy_nexthops_from_vertex) ditto
-          
-2005-10-11 Paul Jakma <paul.jakma@sun.com>
-
-	* ospf_api.c: sign warnings.
-	* ospf_apiserver.c: sign warning and convert all the struct
-	  in_addr initialisations so as not to make assumptions about
-	  how this struct is organised, initialise the s_addr member
-	  explicitely.
-	* ospf_packet.c: Add const qualifier to auth_key.
-
-2005-10-06 Alain Ritoux <alain.ritoux@6wind.com>
-
-	* ospf_snmp.c: Avoid mixing interface and ospf_interface objects
-	  which now allows snmpwalk to work with ospfIfTable and 
-	  also with ospfIfMetricTable
-
-2005-10-01 Andrew J. Schorr <ajschorr@alumni.princeton.edu>
-
-	* ospf_dump.c: Remove local hard-coded table ospf_redistributed_proto.
-	  (ospf_redist_string) New function implemented using new library
-	  function zebra_route_string().  Note that there are a few differences
-	  in the output that will result: the new function returns strings
-	  that are lower-case, whereas the old table was mixed case.  Also,
-	  the old table mapped ZEBRA_ROUTE_OSPF6 to "OSPFv3", whereas the
-	  new function returns "ospf6".
-	* ospfd.h: Remove extern struct message ospf_redistributed_proto[],
-	  and add extern const char *ospf_redist_string(u_int route_type)
-	  instead.
-	* ospf_asbr.c: (ospf_external_info_add) In two messages, use
-	  ospf_redist_string instead of LOOKUP(ospf_redistributed_proto).
-	* ospf_vty.c: Remove local hard-coded table distribute_str.
-	  (config_write_ospf_redistribute,config_write_ospf_distribute): Use
-	  new library function zebra_route_string() instead of distribute_str[].
-	* ospf_zebra.c: (ospf_redistribute_set,ospf_redistribute_unset,
-	  ospf_redistribute_default_set,ospf_redistribute_check)
-	  In debug messages, use ospf_redist_string() instead of
-	  LOOKUP(ospf_redistributed_proto).
-
-2005-09-30 Vincent Jardin <vincent.jardin@6wind.com>
-
-	* ospf_dump.c, ospf_ia.c, ospf_spf.c, ospf_ase.c:
-	  remove unused DEBUG
-
-2005-09-29 Alain Ritoux <alain.ritoux@6wind.com>
-
-	* ospf_ism.c: generate SNMP traps on Interface state change
-	* ospf_nsm.c: generate SNMP traps on Neighbour state change
-	* ospf_snmp.[ch]: support for SNMP traps for interface and neighbours.
-
-2005-09-29 Alain Ritoux <alain.ritoux@6wind.com>
-
-	* ospf_vty.c: forece default route LSA to be re_issued whenever
-	  cost is changed ( [no] ip ospf area XXX default-cost YYY)
-	  Support ignore-mtu option
-	* ospfd.h: define OSPF_MTU_IGNORE_DEFAULT
-	* ospf_packet.c: support ignore-mtu option
-	* ospf_interface.h: field added for skipping MTU check 
-	* ospf_interface.c: fix memory leak in ospf_crypt_key_delete()
-	  Set mtu_ignore field to default value
-	* ospf_abr.[ch]: export ospf_abr_announce_network_to_area()
-	* ospf_ism.h: add MACRO to convert internal ISM status into SNMP
-	  correct values
-	* ospf_snmp.c: add sanity check on LSA type in lsdb_lookup_next()
-	  convert OSPFIFSTATE internal status into SNMP values
-
-2005-09-28 Alain Ritoux <alain.ritoux@6wind.com>
-
-	* ospf_packet.c: use new md5 API
-
-2005-09-19 Andrew J. Schorr <ajschorr@alumni.princeton.edu>
-
-	* ospf_lsa.h: (ospf_external_lsa_flush) Comment out the 5th argument
-	  (nexthop) since it is not used in the function (except inside
-	  some commented-out code).
-	* ospf_lsa.c: (ospf_external_lsa_flush,ospf_external_lsa_refresh)
-	  Comment out the 5th argument to ospf_external_lsa_flush.
-	* ospf_asbr.c: (ospf_redistribute_withdraw) Comment out 5th arg
-	  to ospf_external_lsa_flush.
-	* ospf_vty.c: (no_ospf_default_information_originate) Eliminate 5th
-	  uninitialized nexthop arg to ospf_external_lsa_flush.
-	* ospf_zebra.c: (ospf_zebra_read_ipv4) Comment out 5th arg
-	  to ospf_external_lsa_flush.
-	* ospfd.c: (ospf_network_set) Comment out 5th arg
-	  to ospf_external_lsa_flush.
-
-2005-09-17 Andrew J. Schorr <ajschorr@alumni.princeton.edu>
-
-	* ospf_opaque.c:
-	  (ospf_opaque_lsa_refresh_schedule,ospf_opaque_lsa_flush_schedule)
-	  No need to call ospf_lookup(), just use lsa0->area->ospf instead.
-
 2005-08-21 Hasso Tepper <hasso at quagga.net>
 
 	* ospf_vty.c: Make "show ip ospf neighbor xxx" commands work.
 	  Interface should be specified by name now.
 
->>>>>>> 3b1f8fd6
 2005-08-17 Hasso Tepper <hasso at quagga.net>
 
 	* ospf_vty.c: Check carefully if interface exists before trying to
