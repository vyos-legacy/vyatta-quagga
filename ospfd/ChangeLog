<<<<<<< HEAD
2005-03-05 Andrew J. Schorr <ajschorr@alumni.princeton.edu>
=======
2005-03-13 Andrew J. Schorr <ajschorr@alumni.princeton.edu>

	* ospf_lsa.c: (ospf_lsa_refresh_walker) If the system clock jumps
	  backward, then current time may be less than
	  ospf->lsa_refresher_started.  This was causing invalid values
	  for ospf->lsa_refresh_queue.index resulting in infinite loops.
	  Problem fixed by casting the expression to unsigned before taking
	  the modulus.

2005-02-23 Andrew J. Schorr <ajschorr@alumni.princeton.edu>

	* ospfd.h: Add new field struct stream *ibuf to struct ospf.
	* ospfd.c: (ospf_new) Check return code from ospf_sock_init.
	  Allocate ibuf using stream_new(OSPF_MAX_PACKET_SIZE+1).
	  (ospf_finish) Call stream_free(ospf->ibuf.
	* ospf_packet.c: (ospf_read) Call stream_reset(ospf->ibuf) and then
	  pass it to ospf_recv_packet for use in receiving the packet
	  (instead of allocating a new stream for each packet received).
	  Eliminate all calls to stream_free(ibuf).
	  (ospf_recv_packet) The struct stream *ibuf is now passed in as
	  an argument.  No need to use recvfrom to peek at the packet
	  header (to see how big it is), just use ospf->ibuf which is
	  always large enough (this eliminates a system call to recvfrom).
	  Therefore, no need to allocate a stream just for this packet,
	  and no need to free it when done.

2005-02-23 Vincenzo Eramo <eramo at infocom.ing.uniroma1.it>

	* ospf_lsa.h: New flag to the LSA structure for the SPF calculation.
	* ospf_lsdb.h: Export ospf_lsdb_clean_stat() function.
	* ospf_spf.h: Add link to the LSA stat structure into vertex.
	* ospf_spf.c: New functions cmp() and update_stat() to manage
	  candidates. Remove ospf_spf_has_vertex(), ospf_vertex_lookup(),
	  ospf_install_candidate() and ospf_spf_register() functions not needed
	  any more. Update ospf_vertex_new(), ospf_spf_next() and
	  ospf_spf_calculate() functions to use pqueue instead of linked list.

2005-02-21 Hasso Tepper <hasso at quagga.net>

	* ospf_ase.c: Don't show messages related to the ase calculations if
	  we are not debugging.
>>>>>>> f616467b

	* ospf_network.c: (ospf_sock_init) Save errno before calling
	  ospfd_privs.change.

2005-02-19 Hasso Tepper <hasso at quagga.net>

	* ospf_api.h: char isnt always signed, but it has to be it here.

2005-02-11 Hasso Tepper <hasso at quagga.net>

	* ospf_lsdb.c: Fix sum of checksums calculation.

2005-02-02 Andrew J. Schorr <ajschorr@alumni.princeton.edu>

	* ospf_packet.c: (ospf_read) Fix bug: must check for state ISM_Down,
	  not for event ISM_InterfaceDown.  And improve the message by
	  adding the interface flags.

2005-01-30 Andrew J. Schorr <ajschorr@alumni.princeton.edu>

	* ospf_packet.c: (ospf_packet_add) If oi->obuf is NULL, print
	an error message and return.
	(ospf_read) If the interface state is ISM_InterfaceDown, issue
	a warning message and ignore the packet.

2005-01-10  Greg Troxel  <gdt@fnord.ir.bbn.com>

	* ospf_packet.h: Remove commented out definition of
	OSPF_MAX_PACKET; neither it or the uncommented one are used any more.

	* ospf_packet.c (ospf_make_ls_upd): Leave room for authentication
	when deciding if an update will fit.
	(ospf_packet_authspace): Factor out calculation of size required
	for authentication.
	(ospf_make_db_desc): Use ospf_max_packet, not OSPF_MAX_PACKET.
	Don't confuse readers that there is a macro.

2004-12-30 Andrew J. Schorr <ajschorr@alumni.princeton.edu>

	* ospf_network.c: Improve all setsockopt error messages to give detailed
	  information on the arguments.

2004-12-29 Andrew J. Schorr <ajschorr@alumni.princeton.edu>

	* ospf_packet.c: (ospf_db_desc) Reduce severity of "Negotiation done"
	  messages from LOG_WARNING to LOG_INFO, since this seems to be
	  normal.

2004-12-29 Andrew J. Schorr <ajschorr@alumni.princeton.edu>

	* ospf_packet.c: (ospf_read) Always look up the interface if
	  ospf_recv_packet returns NULL ifp, since some platforms such
	  as Solaris 8 appear to support ifindex retrieval but don't.

2004-12-22 Hasso Tepper <hasso at quagga.net>

	* ospf_dump.c: Show debug configuration in vtysh.
	* ospf_vty.c: Fix "show ip ospf" output. Router can't be elected in
	  any case if it's configured as "translate-never".
	* ospf_lsdb.[ch]: New function to calculate sum of checksums.
	* ospf_vty.c: Bugfix to show really number of AS external LSAs, not
	  number of all LSAs with AS scope, this includes opaque as LSAs as
	  well, show this number separately. Show numbers and sums of
	  checksums for each type of LSAs.
	* ospf_lsa.c: Calculate checksum before putting LSA into database.

2004-12-15 Andrew J. Schorr <ajschorr@alumni.princeton.edu>

	* ospf_interface.h: Declare new function ospf_default_iftype.
	* ospf_interface.c: (ospf_default_iftype) New function to centralize
	  this logic in one place.
	* ospf_zebra.c: (ospf_interface_add) Use new function
	  ospf_default_iftype.
	* ospf_vty.c: (no_ip_ospf_network,config_write_interface) Fix logic
	  by using new function ospf_default_iftype.

2004-12-11 Andrew J. Schorr <ajschorr@alumni.princeton.edu>

	* ospf_packet.c: (ospf_db_desc) Should be static, not global.
	  (ospf_hello,ospf_db_desc,ospf_ls_upd,ospf_ls_ack) Improve warning
	  messages to include identifying information (e.g. router id).
	* ospf_nsm.c: (nsm_change_state) Improve info message to include
	  router id and state names.

2004-12-09  Greg Troxel  <gdt@fnord.ir.bbn.com>

	* ospf_apiserver.c (ospf_apiserver_term): Obtain struct
	ospf_apiserver * from listnode.  Remove unused variables.  Follows
	suggestion from Jay Fenlason.

2004-12-08 Andrew J. Schorr <ajschorr@alumni.princeton.edu>

	* *.c: Change level of debug messages to LOG_DEBUG.

2004-12-07 Andrew J. Schorr <ajschorr@alumni.princeton.edu>

	* ospf_main.c: (main) The 2nd argument to openzlog has been removed.

2004-12-03 Andrew J. Schorr <ajschorr@alumni.princeton.edu>

	* ospf_packet.c: (ospf_db_desc) Reduce priority on a debug message
	  from LOG_NOTICE to LOG_DEBUG.

2004-12-03 Andrew J. Schorr <ajschorr@alumni.princeton.edu>

	* ospf_main.c: (sigint) Use zlog_notice for termination message.
	  (main) Issue a startup announcement using zlog_notice.

2004-11-30 Andrew J. Schorr <ajschorr@alumni.princeton.edu>

	* ospf_packet.c: (ospf_db_desc_proc) Fix spelling of packet in warning
	  message and in comment.
	  (ospf_db_desc) Warning message that a packet is being discarded
	  should give the router id of the packet source.  Fix spelling
	  of packet in two warning messages.
	  (ospf_ls_req) Warning message that a link state request is being
	  discarded should give the router id of the neighbor that sent it.

2004-11-26 Andrew J. Schorr <ajschorr@alumni.princeton.edu>

	* ospf_main.c: Remove #include "debug.h" (was not being used, and
	  lib/debug.h has now been deleted).

2004-11-25 Hasso Tepper <hasso at quagga.net>

	* ospf_main.c: Make group to run as configurable.

2004-11-15  Greg Troxel  <gdt@fnord.ir.bbn.com>

	* ospf_packet.c (ospf_recv_packet): Assume CMSG_SPACE is present
	and works (lib/zebra.h provides if OS doesn't).

2004-11-15 Paul Jakma <paul@dishone.st>

	* ospf_{apiserver,te}.c: ospf_lsa_free's should be ospf_lsa_unlock.

2004-11-12 Paul Jakma <paul@dishone.st>

	* ospf_ia.c: (process_summary_lsa) Only an ABR has any reason to
          ignore stub area summary default. Even so it seems a strange
          check, add a comment to that effect.

2004-11-04 Paul Jakma <paul@dishone.st>

	* ospfd.c: (ospf_network_match_iface) revert to previous network
          statement match behaviour.

2004-11-02 Paul Jakma <paul@dishone.st>

	* ospf_packet.c: (ospf_write_frags) remove iov arg, msg already points
	  to it. Add convenience pointer to msg->msg_iov[1], and use this,
	  fixing the unfortunate borkenness introduced in moving of this code 
	  to a function.
	  (ospf_write) remove iovp and fix up call to previous.
	  (ospf_ls_upd_packet_new) cast size to long int - unfortunately 
          glibc's size_t format modifier is not portable.

2004-10-31 Paul Jakma <paul@dishone.st>

	* ospf_packet.c: (ospf_write_frags) Add debug output
	  (ospf_write) set type early, so we can pass it to
	  ospf_write_frags.
	  (ospf_ls_upd_packet_new) print size in debug output when too large
	  packet is encountered.
	* ospf_zebra.c: (ospf_distribute_list_update_timer) Ugly misuse of
	  THREAD_ARG to store an integer, but it should at least use same
          same type to retrieve the value. Assert value is sane.

2004-10-22 Paul Jakma <paul@dishone.st>

	* ospf_network.c: (ospf_sock_init) call neutral setsock_ifindex()
          function.
        * ospf_packet.c: (ospf_read) manually look up ifindex
          if system could not have returned one, eg openbsd, thanks to Rivo
	  Nurges for highlighting problem and fix.
          Change setsockopt_pktinfo to setsockopt_ifindex.

2004-10-19 Andrew J. Schorr <aschorr@telemetry-investments.com>

	* ospf_snmp.c: (ospf_snmp_if_update) Fix logic to handle PtP links
	  with dedicated subnets properly.
	* ospf_lsa.c: (lsa_link_ptop_set) ditto.
	* ospfd.c: (ospf_network_match_iface) ditto.
	  (ospf_network_run) ditto.
	* ospf_interface.c: (ospf_if_is_configured) ditto.
	  (ospf_if_lookup_by_prefix) ditto.
	  (ospf_if_lookup_recv_if) ditto.
	* ospf_vty.c: (show_ip_ospf_interface_sub) Display the peer or
	  broadcast address if present.

2004-10-13 Hasso Tepper <hasso at quagga.net>

	* ospf_main.c: Unbreak compilation with ospfapi disabled.
	* ospf_snmp.c: Remove defaults used to initialize smux connection to
	  snmpd. Connection is initialized only if smux peer is configured.

2004-10-12 Hasso Tepper <hasso at quagga.net>

	* ospf_main.c, ospf_opaque.c: Unbreak ospfclient compilation - move
	  static variable from ospf_main.c into ospf_opaque.c.

2004-10-11 Hasso Tepper <hasso at quagga.net>

	* ospf_main.c, ospf_opaque.c: Disable ospfapi init by default. New
	  command line switch to enable it.

2004-10-11 Paul Jakma <paul@dishone.st>

	* ospf_dump.c: (ospf_ip_header_dump) Assume header is in host order
	  remove ntohs that should have dissappeared. Take struct ip
	  as argument, caller has to know there's an IP header at start of
	  stream anyway.
	* ospf_dump.h: update declaration of ospf_ip_header_dump.
	* ospf_packet.c: (ospf_write) correct call to 
	  sockopt_iphdrincl_swab_htosys which was munging the header.
	  (ospf_recv_packet) ip_len is needed for old OpenBSD fixup.
	  (ospf_read) sockopt_iphdrincl_swab_systoh ip header as soon as
	  we have it.
	* (global) Const char update and signed/unsigned fixes.
	* (various headers) size defines should be unsigned.
	* ospf_interface.h: remove duplicated defines, include the
	  authoritative header - though, these defines should probably
          be moved to a dedicated header, or ospfd.h.
	* ospf_lsa.h: (struct lsa) ls_seqnum should be unsigned.
	* ospf_packet.c: (ospf_write) cast result of shift to unsigned.
	  
2004-10-08 Hasso Tepper <hasso at quagga.net>
	
	* *.[c|h]: Fix compiler warnings: make some strings const, signed ->
	  unsigned, remove unused variables etc.

2004-10-07  Greg Troxel  <gdt@claude.ir.bbn.com>

	* ospf_apiserver.c (ospf_apiserver_unregister_opaque_type): Don't
	use of variable names 'node' and 'nextnode' to avoid possible
	conflict with list macros.  Move variable declaration inside for
	loop after a statement to top of function.

2004-10-07 Paul Jakma <paul@dishone.st>

	* ospf_snmp.c: Missed list typedef update
	* ospf_dump.c: Include sockopt.h for header swab functions.

2004-10-05 Paul Jakma <paul@dishone.st>

	* ospf_packet.c: replace ospf_swap_iph_to... with
          sockopt_iphdrincl_swab_...

2004-10-03 James R. Leu <jleu at mindspring.com>

	* ospf_zebra.c: Read router id related messages from zebra daemon.
	  Schedule router-id update thread if it's changed.
	* ospfd.c: Remove own router-id selection function. Use router id from
	  zebra daemon if it isn't manually overriden in configuration.

2004-09-27 Paul Jakma <paul@dishone.st>

	* ospf_dump.c: (ospf_ip_header_dump) Use HAVE_IP_HDRINCL_BSD_ORDER
	  Apply to offset too. Print ip_cksum, lets not worry about
	  possible 2.0.37 compile problems.
	* ospf_packet.c: (ospf_swap_iph_to{n,h}) Use
	  HAVE_IP_HDRINCL_BSD_ORDER.
	  (ospf_recv_packet) ditto.
	  (ospf_write) Fixup iov argument to ospf_write_frags.
          (struct msghdr).msg_name is caddr_t on most platforms.
	  (ospf_recv_packet) ditto. And msg_flags is not always there
          memset struct then set fields we care about rather than 
          initialise all fields individually.

2004-09-26 Hasso Tepper <hasso at quagga.net>

	* ospf_abr.c, ospf_dump.c, ospf_lsa.c, ospf_packet.c, ospf_vty.c,
	  ospf_zebra.c: Fix compiler warnings.

2004-09-24 Paul Jakma <paul@dishone.st>

        * ospf_apiserver.{c,h}: lists typedef removal cleanup.
          update some list loops to LIST_LOOP. some miscellaneous indent
          fixups.
          (ospf_apiserver_unregister_opaque_type) fix listnode_delete of
          referenced node in loop.
 	  (ospf_apiserver_term) loops calling ospf_apiserver_free, which
          deletes referenced nodes from apiserver_list, fixed.
        * ospf_interface.h: lists typedef removal cleanup.
        * ospf_opaque.{c,h}: lists typedef removal cleanup. update some list 
          loops to LIST_LOOP. miscellaneous style and indent fixups.
        * ospf_te.{c,h}: ditto
	* ospf_packet.c: lists typedef removal cleanup.
          (ospf_write) ifdef fragmentation support. move actual
	  fragmentation out to a new, similarly ifdefed, function.
	  (ospf_write_frags) fragmented write support, moved from previous.

2004-09-23 Hasso Tepper <hasso at quagga.net>

	* *.[c|h]: list -> struct list *, listnode -> struct listnode *.

2004-09-12 Paul Jakma <paul@dishone.st>

	* ospf_packet.c: Fix bugzilla #107
 	  (ospf_packet_max) get rid of the magic 88 constant
	  (ospf_swab_iph_ton) new function. set ip header to network order,
	  taking BSDisms into account.  
	  (ospf_swab_iph_toh) the inverse. 
	  (ospf_write) Add support for IP fragmentation, will only work on
	  linux though, other kernels make it impossible. get rid of the
	  magic 4 constant.  
	  (ospf_make_ls_upd) Bound check to end of stream, not to 
	  interface mtu.  
	  (ospf_ls_upd_packet_new) New function, allocate upd packet
	  taking oversized LSAs into account.
	  (ospf_ls_upd_queue_send) use ospf_ls_upd_packet_new to allocate,
	  rather than statically allocating mtu sized packet buffer, which
	  actually was wrong - it didnt take ip header into account, which
	  should not be included in packet buffer.
	  (ospf_ls_upd_send_queue_event) minor tweaks and remove
	  TODO comment.
	  
2004-08-31  David Wiggins  <dwiggins@bbn.com>

	* ospf_spf.c (ospf_spf_calculate): Many more comments and debug
	  print statements.  New function ospf_vertex_dump used in debugging.

2004-08-31  David Wiggins  <dwiggins@bbn.com>

	* ospf_spf.h (struct vertex): Comments for flags and structure members.

2004-08-31  David Wiggins  <dwiggins@bbn.com>

	* ospf_route.c: When finding an alternate route, log cost as well.

2004-08-31  David Wiggins  <dwiggins@bbn.com>

	* ospf_interface.c (ospf_lookup_if_params): Initialize af in
	  struct prefix allocated on stack.

2004-08-31  David Wiggins  <dwiggins@bbn.com>

	* ospf_packet.c (ospf_ls_ack_send_delayed): In p2mp mode, send
	  acks to AllSPFRouters, rather than All-DR.

2004-08-27  Hasso Tepper  <hasso at quagga.net>

	* ospf_vty.c: Don't print ospf network type under interface only
	  if interface is in broadcast mode and interface type really is
	  broadcast. Fixes Bugzilla #108.

2004-08-27  David Wiggins  <dwiggins@bbn.com>

	* ospf_spf.c (ospf_nexthop_calculation): Initialize address family
	  in on-stack struct prefix_ipv4.  Fixes point-to-multipoint SPF
	  calculation.

2004-08-26  Greg Troxel  <gdt@fnord.ir.bbn.com>

	* ospf_packet.c (ospf_recv_packet): adjust size declaration of
	  buffer used to get interface index so that it compiles on other
	  than Linux and includes the required alignment space.  Probably
	  this was only working on sparc/sparc64 because most of
	  sockaddr_dl was not being written.

2004-08-19 Paul Jakma <paul@dishone.st>

	* ospf_packet.c: update to match sockopt renames.
	
2004-08-04 Paul Jakma <paul@dishone.st>

	* ospf_spf.c: (ospf_spf_consider_nexthop) Add comment about issue.
	  Compare only against list head - all nexthops must be same cost
	  anyway, fixes a reference-listnode-after-delete bug noted by
	  Kir Kostuchenko.
	  (ospf_nexthop_calculation) Use ospf_spf_consider_nexthop for all
	  candidates attached to root.
	  
2004-07-27 Paul Jakma <paul@dishone.st>

        * ospf_packet.c: (ospf_ls_upd_send_queue_event) fix thinko from
          last fix for ospfd wedging due to oversize LSAs: dont list loop on
          ospf_ls_upd_queue_send() - guaranteed segfault.
          
2004-07-27 Paul Jakma <paul@dishone.st>

	* ospf_opaque.c: (ospf_opaque_lsa_flush_schedule) do not NULL out
	  the LSA as then free_opaque_info_per_id() can never unlock (and
	  free) the LSA. Reported by Gunnar Stigen.
	  
2004-07-23 Paul Jakma <paul@dishone.st>

	* ospf_network.c: Replace PKTINFO/RECVIF with call to
	  setsockopt_pktinfo
	* ospf_packet.c: Use getsockopt_pktinfo_ifindex and
	  SOPT_SIZE_CMSG_PKTINFO_IPV4.

2004-07-14 Paul Jakma <paul@dishone.st>

	* ospf_packet.c: (ospf_ls_upd_send_queue_event) Partial fix for 
	  problem reported by Peter Frost amongst others, where function
	  will spin indefinitely if update list contains LSAs greater than
	  MTU-headers or other condition leading to update list never being
          cleared. Problem of what to do with these LSAs remains.
          (ospf_make_ls_upd) add comment about large LSA problem,
	  indentation cleanup.

2004-07-01  Greg Troxel  <gdt@fnord.ir.bbn.com>

	* Makefile.am (lib_LTLIBRARIES): make libospf shared

2004-06-30  Greg Troxel  <gdt@poblano.ir.bbn.com>

	* Makefile.am: Add shlib support.

2004-06-10 Hasso Tepper <hasso@estpak.ee>

	* *: Removed ifdefs HAVE_NSSA.

2004-06-06 Paul Jakma <paul@dishone.st>

	* ospf_dump.c,ospf_lsa.c: Fix typos of merge of previous.
	  ospf_flood.c: (ospf_process_self_originated_lsa) fix zlog format

2004-05-31 Sagun Shakya <sagun.shakya@sun.com>

	* ospf_dump.c: (ospf_lsa_header_dump) LOOKUP can return null if
	  index is out of range.
	  ospf_flood.c: endianness fix
	  ospf_lsa.c: Missing ntohl's on (struct lsa *)->data->ls_seqnum
	  in various places.
	  
2004-05-10 Hasso Tepper <hasso@estpak.ee>

	* ospf_zebra.c, ospfd.c: Move ospf_prefix_list_update() function
	  to ospf_zebra.c from ospfd.c and add redistribution updates if
	  route-map is used in redistribution.
	* ospf_main.c: Remove now useless call to ospf_init().

2004-05-08 Paul Jakma <paul@dishone.st>

	* ospf_zebra.c: Sync with lib/zclient changes
	
2004-05-05 Paul Jakma <paul@dishone.st>

	* ospf_network.c: (ospf_sock_init) Check whether IP_HDRINCL is
	  defined. Warn at compile and runtime. Use 
	  IPTOS_PREC_INTERNETCONTROL otherwise.
	* ospf_packet.c:  (ospf_associate_packet_vl) cleanup, move 
	  some of the checks up to ospf_read, return either a 
	  virtual link oi, or NULL. 
	  (ospf_read) Cleanup, make it responsible for checks. Remove
	  the nbr lookup - moved to ospf_neighbor. Adjust all nbr
	  lookups to use new wrappers exported by ospf_neighbor.
	* ospf_neighbor.h: Add ospf_neigbour_get and ospf_nbr_lookup.
	* ospf_neighbor.c: (ospf_neigbour_get) Index ospf_interface 
	  neighbour table by router-id for virtual-link ospf_interfaces, 
	  not by peer_addr (which breaks for asymmetric vlinks)
	  (ospf_nbr_lookup) add a wrapper for nbr lookups to deal with
	  above.
	* ospf_interface.c: (ospf_vl_set_params) Catch changes of interface
	  address for either end of a virtual-link, and hence potential cost
	  changes.
	  
2004-04-22 Hasso Tepper <hasso@estpak.ee>

	* ospf_zebra.c: Don't ignore reject/bh routes, it's the only way
	  to "summarize" routes in ASBR at the moment.

2004-04-20 Hasso Tepper <hasso@estpak.ee>

	* ospfd.c: Unset NP flag if area is going to be normal or stub.
	  Fixes UNH OSPF_NSSA.1.2a comment.
	* ospf_abr.c: Originate default into stub/nssa area even if
	  summaries are disabled.
	* ospf_zebra.c: Don't attempt to redistribute 127.0.0.0/8.

2004-04-19 Hasso Tepper <hasso@estpak.ee>

	* ospf_vty.c: Don't warn that export- and import-list can't be
	  configured to backbone area if they are applied and are working
	  fine.

2004-02-19 Sowmini Varadhan <sowmini.varadhan@sun.com>

	* ospf_packet.c: Don't drop packets in Solaris x86.
	  [quagga-dev 1005].

2004-03-18 Amir Guindehi <amir@datacore.ch>

	* ospf_opaque.c: Attempt to correct the incorrect behavior of
	Quagga's ospfd in the special situation that a node's opaque
	capability has changed as "ON -> OFF -> ON". [quagga-dev 843].

2004-02-19 Sowmini Varadhan <sowmini.varadhan@sun.com>

	* ospf_abr.c: (ospf_abr_update_aggregate) UNH 3.12b,c, address range
	  should be configured with the highest cost path within the range,
	  not lowest.
	  
2004-02-17 Paul Jakma <paul@dishone.st>

	* ospf_zebra.c: (ospf_interface_delete) Do not delete the interface
	  params, nor the interface structure, if an interface delete 
	  message is received from zebra.
	* ospf_interface.c: (ospf_if_delete_hook) Delete the interface
	  params and interface, ie that which was previously removed in
	  (ospf_interface_delete) above.

2004-02-11 Hasso Tepper <hasso@estpak.ee>
	* ospf_interface.c, ospf_zebra.c: Don't attempt to read path->oi->ifp
	  if oi doesn't exist any more.

2004-02-11 Vadim Suraev <vadim.suraev@terayon.com>
	* ospf_packet.c (ospf_ls_upd): Router should flush received network
	  LSA if it was originated with older router-id ([zebra 14710] #6).

2003-12-08 Mattias Amnefelt <mattiasa@kth.se>

	* ospf_packet.c: (ospf_recv_packet) OpenBSD now leaves iph.ip_len 
	  network byte order.

2003-12-05  Greg Troxel  <gdt@poblano.ir.bbn.com>

	* ospfd.c (ospf_network_match_iface): Rewrite code for clarity
	while trying not to change semantics.  Add ifdefed-out code to
	avoid matching ppp interfaces whose destination address does not
	also match the prefix under consideration, to help out people with
	problems due to as-yet-unfixed bugs with p2p interfaces coming and
	going.

2003-07-25 kamatchi soundaram <kamatchi@tdd.sj.nec.com>

        * ospf_packet.c (ospf_ls_upd_send_queue_event): get next route
          node in body of the loop to avoid chance that route node
          is unlocked and deleted before the next iteration tries to 
          get next route node.

2003-05-24 Kenji Yabuuchi

	* ospf_interface.c(ospf_if_lookup_recv_if): Use the most specific
	  match for interface lookup.

2003-05-18 Hasso Tepper <hasso@estpak.ee>

	* ospf_vty.c: Show NSSA LSA route info in "show ip ospf database"
	output

2003-05-16 Hasso Tepper <hasso@estpak.ee>

	* ospf_lsa.c: Fix handling of NSSA

2003-04-23 Hasso Tepper <hasso@estpak.ee>

	* ospf_vty.c: fix "router xxx" node commands in vtysh

2003-04-19 Hasso Tepper <hasso@estpak.ee>

	* {ospf_abr,ospfd}.c: area id's DECIMAL -> ADDRESS
	* ospf_routemap.c: sync daemon's route-map commands to have same
	  syntax.
	
2003-04-19 Sergey Vyshnevetskiy <serg@vostok.net>

	* ospf_packet.c: Add missing param to zlog
	* ospf_flood.c: remove unused vars

2003-04-17 Denis Ovsienko <zebra@pilot.org.ua>

	* ospf_interface.c: fix incorrect memset

2003-04-10 Amir Guindehi <amir@datacore.ch>

	* ospf_lsa.[ch]: opaque LSA fix, use ospf_lookup.

2003-04-03 David Watson <dwatson@eecs.umich.edu>

	* ospf_lsa.c: byte order fix

2002-03-17  Amir Guindehi <amir@datacore.ch>

        * ospf_apiserver.[ch]: Merge Ralph Keller's OSPFAPI support.
        * ospf_api.[ch]: Merge Ralph Keller's OSPFAPI support.
	* ospfclient: OSPFAPI demonstration client.

2003-01-23  Masahiko Endo <endo@suri.co.jp>

	* ospf_ism.c: NSM event schedule bug fix.

2002-10-30  Greg Troxel <gdt@ir.bbn.com>

	* ospf_packet.c (ospf_make_md5_digest): MD5 length fix. 

2002-10-23  endo@suri.co.jp (Masahiko Endo)

	* ospf_opaque.c: Update Opaque LSA patch.

2002-10-23  Ralph Keller <keller@tik.ee.ethz.ch>

	* ospf_vty.c (show_ip_ospf_database): Fix CLI parse.

2002-10-23  Juris Kalnins <juris@mt.lv>

	* ospf_interface.c (ospf_if_stream_unset): When write queue
	becomes empty stop write timer.

2002-10-10  Greg Troxel <gdt@ir.bbn.com>

	* ospf_packet.c (ospf_check_md5_digest): Change >= to > to make it
	conform to RFC.

2002-07-07  Kunihiro Ishiguro  <kunihiro@ipinfusion.com>

	* zebra-0.93 released.

2002-06-19  Kunihiro Ishiguro  <kunihiro@ipinfusion.com>

	* ospf_spf.c (ospf_nexthop_calculation): Add NULL set to oi and
	check of l2.  Reported by: Daniel Drown <dan-zebra@drown.org>
	(ospf_lsa_has_link): LSA Length calculation fix.  Reported by:
	Paul Jakma <paulj@alphyra.ie>.

	* ospfd.c (ospf_if_update): Fix nextnode reference bug.  Reported
	by: juris@mt.lv.

2002-01-21  Kunihiro Ishiguro  <kunihiro@ipinfusion.com>

	* ospfd.c: Merge [zebra 11445] Masahiko ENDO's Opaque-LSA support.

2001-08-27  Kunihiro Ishiguro  <kunihiro@zebra.org>

	* ospf_interface.c (ospf_add_to_if): Use /32 address to register
	OSPF interface information.
	(ospf_delete_from_if): Likewise.

	* ospf_zebra.c (ospf_interface_address_delete): Likewise.

2001-08-23  Kunihiro Ishiguro  <kunihiro@ipinfusion.com>

	* ospf_zebra.c (ospf_redistribute_unset): When redistribute type
	is OSPF, do not unset redistribute flag.

2001-08-19  Kunihiro Ishiguro  <kunihiro@ipinfusion.com>

	* zebra-0.92a released.

2001-08-15  Kunihiro Ishiguro  <kunihiro@ipinfusion.com>

	* zebra-0.92 released.

2001-08-12  Kunihiro Ishiguro  <kunihiro@ipinfusion.com>

	* ospfd.c (ospf_config_write): auto-cost reference-bandwidth
	configuration display.

2001-07-24  David Watson <dwatson@eecs.umich.edu>

	* ospf_spf.c (ospf_spf_next): Modify ospf_vertex_add_parent to
	check for an existing link before connecting the parent and child.
	ospf_nexthop_calculation is also modified to check for duplicate
	entries when copying from the parent.  Finally, ospf_spf_next
	removes duplicates when it merges two equal cost candidates.

2001-07-23  itojun@iijlab.net

	* ospfd.c (show_ip_ospf_neighbor): Check ospf_top before use it
	[zebra 8549].

2001-07-23  Kunihiro Ishiguro  <kunihiro@ipinfusion.com>

	* ospf_packet.c (ospf_write): Remove defined(__OpenBSD__) to make
	it work on OpenBSD.

2001-06-26  Kunihiro Ishiguro  <kunihiro@zebra.org>

	* ospf_zebra.c (config_write_ospf_default_metric): Display
	default-metric configuration.

2001-06-18  Kunihiro Ishiguro  <kunihiro@ipinfusion.com>

	* ospf_ia.h (OSPF_EXAMINE_SUMMARIES_ALL): Remove old macros.

2001-05-28  Kunihiro Ishiguro  <kunihiro@ipinfusion.com>

	* ospf_snmp.c (ospfIfEntry): Fix interface lookup bug to avoid
	crush.
	(ospfIfMetricEntry): Likewise.

2001-03-18  Kunihiro Ishiguro  <kunihiro@zebra.org>

	* ospf_packet.c (ospf_read): Fix typo.  Reported by: "Jen B
	Lin'Kova" <jen@stack.net>.

2001-03-15  Gleb Natapov <gleb@nbase.co.il>

	* ospf_interface.c (ip_ospf_network): Set interface parameter.
	(interface_config_write): Add check for OSPF_IFTYPE_LOOPBACK.

	* ospf_zebra.c (ospf_interface_add): Set interface parameter.

2001-02-21  Kunihiro Ishiguro  <kunihiro@zebra.org>

	* ospf_packet.c (ospf_recv_packet): Solaris also need to add
	(iph.ip_hl << 2) to iph.ip_len.

2001-02-09  Kunihiro Ishiguro  <kunihiro@zebra.org>

	* ospfd.h (OSPF_LS_REFRESH_TIME): Fix OSPF_LS_REFRESH_TIME value.
	Suggested by: David Watson <dwatson@eecs.umich.edu>.

	* ospf_zebra.c (zebra_init): Remove zebra node.

	* ospfd.c (ospf_area_range_set): Function name is changed from
	ospf_ara_range_cmd.
	(ospf_area_range_unset): New function which separated from DEFUN.
	New commands are added:
	"no area A.B.C.D range A.B.C.D/M advertise"
	"no area <0-4294967295> range A.B.C.D/M advertise"
	"no area A.B.C.D range A.B.C.D/M not-advertise"
	"no area <0-4294967295> range A.B.C.D/M not-advertise"
	
	* ospf_lsa.c (ospf_lsa_more_recent): Fix previous change.

2001-02-08  Matthew Grant <grantma@anathoth.gen.nz>

	* ospf_network.c (ospf_if_add_allspfrouters): Use
	setsockopt_multicast_ipv4.
	(ospf_if_drop_allspfrouters): Likewise.

	* ospf_lsa.c (ospf_router_lsa_install): Add rt_recalc flag.
	(ospf_network_lsa_install): Likewise.
	(ospf_summary_lsa_install): Likewise.
	(ospf_summary_asbr_lsa_install): Likewise.
	(ospf_external_lsa_install): Likewise.
	(ospf_lsa_install): Call ospf_lsa_different to check this LSA is
	new one or not.

2001-02-08  Kunihiro Ishiguro  <kunihiro@zebra.org>

	* ospf_zebra.c (ospf_interface_delete): Do not free interface
	structure when ospfd receive interface delete message to support
	pseudo interface.

2001-02-01  Dick Glasspool <dick@ipinfusion.com>

	* ospfd.c (area_range_notadvertise): Change area range "suppress"
	command to "not-advertise".

	* ospfd.h (OSPF_LS_REFRESH_TIME): Change OSPF_LS_REFRESH_TIME from
	1800 to 60.

	* ospf_abr.c (ospf_abr_update_aggregate): When update_aggregate is
	updating the area-range, the lowest cost is now saved.

	* ospf_lsa.c (ospf_lsa_more_recent): Routing to compare sequence
	numbers rather than creating overflow during calculation.

2001-02-01  Kunihiro Ishiguro  <kunihiro@zebra.org>

	* zebra-0.91 is released.

2001-01-31  Kunihiro Ishiguro  <kunihiro@zebra.org>

	* ospf_packet.c (ospf_db_desc_proc): Do not continue process when
	NSM_SeqNumberMismatch is scheduled.
	(ospf_ls_req): Free ls_upd when return from this function.
	(ospf_ls_upd_timer): When update list is empty do not call
	ospf_ls_upd_send().  Suggested by: endo@suri.co.jp (Masahiko
	Endo).

2001-01-26  Kunihiro Ishiguro  <kunihiro@zebra.org>

	* ospf_lsa.c (ospf_maxage_flood): Flood LSA when it reaches
	MaxAge.  RFC2328 Section 14.
	(ospf_maxage_lsa_remover): Call above function during removing
	MaxAge LSA.

2001-01-26  Dick Glasspool <dick@ipinfusion.com>

	* ospf_flood.c (ospf_flood_through_as): Function is updated for
	NSSA Translations now done at ospf_abr.c with no change in P-bit.

	* ospf_lsa.c (ospf_get_nssa_ip): Get 1st IP connection for Forward
	Addr.
	(ospf_install_flood_nssa):  Leave Type-7 LSA at Lock Count = 2. 

	* ospf_ase.c (ospf_ase_calculate_route): Add debug codes.

	* ospf_abr.c (ospf_abr_translate_nssa): Recalculate LSA checksum.

	* ospf_packet.h (OSPF_SEND_PACKET_LOOP): Added for test packet.

	* ospf_dump.c (ospf_lsa_type_msg): Add OSPF_GROUP_MEMBER_LSA and
	OSPF_AS_NSSA_LSA.

	* ospfd.c (data_injection): Function to inject LSA.  This is
	debugging command.

2001-01-11  Kunihiro Ishiguro  <kunihiro@zebra.org>

	* ospf_route.c (ospf_route_match_same): Remove function.
	(ospf_route_match_same_new): Renamed to ospf_route_match_same.

	* ospf_zebra.c (ospf_interface_address_delete): Add check for
	oi->address.  Suggested by Matthew Grant
	<grantma@anathoth.gen.nz>.
	(ospf_zebra_add): Remove function.
	(ospf_zebra_add_multipath): Rename to ospf_zebra_add.

	* ospf_interface.c: Remove HAVE_IF_PSEUDO part.

	* ospf_zebra.c: Likewise.

2001-01-10  Kunihiro Ishiguro  <kunihiro@zebra.org>

	* ospf_ase.c: Remove OLD_RIB part.

	* ospf_route.c: Likewise.

	* zebra-0.90 is released.

	* ospf_packet.c (ospf_recv_packet): Use ip_len adjestment code to
	NetBSD.

2001-01-09  Kunihiro Ishiguro  <kunihiro@zebra.org>

	* ospf_route.c (ospf_route_delete): Use
	ospf_zebra_delete_multipath.

2001-01-09  Matthew Grant <grantma@anathoth.gen.nz>

	* ospf_interface.c (ospf_if_cleanup): Function name is renamed
	from ospf_if_free().  Rewrite whole procudure to support primary
	address deletion.

	* ospf_zebra.c (ospf_interface_address_delete): Add primary
	address deletion process.

2001-01-09  Kunihiro Ishiguro  <kunihiro@zebra.org>

	* ospf_packet.c (ospf_recv_packet): OpenBSD has same ip_len
	treatment like FreeBSD.

2001-01-09  endo@suri.co.jp (Masahiko Endo)

	* ospf_packet.c (ospf_recv_packet): FreeBSD kernel network code
	strips IP header size from receiving IP Packet.  So we adjust
	ip_len to whole IP packet size by adding IP header size.

2001-01-08  endo@suri.co.jp (Masahiko Endo)

	* ospf_network.c (ospf_serv_sock): When socket() is failed return
	immediately.
	(ospf_serv_sock): Close socket when it is not used.

	* ospf_packet.c (ospf_write): Set sin_len when HAVE_SIN_LEN is
	defined.
	(ospf_write): When bind is fined, close sock.

2001-01-07  Gleb Natapov <gleb@nbase.co.il>

	* ospf_zebra.c (ospf_interface_state_up): Fixes coredump that
	appears when you try to configure bandwidth on the ppp interface
	that is not yet configured in ospfd.

2001-01-07  Michael Rozhavsky <mrozhavsky@opticalaccess.com>

	* ospf_route.c (show_ip_ospf_route_external): "show ip ospf route"
	will print nexthops for AS-external routes.

	* ospf_ase.c (ospf_ase_route_match_same): New function to compare
	ASE route under multipath environment.
	(ospf_ase_compare_tables): Likewise.

2001-01-01  Kunihiro Ishiguro  <kunihiro@zebra.org>

	* ospfd.h (OSPF_VTYSH_PATH): Change "/tmp/ospfd" to "/tmp/.ospfd".

2000-12-28  Kunihiro Ishiguro  <kunihiro@zebra.org>

	* ospf_route.c (ospf_route_install): Install multipath information
	to zebra daemon.

	* ospf_zebra.c (ospf_zebra_add_multipath): Function for passing
	multipath information to zebra daemon.

2000-12-25  Dick Glasspool <dick@ipinfusion.com>

	* ospf_packet.c (ospf_write): Call ospf_packet_delete when sendto
	fail.
	(DISCARD_LSA): Add argument N for logging point of DISCARD_LSA is
	called.

	* ospf_lsa.c (ospf_external_lsa_refresh): NSSA install_flood will
	leave Type-7 LSA at Lock Count = 2.

	* ospf_flood.c (ospf_flood_through): Flood_though_as updated for
	NSSA no P-bit off during Area flooding, but P-bit is turned off
	for mulitple NSSA AS flooding.

	* ospf_ase.c (ospf_ase_calculate_timer): Added calculations for
	Type-7 LSDB.

	* ospf_abr.c (ospf_abr_translate_nssa): Removed one unlock call.
	(ospf_abr_announce_nssa_defaults): Corrected Debug from EVENT to
	NSSA.

2000-12-25  Michael Rozhavsky <mrozhavsky@opticalaccess.com>

	* ospf_zebra.c (ospf_zebra_read_ipv4): Checking the age of the
	found LSA and if the LSA is MAXAGE we should call refresh instead
	of originate.

2000-12-18  Dick Glasspool <dick@ipinfusion.com>
	   	   
	* ospf_abr.c: Removed redundant "...flood" in
	announce_network_to_area().  Repaired nssa Unlock by using
	discard.

	* ospf_packet.c: Removed old NSSA translate during mk_ls_update.
	
	* ospfd.c: Free up all data bases including NSSA.

	* ospf_lsa.c: Now allow removal of XLATE LSA's Check in
	discard_callback. Added routine to get ip addr from within the
	ifp.

	* ospf_flood.c: Now set Forward Address for outgoing Type-7.

	* ospf_lsa.h: Added prototype for the below. struct in_addr
	ospf_get_ip_from_ifp (struct interface *ifp).

2000-12-14  Gleb Natapov <gleb@nbase.co.il>

	* ospf_packet.c (ospf_recv_packet): New OSPF pakcet read method.
	Now maximum packet length may be 65535 bytes (maximum IP packet
	length).

	* ospf_interface.c (ospf_if_stream_set): Don't make input buffer.

	* ospfd.c (config_write_network_area): Remove unnecessary area
	lookup code.

2000-12-13  Kunihiro Ishiguro  <kunihiro@zebra.org>

	* ospf_packet.c (ospf_read): Accept packet bigger than MTU value.

2000-12-13  Gleb Natapov <gleb@nbase.co.il>

	* ospfd.c (config_write_network_area): Fix bug in
	config_write_network_area function.

2000-12-12  Gleb Natapov <gleb@nbase.co.il>

	* ospf_abr.c (ospf_abr_announce_network_to_area): Make Summary
	LSA's origination and refreshment as same as other type of LSA.

	* ospf_lsa.c (ospf_summary_lsa_refresh): Return struct ospf_lsa *.

	* ospf_lsa.c (ospf_summary_asbr_lsa_refresh): Likewise.

2000-12-08  Dick Glasspool <dick@ipinfusion.com>

	The bulk of NSSA changes are contained herein; This version will
	require manual setting of "always" for NSSA Translator, and will
	not perform aggregation yet.

	* ospf_dump.c: "debug ospf nssa" is added.

	* ospf_dump.h: Likewise.

	* ospf_packet.c (ospf_hello): Display router ID on Bad NSSA Hello.

	* ospfd.c: Discard_LSA to stay away from LOCAL_XLT Process NSSA
	'never, candidate, always'.  Change "suppress" to "not-advertise".

	* ospfd.h: Add TranslatorRole to struct ospf_area.  Add anyNSSA to
	struct ospf.

	* ospf_ase.c (ospf_ase_calculate_route): External to stay away
	from LOCAL_XLT

	* ospf_nsm.c (ospf_db_summary_add): External to stay away from
	LOCAL_XLT

	* ospf_abr.c: Major logic added for abr_nssa_task().  If ABR, and
	NSSA translator, then do it.  Approve the global list, and flush
	any unapproved.
	
	* ospf_lsa.h: New LSA flag OSPF_LSA_LOCAL_XLT to indicate that the
	Type-5 resulted from a Local Type-7 translation; not used for
	flooding, but used for flushing.

	* ospf_flood.c: New NSSA flooding.

2000-12-08  Michael Rozhavsky <mrozhavsky@opticalaccess.com>

	* ospfd.c (ospf_find_vl_data): New function for looking up virtual
	link data.
	(ospf_vl_set_security): Virtual link configuration with
	authentication.
	(ospf_vl_set_timers): Set timers for virtual link.

	* New commands are added.
	"area A.B.C.D virtual-link A.B.C.D"
	"area A.B.C.D virtual-link A.B.C.D hello-interval <1-65535> retransmit-interval <3-65535> transmit-delay <1-65535> dead-interval <1-65535>"
	"area A.B.C.D virtual-link A.B.C.D hello-interval <1-65535> retransmit-interval <3-65535> transmit-delay <1-65535> dead-interval <1-65535> authentication-key AUTH_KEY"
	"area A.B.C.D virtual-link A.B.C.D authentication-key AUTH_KEY"
	"area A.B.C.D virtual-link A.B.C.D hello-interval <1-65535> retransmit-interval <3-65535> transmit-delay <1-65535> dead-interval <1-65535> message-digest-key <1-255> md5 KEY"
	"area A.B.C.D virtual-link A.B.C.D message-digest-key <1-255> md5 KEY"

	* ospf_packet.c (ospf_check_md5_digest): Add neighbor's
	cryptographic sequence number treatment.
	(ospf_check_auth): OSPF input buffer is added to argument.
	(ospf_read): Save neighbor's cryptographic sequence number.

	* ospf_nsm.c (nsm_change_status): Clear cryptographic sequence
	number when neighbor status is changed to NSM down.

	* ospf_neighbor.c (ospf_nbr_new): Set zero to crypt_seqnum.

	* ospf_neighbor.h (struct ospf_neighbor): Add cryptographic
	sequence number to neighbor structure.

2000-11-29  Kunihiro Ishiguro  <kunihiro@zebra.org>

	* ospf_snmp.c (ospfIfLookup): OSPF MIB updates.
	(ospfExtLsdbEntry): Add OspfExtLsdbTable treatment.

2000-11-28  Michael Rozhavsky <mrozhavsky@opticalaccess.com>

	* ospfd.c (ospf_interface_down): Clear a ls_upd_queue queue of the
	interface.
	(ospf_ls_upd_queue_empty): New function to empty ls update queue
	of the OSPF interface.
	(no_router_ospf): 'no router ospf' unregister redistribution
	requests from zebra.

2000-11-28  Kunihiro Ishiguro  <kunihiro@zebra.org>

	* ospf_ism.c (ism_change_status): Increment status change number.

	* ospf_interface.h (struct ospf_interface): Add new member for
	status change statistics.

	* Makefile.am: Update dependencies.

	* ospf_zebra.c (ospf_interface_add): OSPF SNMP interface update.
	(ospf_interface_delete): OSPF SNMP interface delete.

	* ospf_snmp.h: New file is added.

2000-11-23  Dick Glasspool <dick@ipinfusion.com>

	* ospfd.h: Add new ospf_area structure member for
	NSSATranslatorRole and NSSATranslator state.

	* ospfd.c: Provided for eventual commands to specify NSSA
	elections for "translator- ALWAYS/NEVER/CANDIDATE". Provided for
	decimal integer version of area-suppress.

	* ospf_flood.c: Flood Type-7's only into NSSA (not AS).

	* ospf_lsa.c: Undo some previous changes for NSSA.  If NSSA
	translator, advertise Nt bit.

	* ospf_route.c: 1st version of "sh ip os border-routers".

2000-11-23  Michael Rozhavsky <mrozhavsky@opticalaccess.com>

	* ospfd.c (area_vlink): Virtual link can not configured in stub
	area.

2000-11-23  Gleb Natapov <gleb@nbase.co.il>

	* ospf_packet.c (ospf_db_desc): In states Loading and Full the
	slave must resend its last Database Description packet in response
	to duplicate Database Description packets received from the
	master.  For this reason the slave must wait RouterDeadInterval
	seconds before freeing the last Database Description packet.
	Reception of a Database Description packet from the master after
	this interval will generate a SeqNumberMismatch neighbor
	event. RFC2328 Section 10.8
	(ospf_make_db_desc): DD Master flag treatment.

	* ospf_nsm.c (nsm_twoway_received): Move DD related procedure to
	nsm_change_status().
	(nsm_bad_ls_req): Likewise.
	(nsm_adj_ok): Likewise.
	(nsm_seq_number_mismatch): Likewise.
	(nsm_oneway_received): Likewise.

	* ospf_neighbor.h (struct ospf_neighbor): New structure member
	last_send_ts for timestemp when last Database Description packet
	was sent.

	* ospf_nsm.c (ospf_db_desc_timer): Make it sure nbr->last_send is
	there.  Call ospf_db_desc_resend() in any case.

2000-11-16  Michael Rozhavsky <mrozhavsky@opticalaccess.com>

	* ospf_lsa.c (lsa_link_broadcast_set): When there is no DR on
	network (suppose you have only one router with interface priority
	0). It's router LSA does not contain the link information about
	this network.

	* ospf_nsm.c (nsm_timer_set): When you change a priority of
	interface from/to 0 ISM_NeighborChange event should be scheduled
	in order to elect new DR/BDR on the network.

	* ospf_interface.c (ip_ospf_priority): Likewise.

	* ospf_flood.c (ospf_ls_retransmit_add): When we add some LSA into
	retransmit list we need to check whether the present old LSA in
	retransmit list is not more recent than the new
	one.

2000-11-09  Dick Glasspool <dick@ipinfusion.com>

	* ospf_packet.c: Allows for NSSA Type-7 LSA's throughout the NSSA
	area.  Any that exit the NSSA area are translated to type-5 LSA's.
	The instantiated image is restored after translation.
	(ospf_ls_upd_send_list): Renamed to ospf_ls_upd_queu_send().
	(ospf_ls_upd_send): Old function which enclosed by #ifdef 0 is
	removed.
	(ospf_ls_ack_send): Likewise.

	* ospf_flood.c: NSSA-LSA's without P-bit will be restricted to
	local area.  Otherwise they are allowed out the area to be
	translated by ospf_packet.c.

	* ospf_lsa.c: Undo some previous changes for NSSA.

	* ospf_lsdb.h: New access for type 7.

2000-11-07  Kunihiro Ishiguro  <kunihiro@zebra.org>

	* ospf_route.c (ospf_path_exist): New function to check nexthop
	and interface are in current OSPF path or not.
	(ospf_route_copy_nexthops_from_vertex): Add nexthop to OSPF path
	when it is not there.  Reported by Michael Rozhavsky
	<mrozhavsky@opticalaccess.com>

2000-11-06  Kunihiro Ishiguro  <kunihiro@zebra.org>

	* ospf_dump.c (config_write_debug): Add seventh string "detail" is
	added for flag is OSPF_DEBUG_SEND | OSPF_DEBUG_RECV |
	OSPF_DEBUG_DETAIL.

2000-11-06   Michael Rozhavsky <mrozhavsky@opticalaccess.com>

	* ospf_lsa.c (router_lsa_flags): ASBR can't exit in stub area.

2000-11-06  Kunihiro Ishiguro  <kunihiro@zebra.org>

	* ospf_lsa.c (ospf_router_lsa_originate): Reduce unconditional
	logging.

2000-11-06  Dick Glasspool <dick@ipinfusion.com>

	* ospfd.h: Add ait_ntoa function prototype.

	* ospfd.c (ait_ntoa): New function for displaying area ID and
	Stub/NSSA status.
	(show_ip_ospf_interface_sub): Use ait_ntoa.
	(show_ip_ospf_nbr_static_detail_sub): Likewise.
	(show_ip_ospf_neighbor_detail_sub): Likewise.

	* ospf_route.c (ospf_intra_route_add): Set external routing type
	to ospf route.
	(ospf_intra_add_router): Likewise.
	(ospf_intra_add_transit): Likewise.
	(ospf_intra_add_stub): Likewise.
	(ospf_add_discard_route): Likewise.
	(show_ip_ospf_route_network): Use ait_ntoa.
	(show_ip_ospf_route_network): Likewise.
	(show_ip_ospf_route_router): Likewise.

	* ospf_lsa.c (show_lsa_detail): Use ait_ntoa.
	(show_lsa_detail_adv_router): Likewise.
	(show_ip_ospf_database_summary): Likewise.

	* ospf_route.h (struct route_standard): Add new member
	external_routing.

	* ospf_ia.c (process_summary_lsa): Set external routing tyep to ospf
	route.
	(ospf_update_network_route): Likewise.
	(ospf_update_router_route): Likewise.

2000-11-04  Kunihiro Ishiguro  <kunihiro@zebra.org>

	* ospf_flood.c (ospf_process_self_originated_lsa): Enclose
	OSPF_AS_NSSA_LSA treatment with #ifdef HAVE_NSSA.

2000-11-03  Kunihiro Ishiguro  <kunihiro@zebra.org>

	* Unconditional logging is enclosed with if (IS_DEBUG_OSPF_EVENT).
	Please specify "debug ospf event" for enable logging.

	* ospf_ism.c: Do not extern debug flag varible.  It is done by
	ospf_debug.h
	* ospf_asbr.c: Likewise.
	* ospf_lsa.c: Likewise.
	* ospf_nsm.c: Likewise.
	* ospf_zebra.c: Likewise.

	* ospf_dump.c (debug_ospf_event): New command "debug ospf event"
	is added.

	* ospfd.c (router_ospf): Change logging from vty_out() to
	zlog_info().
	(ospf_area_stub_cmd): Likewise.

	* ospf_dump.h: Extern term_debug flags.
	(OSPF_DEBUG_EVENT): Add new flag.
	(IS_DEBUG_OSPF_EVENT): Add new macro.

2000-11-03  Dick Glasspool <dick@ipinfusion.com>

	* ospf_flood.c (ospf_process_self_originated_lsa):
	OSPF_AS_NSSA_LSA is treated as same as OSPF_AS_EXTERNAL_LSA.
	(ospf_flood): Type-5's have no change.  Type-7's can be received,
	and will Flood the AS as Type-5's They will also flood the local
	NSSA Area as Type-7's.  The LSDB will be updated as Type-5's, and
	during re-fresh will be converted back to Type-7's (if within an
	NSSA).
	(ospf_flood_through): Incoming Type-7's were allowed here if our
	neighbor was an NSSA.  So Flood our area with the Type-7 and also
	if we are an ABR, flood thru AS as Type-5.

	* ospf_lsa.c (ospf_external_lsa_refresh): Flood NSSA both NSSA
	area and other area.

	* ospf_packet.c (ospf_db_desc_proc): When AS External LSA is
	exists in DD packet, make it sure that this area is not stub.
	(ospf_ls_upd_list_lsa): When LSA type is NSSA then set lsa's area
	to NULL.
	(ospf_ls_upd): If the LSA is AS External LSA and the area is stub
	then discard the lsa.  If the LSA is NSSA LSA and the area is not
	NSSA then discard the lsa.

2000-11-03  Kunihiro Ishiguro  <kunihiro@zebra.org>

	* ospfd.c (ospf_interface_run): Fix bug of Hello packet's option
	is not properly set when interface comes up.

2000-11-02  Kunihiro Ishiguro  <kunihiro@zebra.org>

	* ospfd.h (OSPF_OPTION_O): Add new hello header option.

2000-11-01  Dick Glasspool <dick@ipinfusion.com>

	* ospf_lsa.h: Define OSPF_MAX_LSA to 8 when HAVE_NSSA is enabled.
	(OSPF_GROUP_MEMBER_LSA): Define OSPF_GROUP_MEMBER_LSA.

	* ospf_lsa.c (show_database_desc): Add "Group Membership LSA"
	string.

2000-10-31  Dick Glasspool <dick@ipinfusion.com>

	* ospf_lsa.h (OSPF_AS_NSSA_LSA): Define OSPF_AS_NSSA_LSA.
	
	* ospf_lsa.c (show_ip_ospf_database): NSSA database display
	function is added.  ALIASES which have "show ip ospf database
	nssa-external" is added.
	(show_ip_ospf_border_routers): New command "show ip ospf
	border-routers" is added.

2000-10-30  Dick Glasspool <dick@ipinfusion.com>

	* ospfd.c (router_ospf): NSSA Enabled message is added for
	testing.
	(ospf_area_type_set): Are type set for NSSA area.
	(ospf_area_stub_cmd): Special translation of no_summary into NSSA
	and summary information. If NSSA is enabled pass the information
	to ospf_area_type_set().
	(area_nssa): New commands are added:
	"area A.B.C.D nssa"
	"area <0-4294967295> nssa"
	"area A.B.C.D nssa no-summary"
	"area <0-4294967295> nssa no-summary"
	(ospf_no_area_stub_cmd): Special translation of no_summary into
	NSSA and summary information.  If external_routing is
	OSPF_AREA_NSSA unset area with ospf_area_type_set (area,
	OSPF_AREA_DEFAULT).
	(show_ip_ospf_area): Display NSSA status.
	(config_write_ospf_area): Show NSSA configuration.

	* ospf_packet.c (ospf_hello): For NSSA support, ensure that NP is
	on and E is off.

2000-10-26  Gleb Natapov <gleb@nbase.co.il>

	* ospf_lsa.c (ospf_network_lsa_body_set): The network-LSA lists
	those routers that are fully adjacent to the Designated Router;
	each fully adjacent router is identified by its OSPF Router ID.
	The Designated Router includes itself in this list. RFC2328,
	Section 12.4.2.

2000-10-23  Jochen Friedrich <jochen@scram.de>

	* ospf_snmp.c: ospf_oid and ospfd_oid are used in smux_open after
	it is registered.  So those variables must be static.

2000-10-18  K N Sridhar <sridhar@euler.ece.iisc.ernet.in>

	* ospfd.c: Add area_default_cost_decimal_cmd and
	no_area_default_cost_decimal_cmd alias.

2000-10-05  Gleb Natapov <gleb@nbase.co.il>

	* ospfd.c (ospf_network_new): Fix setting area format.
	(no_router_ospf): Check area existance when calling
	ospf_interface_down().

	* ospf_flood.c (ospf_external_info_check): Fix bug of refreshing
	default route.

2000-10-02  Kunihiro Ishiguro  <kunihiro@zebra.org>

	* zebra-0.89 is released.

2000-09-29  Kunihiro Ishiguro  <kunihiro@zebra.org>

	* ospf_snmp.c (ospfHostEntry): OSPF Host MIB is implemented.

	* ospfd.c (ospf_nbr_static_cmp): OSPF neighbor is sorted by it's
	address.

2000-09-28  Michael Rozhavsky  <mike@nbase.co.il>

	* ospf_interface.c (ospf_if_free):  Fix deleting self neighbor twice.

2000-09-27  Kunihiro Ishiguro  <kunihiro@zebra.org>

	* ospf_packet.c (ospf_read): Solaris on x86 has ip_len with host
	byte order.

2000-09-25  Toshiaki Takada  <takada@zebra.org>

	* ospfd.c (ospf_compatible_rfc1583), (no_ospf_compatible_rfc1583):
	Add CISCO compatible command.

2000-09-25  Kunihiro Ishiguro  <kunihiro@zebra.org>

	* ospf_abr.c (ospf_area_range_lookup): New function is added for
	area range lookup in OSPF-MIB.
	(ospf_area_range_lookup_next): Likewise.

2000-09-22  Kunihiro Ishiguro  <kunihiro@zebra.org>

	* ospfd.c (no_router_ospf): Delete virtual link before deleting
	area structure.

	* ospf_lsa.c (ospf_external_lsa_refresh_type): Check
	EXTERNAL_INFO(type).

	* ospfd.c (no_router_ospf): Call ospf_vl_delete() instead of
	ospf_vl_data_free().

	* ospf_interface.c (ospf_vl_shutdown): Execute ISM_InterfaceDown
	when ospf_vl_shutdown is called.
	(ospf_vl_delete): Call ospf_vl_shutdown() to delete virtual link
	interface's thread.

2000-09-21  Gleb Natapov  <gleb@nbase.co.il>

	* ospf_lsa.c: New implementation of OSPF refresh.

2000-09-20  Kunihiro Ishiguro  <kunihiro@zebra.org>

	* ospf_snmp.c (ospfLsdbLookup): Add LSDB MIB implementation.

2000-09-18  Kunihiro Ishiguro  <kunihiro@zebra.org>

	* ospf_snmp.c (ospfStubAreaEntry): Add OSPF stub area MIB.

2000-09-18  Gleb Natapov  <gleb@nbase.co.il>

	* ospf_route.h (route_standard):  Change member from `struct area'
	to area_id.

	* ospf_abr.c (ospf_abr_announce_network), (ospf_abr_should_announce),
	(ospf_abr_process_network_rt), (ospf_abr_announce_rtr), 
	(ospf_abr_process_router_rt):
	* ospf_ase.c (ospf_find_asbr_route),
	(ospf_find_asbr_router_through_area),
	* ospf_ia.c (ospf_find_abr_route), (ospf_ia_router_route),
	(process_summary_lsa), (ospf_update_network_route),
	(ospf_update_router_route):
	* ospf_route.c (ospf_intra_route_add), (ospf_intra_add_router),
	(ospf_intra_add_transit), (ospf_intra_add_stub),
	(ospf_route_table_dump), (show_ip_ospf_route_network),
	(show_ip_ospf_route_router), (ospf_asbr_route_cmp),
	(ospf_prune_unreachable_routers):
	* ospf_spf.c (ospf_rtrs_print):
	* ospfd.c (ospf_rtrs_free):  Fix the struct change above.

2000-09-14  Kunihiro Ishiguro  <kunihiro@zebra.org>

	* ospf_network.c (ospf_serv_sock_init): Enclose SO_BINDTODEVICE
	with ifdef.

2000-09-13  Gleb Natapov  <gleb@nbase.co.il>

	* ospf_ism.c (ospf_elect_dr), (ospf_elect_bdr):  Fix DR election.

	* ospf_network.c (ospf_serv_sock_init):  Add socket option
	SO_BINDTODEVICE on read socket.

	* ospf_packet.c (ospf_hello):  Ignore Hello packet if E-bit does
	not match.

	* ospfd.c (ospf_area_check_free), (ospf_area_get),
	(ospf_area_add_if):  New function added.
	
2000-09-13  Kunihiro Ishiguro  <kunihiro@zebra.org>

	* ospf_route.c (ospf_intra_add_router): Update ABR and ASBR router
	count.

	* ospf_spf.c (ospf_spf_init): Rest ABR and ASBR router count
	starting SPF calculation.

	* ospfd.h (struct ospf_area): Add ABR and ASBR router count.

2000-09-12  Kunihiro Ishiguro  <kunihiro@zebra.org>

	* ospfd.c (ospf_area_id_cmp): New area structure is sorted by area
	ID.

	* ospf_lsa.c (ospf_router_lsa_originate): For OSPF MIB update
	lsa_originate_count.
	(ospf_network_lsa_originate): Likewise.
	(ospf_summary_lsa_originate): Likewise.
	(ospf_summary_asbr_lsa_originate): Likewise.
	(ospf_external_lsa_originate): Likewise.

2000-09-11  Kunihiro Ishiguro  <kunihiro@zebra.org>

	* ospf_snmp.c (ospf_variables): ospfRouterID's type RouterID
	syntax is IpAddress.
	(ospf_admin_stat): New function for OSPF administrative status
	check.

2000-09-10  Jochen Friedrich <jochen@scram.de>

	* ospf_snmp.c: Implement OSPF MIB skeleton.

2000-09-08  Kunihiro Ishiguro  <kunihiro@zebra.org>

	* ospf_snmp.c: New file is added.

2000-09-07  David Lipovkov <davidl@nbase.co.il>

	* ospf_zebra.c (ospf_interface_delete): Add pseudo interface
	treatment.

	* ospf_interface.c (interface_config_write): Likewise.

2000-08-17  Kunihiro Ishiguro  <kunihiro@zebra.org>

	* zebra-0.88 is released.

2000-08-17  Michael Rozhavsky  <mike@nbase.co.il>

	* ospfd.c (ospf_area_free):  Remove virtual link configuration only
	when Area is removed.

2000-08-17  Kunihiro Ishiguro  <kunihiro@zebra.org>

	* ospfd.c (network_area): Revert check for EXTERNAL_INFO
	(ZEBRA_ROUTE_CONNECT).
	(no_network_area): Likewise.

2000-08-16  Kunihiro Ishiguro  <kunihiro@zebra.org>

	* ospfd.h (struct ospf): Add distance_table and
	distance_{all,intra,inter,external}.

	* ospf_zebra.c: Add OSPF distance related functions.

2000-08-15  Gleb Natapov  <gleb@nbase.co.il>

	* ospf_asbr.c (ospf_external_info_find_lsa):  New function added.

	* ospf_lsa.c (ospf_default_external_info),
	(ospf_default_originate_timer), (ospf_external_lsa_refresh_default):
	New function added.

	* ospf_zebra.c
	(ospf_default_information_originate_metric_type_routemap),
	(ospf_default_information_originate_always_metric_type_routemap):
	Change name and add route-map function.
	(ospf_default_information_originate_metric_routemap),
	(ospf_default_information_originate_routemap),
	(ospf_default_information_originate_type_metric_routemap):
	New DEFUN added.

2000-08-14  Kunihiro Ishiguro  <kunihiro@zebra.org>

	* ospf_zebra.c (zebra_interface_if_set_value): Change ifindex
	restore size from two octet to four.

2000-08-14  Michael Rozhavsky  <mike@nbase.co.il>

	* ospf_ase.c (ospf_ase_incremental_update):  Implement incremental
	AS-external-LSA in 16.6 of RFC2328.

2000-08-14  Matthew Grant  <grantma@anathoth.gen.nz>

	* ospf_interface.c (ospf_if_get_output_cost):  Change cost
	calculation algorithm.

	* ospf_packet (ospf_ls_upd):  Fix problem of LSA retransmitting.

2000-08-11  Michael Rozhavsky  <mike@nbase.co.il>

	* ospf_lsa.c (ospf_maxage_lsa_remover):  Fix maxage remover for
	AS-external-LSAs.

2000-08-10  Toshiaki Takada  <takada@zebra.org>

	* ospfd.c (auto_cost_reference_bandwidth):  New DEFUN added.
	`auto-cost reference-bandwidth' OSPF router command added.

2000-08-08  Gleb Natapov  <gleb@nbase.co.il>

	* ospf_routemap.c (ospf_route_map_update):  New function added.
	Add route-map event hook.

2000-08-08  Toshiaki Takada  <takada@zebra.org>

	* ospf_zebra.c (ospf_distribute_check_connected):  If redistribute
	prefix is connected route on OSPF enabled interface, suppress to
	announce it.

2000-08-08  Matthew Grant  <grantma@anathoth.gen.nz>

	* ospf_interface.c (ospf_if_get_output_cost):
	New function added.  Handle bandwidth parameter for cost
	calculation.

2000-08-08  Michael Rozhavsky  <mike@nbase.co.il>

	* ospf_interface.c (interface_config_write):  Show interface
	configuration regardless interface is down.

	* ospf_ase.c (ospf_ase_caocluate_route):  Whole rewritten external
	route calculate function.

2000-08-08  Gleb Natapov  <gleb@nbase.co.il>

	* ospf_routemap.c:  New file added.

	* ospf_asbr.c (ospf_reset_route_map_set_values),
	(ospf_route_map_set_compare):  New function added.

	* ospf_lsa.c (ospf_external_lsa_body_set):  Set routemap metric
	with AS-external-LSA.

2000-08-05  Kunihiro Ishiguro  <kunihiro@zebra.org>

	* ospf_ase.c (ospf_ase_calculate_route_add): Pass new->cost to
	ospf_zebra_add as metric.
	(ospf_ase_calculate_route_add): Likewise.

	* ospf_route.c (ospf_route_install): Pass or->cost to
	ospf_zebra_add as metric.

	* ospf_zebra.c (ospf_zebra_add): Add metric arguemnt.
	(ospf_zebra_delete): Likewise.

2000-08-03  Matthew Grant  <grantma@anathoth.gen.nz>

	* ospf_flood.c (ospf_flood_delayed_lsa_ack):  New function added.
	Dispatch delayed-ACK with flooding AS-external-LSA across virtual
	link.

2000-07-31  Matthew Grant  <grantma@anathoth.gen.nz>

	* ospfd.c (show_ip_ospf_area):  Fix lack of VTY_NEWLINE when
	`show ip ospf'.

	* ospf_interface.c (ospf_if_free):  Fix bug of crash with
	Point-to-Point interface.

2000-07-27  Michael Rozhavsky  <mike@nbase.co.il>

	* ospf_flood.c (ospf_process_self_originated_lsa):
	Make sure to clear LSA->param (redistributed external information)
	before refreshment.

2000-07-27  Gleb Natapov  <gleb@nbase.co.il>

	* ospfd.c (refresh_group_limit), (refresh_per_slice),
	(refresh_age_diff):  New defun added.  Refresher related parameter
	can be configurable.

2000-07-27  Akihiro Mizutani  <mizutani@dml.com>

	* ospf_interface.c (interface_config_write):  Print `description'
	config directive to work.

2000-07-24  Akihiro Mizutani  <mizutani@dml.com>

	* ospf_interface.c (ospf_if_init): Use install_default for
	INTERFACE_NODE.

2000-07-24  Gleb Natapov  <gleb@nbase.co.il>
	
	* ospf_packet.c (ospf_ls_upd_send_list), (ospf_ls_upd_send_event),
	(ospf_ls_ack_send_list), (ospf_ls_ack_send_event): New function added.
	This make sending always as many LS update/Ack combined in one ospf
	packet.

2000-07-24  Gleb Natapov  <gleb@nbase.co.il>

	* ospf_packet.c (ospf_ls_upd_list_lsa):  Set NULL to lsa->area if 
	LSA is AS-external-LSA.

	* ospf_nsm.c (nsm_reset_nbr):  Do not cancel Inactivity timer.

2000-07-21  Toshiaki Takada  <takada@zebra.org>

	* ospf_zebra.c (ospf_default_originate_timer):  Set timer for
	`default-information originate'.  Fix some default originate
	related functions.

2000-07-12  Toshiaki Takada  <takada@zebra.org>

	* ospf_lsa.c (stream_put_ospf_metric):  New function added.

2000-07-12  Toshiaki Takada  <takada@zebra.org>

	* ospf_lsa.c (show_ip_ospf_database_router),
	(show_ip_ospf_database_network), (show_ip_ospf_database_summary),
	(show_ip_ospf_database_summary_asbr), (show_ip_ospf_database_externel),
	(show_router_lsa), (show_any_lsa), (show_router_lsa_self),
	(show_any_lsa_self):  Functions removed.

	(show_lsa_prefix_set), (show_lsa_detail_proc), (show_lsa_detail),
	(show_lsa_detail_adv_router_proc), (show_lsa_detail_adv_router):
	New functions added.  Replace above functions.

	(show_ip_ospf_database_all), (show_ip_ospf_database_self_originated):
	Functions removed.
	(show_ip_ospf_database_summary):  New functions added.  Replace
	above functions.

	(show_ip_ospf_database_cmd):  DEFUN rearranged.
	(show_ip_ospf_database_type_id_cmd),
	(show_ip_ospf_database_type_id_adv_router_cmd),
	(show_ip_ospf_database_type_is_self_cmd):  New ALIASes added.
	(show_ip_ospf_database_type_adv_rotuer_cmd):  New DEFUN added.
	(show_ip_ospf_database_type_self_cmd):  New ALIAS added.

2000-07-11  Toshiaki Takada  <takada@zebra.org>

	* ospf_asbr.c (ospf_external_info_new),
	(ospf_external_info_free):  New functions added.

	* ospf_lsa.h (ospf_lsa):  Add new member `void *param' to set
	origination parameter for external-LSA.
	Remove member `redistribute'.

	* ospf_zebra.c (ospf_redistirbute_set):  When `redistribute'
	command executed, metric and metric-type values are overridden.
	If one of those is changed refresh AS-external-LSAs for appropriate
	type.

2000-07-11  Michael Rozhavsky  <mike@nbase.co.il>

	* ospf_lsa.c (ospf_summary_lsa_refresh),
	(ospf_summary_asbr_lsa_refresh):  Make sure to refresh summary-LSAs.

	* ospf_abr.c (set_metric):  New function added.

2000-07-07  Toshiaki Takada  <takada@zebra.org>

	* ospf_zebra.c (ospf_default_information_originate_metric_type),
	(ospf_default_information_originate_type_metric):  New defun added.
	Metic and Metric type can be set to default route.
	(ospf_default_information_originate_always_metric_type):
	(ospf_default_information_originate_always_type_metric):
	New defun added.  Metric and Metric type can be set to default
	always route.
	
	* ospf_zebra.c (ospf_default_metric), (no_ospf_default_metric):
	New defun added.

2000-07-06  Gleb Natapov  <gleb@nbase.co.il>

	* ospf_flood.c (ospf_flood_through_area):  Fix bug of considering
	on the same interface the LSA was received from.

2000-07-06  Michael Rozhavsky  <mike@nbase.co.il>

	* ospfd.c (ospf_config_write):  Fix bug of printing `area stub'
	command with `write mem'.

	* ospfd.c (no_router_ospf):  Remove installed routes from zebra.

	* ospf_zebra.c (ospf_interface_delete):  Fix function to handle
	zebra interface delete event.

2000-07-06  Toshiaki Takada  <takada@zebra.org>

	* ospf_zebra.c (ospf_default_information_originate),
	(ospf_default_information_originate_always):  New DEFUN added.

2000-07-05  Michael Rozhavsky  <mike@nbase.co.il>

	* ospf_route.c (ospf_terminate):  Make sure to remove external route
	when SIGINT received.

2000-07-03  Gleb Natapov  <gleb@nbase.co.il>

	* ospf_flood.c, ospf_ism.c, ospf_lsa,c, ospfd.c:  Make sure to free
	many structure with `no router ospf'.

2000-06-30  Gleb Natapov  <gleb@nbase.co.il>

	* ospf_neighbor.c (ospf_nbr_new),
	ospf_nsm.c (nsm_timer_set):  Start LS update timer only
	when neighbor enters Exchange state.

2000-06-29  Gleb Natapov  <gleb@nbase.co.il>

	* ospf_nsm.c (nsm_timer_set), (nsm_exchange_done),
	ospf_packet.c (ospf_db_desc_proc):
	Do not cancel DD retransmit timer when Master.

2000-06-29  Gleb Natapov  <gleb@nbase.co.il>

	* ospf_abr.c (ospf_abr_announce_network_to_area),
	(ospf_abr_announce_rtr_to_area)
	ospf_ase.c (ospf_ase_rtrs_register_lsa),
	ospf_flood.c (ospf_process_self_originated_lsa),
	(ospf_flood_through_area), (ospf_ls_request_delete),
	ospf_interface.c (ospf_if_free),
	ospf_ism.c (ism_change_status),
	ospf_lsa.c (ospf_router_lsa_update_timer),
	(ospf_router_lsa_install), (ospf_network_lsa_install),
	(ospf_lsa_maxage_delete), (ospf_lsa_action),
	(ospf_schedule_lsa_flood_area),
	ospf_nsm.c (nsm_change_status),
	ospf_packet.c (ospf_make_ls_req_func), (ospf_make_ls_ack):
	Use ospf_lsa_{lock,unlock} for all looking-up of LSA.

	* ospf_flood.c (ospf_ls_request_free):  Function deleted.

	* ospf_lsa.c (ospf_discard_from_db):  New function added.

2000-06-26  Toshiaki Takada  <takada@zebra.org>

	* ospfd.h (ospf): struct member `external_lsa' name changed to
	`lsdb'.

2000-06-26  Toshiaki Takada  <takada@zebra.org>

	* ospf_lsa.c (ospf_lsa_install), (ospf_router_lsa_install),
	(ospf_network_lsa_install), (ospf_summary_lsa_install),
	(ospf_summary_asbr_lsa_install), (ospf_external_lsa_install):
	Functions re-arranged.

	* ospf_lsa.c (IS_LSA_MAXAGE), (IS_LSA_SELF):  Macro added.
	
2000-06-20  Michael Rozhavsky <mike@nbase.co.il>

	* ospf_packet.c (ospf_ls_req), (ospf_ls_upd), (ospf_ls_ack):  Add
	verification of LS type.

2000-06-20  Gleb Natapov  <gleb@nbase.co.il>

	* ospf_ase.c (ospf_ase_calculate_timer):  Add more sanity check
	whether rn->info is NULL.

2000-06-20  Toshiaki Takada  <takada@zebra.org>

	* ospfd.c (show_ip_ospf_interface_sub):  Show Router-ID of both
	DR and Backup correctly with `show ip ospf interface' command.

2000-06-20  Toshiaki Takada  <takada@zebra.org>

	* ospf_lsa.c (ospf_lsa_lock), (ospf_lsa_unlock),
	(ospf_lsa_discard):  These functions are used for avoiding
	unexpected reference to freed LSAs.

2000-06-13  Kunihiro Ishiguro  <kunihiro@zebra.org>

	* ospf_packet.c (ospf_ls_upd): Initialize lsa by NULL to avoid
	warning.

2000-06-12  Kunihiro Ishiguro  <kunihiro@zebra.org>

	* ospf_ase.h (ospf_ase_rtrs_register_lsa): Add prototype.

2000-06-12  Toshiaki Takada  <takada@zebra.org>

	* ospf_lsa.c (ospf_external_lsa_install):  Make sure to register
	LSA to rtrs_external when replacing AS-external-LSAs in LSDB.
	Fix core dump.

2000-06-10  Toshiaki Takada  <takada@zebra.org>

	* ospf_lsdb.c (id_to_prefix), (ospf_lsdb_hash_key),
	(ospf_lsdb_hash_cmp), (ospf_lsdb_new), (ospf_lsdb_iterator),
	(lsdb_free), (ospf_lsdb_free), (ospf_lsdb_add),	(ospf_lsdb_delete),
	(find_lsa), (ospf_lsdb_lookup),	(find_by_id),
	(ospf_lsdb_lookup_by_id), (ospf_lsdb_lookup_by_header):  Functinos
	removed for migration to new_lsdb.

	* ospf_lsa.c (ospf_summary_lsa_install),
	(ospf_summary_asbr_lsa_install), (ospf_maxage_lsa_remover),
	(ospf_lsa_maxage_walker), (ospf_lsa_lookup),
	(ospf_lsa_lookup_by_id):  Use new_lsdb instead of ospf_lsdb.
	(count_lsa), (ospf_lsa_count_table), (ospf_lsa_count),
	(ospf_get_free_id_for_prefix):	Funcitions removed.
	
2000-06-09  Gleb Natapov  <gleb@nbase.co.il>

	* ospf_ism.c (ism_interface_down):  Prevent some unneeded DR changes.

	* ospf_packet.c (ospf_db_desc_proc):  Fix memory leak.
	(ospf_hello):  Always copy router-ID when hello is received.

2000-06-08  Gleb Natapov  <gleb@nbase.co.il>

	* ospf_lsa.h (struct ospf_lsa): Add member of pointer to struct
	ospf_area.

2000-06-08  Michael Rozhavsky <mike@nbase.co.il>

	* ospf_ase.c (ospf_asbr_route_same):  New function added.
	This function makes sure external route calculation more 
	precisely.

2000-06-07  Michael Rozhavsky <mike@nbase.co.il>

	* ospf_ism.c (ism_change_status):  Use ospf_lsa_flush_area for
	network-LSA deletion instead of using ospf_lsdb_delete.
	Also cancel network-LSA origination timer.

2000-06-07  Levi Harper  <lharper@kennedytech.com>

	* ospf_interface.c (ospf_if_down): Close read fd when an interface
	goes down.

2000-06-05  Kunihiro Ishiguro  <kunihiro@zebra.org>

	* ospf_asbr.c (ospf_external_info_lookup): Add explicit brace for
	avoid ambiguous else.

	* ospf_flood.c (ospf_external_info_check): Likewise.

2000-06-05  Toshiaki Takada  <takada@zebra.org>

	* ospf_nsm.c (nsm_adj_ok):  Fix bug of DR election.

2000-06-04  Toshiaki Takada  <takada@zebra.org>

	* ospf_zebra.c (ospf_default_information_originate),
	(no_ospf_default_information_originate):  New DEFUN added.

2000-06-03  Toshiaki Takada  <takada@zebra.org>

	* ospf_lsa.h, ospf_asbr.h (external_info):  Struct moved from
	ospf_lsa.h to ospf_asbr.h.

	* ospf_lsa.c, ospf_asbr.c (ospf_external_info_add),
	(ospf_external_info_delete):  Function moved from ospf_lsa.c
	to ospf_asbr.c.

2000-06-03  Toshiaki Takada  <takada@zebra.org>

	* ospf_flood.c (ospf_external_info_check):  New function added.
	(ospf_process_self_orignated_lsa):  Make sure to flush
	self-originated AS-external-LSA, when router reboot and no longer
	originate those AS-external-LSA.

2000-06-02  Toshiaki Takada  <takada@zebra.org>

	* ospf_network.c (ospf_serv_sock):  Remove SO_DONTROUTE
	socket option.

	* ospf_packet.c (ospf_write):  Set MSG_DONTROUTE flag for
	unicast destination packets.

2000-06-02  Toshiaki Takada  <takada@zebra.org>

	* ospf_lsdb.c (new_lsdb_delete):  Delete entry from LSDB only when
	specified LSA matches.

2000-06-02  Gleb Natapov  <gleb@nbase.co.il>

	* ospf_network.c (ospf_serv_sock):  Set SO_DONTROUTE
	socket option.

2000-06-01  Akihiro Mizutani  <mizutani@dml.com>

	* ospf_dump.c:  Replace string `Debugging functions\n' with DEBUG_STR.
	Replace string `OSPF information\n' with OSPF_STR.

2000-06-01  Toshiaki Takada  <takada@zebra.org>

	* ospf_lsdb.[ch]:  Use new_lsdb struct for network-LSA instead of
	ospf_lsdb.

2000-06-01  Toshiaki Takada  <takada@zebra.org>

	* ospf_dump.c (config_debug_ospf_packet), (config_debug_ospf_event),
	(config_debug_ospf_ism), (config_debug_ospf_nsm),
	(config_debug_ospf_lsa), (config_debug_ospf_zebra),
	(term_debug_ospf_packet), (term_debug_ospf_event),
	(term_debug_ospf_ism), (term_debug_ospf_nsm),
	(term_debug_ospf_lsa), (term_debug_ospf_zebra):  Repalce debug_ospf_*
	variable to use for debug option flags.
	
	(debug_ospf_packet), (debug_ospf_ism), (debug_ospf_nsm),
	(debug_ospf_lsa), (debug_ospf_zebra):  Set {config,term}_debug_*
	flags when vty->node is CONFIG_NODE, otherwise set only term_debug_*
	flags.

	* ospf_dump.h (CONF_DEBUG_PACKET_ON), (CONF_DEBUG_PACKET_OFF),
	(TERM_DEBUG_PACKET_ON), (TERM_DEBUG_PACKET_OFF),
	(CONF_DEBUG_ON), (CONF_DEBUG_OFF), (IS_CONF_DEBUG_OSPF_PACKET),
	(IS_CONF_DEBUG_OSPF):  New Macro added.
	
2000-05-31  Toshiaki Takada  <takada@zebra.org>

	* ospfd.c (clear_ip_ospf_neighbor):  New DEFUN added.
	Currently this command is used for only debugging.

	* ospf_nsm.c (nsm_change_status):  Make sure thread cancellation
	for network-LSA when DR has no full neighbors.
	
	* ospf_nsm.c (ospf_db_summary_clear):  New function added.

2000-05-30  Toshiaki Takada  <takada@zebra.org>

	* ospf_lsdb.c (new_lsdb_insert):  LSAs are always freed by
	maxage_lsa_remover when LSA is replaced.

2000-05-25  Gleb Natapov  <gleb@nbase.co.il>

	* ospf_flood.c (ospf_ls_retransmit_delete_nbr_all):  Add argument
	`struct ospf_area' to remove LSA from Link State retransmission list
	of neighbor from only one Area.

2000-05-24  Michael Rozhavsky  <mike@nbase.co.il>

	* ospf_lsdb.c (ospf_lsdb_add):  Preserve flags field when
	overriting old LSA with new LSA.

2000-05-24  Gleb Natapov  <gleb@nbase.co.il>

	* ospf_lsa.c (ospf_router_lsa_body_set):  Fix bug of router-LSA
	size calculation.

2000-05-22  Michael Rozhavsky  <mike@nbase.co.il>

	* ospf_route.c (ospf_intra_add_stub):
	* ospf_spf.h (struct vertex):  Use u_int32_t for distance (cost)
	value instead of u_int16_t.

2000-05-22  Axel Gerlach <agerlach@datus.datus.com>

	* ospf_ia.c (ospf_ia_network_route):  Fix bug of Inter-area route
	equal cost path calculation.

2000-05-21  Toshiaki Takada  <takada@zebra.org>

	* ospf_ase.c (ospf_ase_calculate_route_delete):  New function added.
	Make sure, when rotuer route is deleted, related external routes
	are also deleted.

2000-05-20  Toshiaki Takada  <takada@zebra.org>

	* ospfd.c (ospf_interface_down):  Make sure interface flag is disable
	and set fd to -1.

2000-05-16  Toshiaki Takada  <takada@zebra.org>

	* ospf_asbr.c (ospf_asbr_should_announce), (ospf_asbr_route_remove):
	Functions removed.

	* ospfd.h (EXTERNAL_INFO):  Macro added.
	Substitute `ospf_top->external_info[type]' with it.

2000-05-16  Toshiaki Takada  <takada@zebra.org>

	* ospf_lsa.c (ospf_rtrs_external_remove):  New function added.

2000-05-14  Gleb Natapov <gleb@nbase.co.il>

	* ospf_flood.c (ospf_ls_retransmit_delete_nbr_all)
	* ospf_lsdb.c (new_lsdb_insert)
	* ospf_packet.c (ospf_ls_ack):  Fix database synchonization problem.

2000-05-14  Gleb Natapov <gleb@nbase.co.il>

	* ospf_lsa.h (tv_adjust), (tv_ceil), (tv_floor), (int2tv),
	(tv_add), (tv_sub), (tv_cmp):  Prototype definition added.

	* ospf_nsm.h (ospf_db_summary_delete_all):  Prototype definition added.

2000-05-13  Toshiaki Takada  <takada@zebra.org>

	* ospf_lsa.[ch] (ospf_lsa):  struct timestamp type is changed from
	time_t to struct timeval.
	(tv_adjust), (tv_ceil), (tv_floor), (int2tv), (tv_add),
	(tv_sub), (tv_cmp):  timeval utillity functions added.

2000-05-12  Toshiaki Takada  <takada@zebra.org>

	* ospf_lsa.[ch] (ospf_schedule_update_router_lsas):  Delete function.
	Change to use macro OSPF_LSA_UPDATE_TIMER instead of using
	this function.
	router-LSA refresh timer related stuff is re-organized.

2000-05-10  Gleb Natapov  <gleb@nbase.co.il>

	* ospf_interface.c (ospf_vl_set_params):
	* ospf_packet.c (ospf_check_network_mask):
	* ospf_spf.[ch] (ospf_spf_next):
	Remove field address from `struct vertex', and search for peer
	address of virtual link in function `ospf_vl_set_params' instead.

2000-05-10  Gleb Natapov  <gleb@nbase.co.il>

	* ospf_packet.c (ospf_ls_upd):  Fix some memory leak related LSA.

2000-05-08  Thomas Molkenbur  <tmo@datus.com>

	* ospf_packet.c (ospf_packet_dup):  Replace ospf_steram_copy()
	with ospf_stream_dup() to fix memory leak.

2000-05-08  Michael Rozhavsky  <mike@nbase.co.il>

	* ospf_flood.c (ospf_flood_through_area):  Fix the problem of
	LSA update without DROther.

2000-05-04  Gleb Natapov  <gleb@nbase.co.il>

	* ospf_spf.c (ospf_vertex_free):  Fix memory leak of SPF calculation.

2000-05-03  Toshiaki Takada  <takada@zebra.org>

	* ospf_neighbor.c (ospf_db_summary_add):  Use new_lsdb struct
	instead linked-list.
	(ospf_db_summary_count), (ospf_db_summary_isempty):
	New function added.

	* ospf_lsa.c (ospf_rotuer_lsa):  Re-arrange and divide functions.

2000-05-02  Gleb Natapov  <gleb@nbase.co.il>

	* ospf_lsdb.c (new_lsdb_cleanup):  Fix memory leak.  When LSDB are
	not needed any more, then free them.

2000-05-02  Toshiaki Takada  <takada@zebra.org>

	* ospfd.c (timers_spf), (no_timers_spf):  New defun added.
	SPF calculation timers related stuff is rearranged.

	* ospf_spf.c (ospf_spf_calculate_timer_add):  Function removed.
	SPF timer is scheduled by SPF calculation delay and holdtime
	configuration variable.

	* ospf_lsa.c (ospf_external_lsa_nexthop_get):  Set AS-external-LSA's
	forwarding address when nexthop learned by other protocols is
	in the OSPF domain. 

	* ospf_zebra.c (ospf_redistribute_source_metric_type),
	(ospf_redistribute_source_type_metric):  Re-arrange DEFUNs and
	ALIASes.

2000-05-01  Toshiaki Takada  <takada@zebra.org>

	* ospf_flood.c (ospf_ls_retransmit_count),
	(ospf_ls_retransmit_isempty):  New function added.

	(ospf_ls_retransmit_add), (ospf_ls_retransmit_delete),
	(ospf_ls_retransmit_clear), (ospf_ls_retransmit_lookup),
	(ospf_ls_retransmit_delete_all), (ospf_ls_retransmit_delete_nbr_all),
	(ospf_ls_retransmit_add_nbr_all):  Replace these functions to use
	new_lsdb.

2000-04-29  Toshiaki Takada  <takada@zebra.org>

	* ospfd.c (no_network_area):  Add check Area-ID whether specified
	Area-ID with prefix matches config.

2000-04-27  Toshiaki Takada  <takada@zebra.org>

	* ospf_lsa.c (ospf_maxage_lsa_remover): Fix problem of
	remaining withdrawn routes on zebra.

2000-04-25  Michael Rozhavsky  <mike@nbase.co.il>

	* ospf_nsm.c (nsm_kill_nbr), (nsm_ll_down), (nsm_change_status),
	(ospf_nsm_event):  Fix network-LSA re-origination problem.

2000-04-24  Toshiaki Takada  <takada@zebra.org>

	* ospf_nsm.c (ospf_db_desc_timer): Fix bug of segmentation fault
	with DD retransmission.

	* ospf_nsm.c (nsm_kill_nbr): Fix bug of re-origination when
	a neighbor disappears.

2000-04-23  Michael Rozhavsky  <mike@nbase.co.il>

	* ospf_abr.c (ospf_abr_announce_network_to_area):  Fix bug of
	summary-LSAs reorigination.  Correctly copy OSPF_LSA_APPROVED
	flag to new LSA. when summary-LSA is reoriginatd.

	* ospf_flood.c (ospf_flood_through_area):  Fix bug of flooding
	procedure.  Change the condition of interface selection.

2000-04-21  Toshiaki Takada  <takada@zebra.org>

	* ospf_lsa.c (ospf_refresher_register_lsa): Fix bug of refresh never
	occurs.

	* ospfd.c (show_ip_ospf_neighbor_id): New defun added.
	`show ip ospf neighbor' related commands are re-arranged.

2000-04-20  Toshiaki Takada  <takada@zebra.org>

	* ospf_dump.c (debug_ospf_zebra): New defun added.
	Suppress zebra related debug information.

2000-04-19  Toshiaki Takada  <takada@zebra.org>

	* ospf_zebra.c (ospf_distribute_list_update_timer),
	(ospf_distribute_list_update), (ospf_filter_update):
	New function added.  Re-organize `distribute-list' router ospf
	command.

2000-04-13  Michael Rozhavsky  <mike@nbase.co.il>

	* ospf_packet.c (ospf_make_ls_upd): Add check for MAX_AGE.

2000-04-14  Michael Rozhavsky  <mike@nbase.co.il>

	* ospf_packet.c (ospf_make_ls_upd): Increment LS age by configured 
	interface transmit_delay.

2000-04-14  Sira Panduranga Rao  <pandu@euler.ece.iisc.ernet.in>

	* ospf_interface.c (ip_ospf_cost), (no_ip_ospf_cost):
	Add to schedule router_lsa origination when the interface cost changes.

2000-04-12  Toshiaki Takada  <takada@zebra.org>

	* ospf_lsa.c (ospf_refresher_register_lsa),
	(ospf_refresher_unregister_lsa): Fix bug of core dumped.

	* ospfd.c (no_router_ospf): Fix bug of core dumped.

2000-03-29  Toshiaki Takada  <takada@zebra.org>

	* ospf_nsm.c (nsm_oneway_received): Fix bug of MS flag unset.

2000-03-29  Michael Rozhavsky <mike@nbase.co.il>

	* ospf_lsa.c (ospf_network_lsa):
	* ospf_nsm.c (ospf_nsm_event): Fix bug of Network-LSA originated
	in stub network.

2000-03-28  Toshiaki Takada  <takada@zebra.org>

	* ospf_nsm.c (nsm_bad_ls_req), (nsm_seq_number_mismatch),
	(nsm_oneway_received): Fix bug of NSM state flapping between
	ExStart and Exchange.

2000-03-28  Toshiaki Takada  <takada@zebra.org>

	* ospf_packet.h (strcut ospf_header): Fix the size of ospf_header,
	change u_int8_t to u_char.

2000-03-27  Toshiaki Takada  <takada@zebra.org>

	* ospf_lsa.c (ospf_lsa_checksum): Take care of BIGENDIAN architecture.

2000-03-27  Toshiaki Takada  <takada@zebra.org>

	* ospfd.c (ospf_interface_run): Make sure Address family matches.

2000-03-26  Love <lha@s3.kth.se>

	* ospf_packet.c (ospf_write): Chack result of sendto().

2000-03-26  Sira Panduranga Rao  <pandu@euler.ece.iisc.ernet.in>

	* ospf_nsm.c (nsm_oneway_received): Fix bug of 1-WayReceived in NSM.

2000-03-23  Libor Pechacek  <farco@clnet.cz>

	* ospf_lsa.c (ospf_network_lsa)
	* ospf_lsdb.c (new_lsdb_insert): Fix bug of accessing to
	unallocated memory.

2000-03-23  Toshiaki Takada  <takada@zebra.org>

	* ospfd.c (ospf_config_write): Fix bug of duplicate line for
	`area A.B.C.D authentication'.

2000-03-22  Toshiaki Takada  <takada@zebra.org>

	* ospf_debug.c (debug_ospf_lsa), (no_debug_ospf_lsa): Defun added.
	Suppress all zlog related to LSAs with this config option.

2000-03-21  Kunihiro Ishiguro  <kunihiro@zebra.org>

	* ospf_nsm.c (ospf_nsm_event): Add check for NSM_InactivityTimer.

2000-03-21  Toshiaki Takada  <takada@zebra.org>

	* ospf_packet.c (ospf_ls_upd_timer), (ospf_ls_req):
	Fix bug of memory leak about linklist.

	* ospf_flood.c (ospf_flood_through_area): Likewise.

2000-03-18  Sira Panduranga Rao  <pandu@euler.ece.iisc.ernet.in>

	* ospf_flood.c (ospf_ls_retransmit_lookup): Add checksum comparison
	to identify LSA uniquely.  This fix routes lost.

2000-03-18  Toshiaki Takada  <takada@zebra.org>

	* ospf_ase.c (ospf_find_asbr_route): Add sanity check with router
	routing table.

2000-03-17  Alex Zinin  <zinin@amt.ru>
	
        * ospf_spf.[ch]: Bug fix.
        The 2nd stage of Dijkstra could consider one vertex
        more than once if there is more than one link
        between the routers, thus adding extra CPU overhead
        and extra next-hops.
        Fixed.

2000-03-15  Sira Panduranga Rao  <pandu@euler.ece.iisc.ernet.in>

        * ospf_nsm.c (nsm_inactivity_timer): Changed to call nsm_kill_nbr().

2000-03-14  Toshiaki Takada  <takada@zebra.org>

        * ospf_route.c (ospf_route_copy_nexthops): Fix bug of memory leak of
        ospf_path.  Actually ignore merging ospf_route with completely same 
        paths.

2000-03-12  Toshiaki Takada  <takada@zebra.org>

        * ospf_lsa.c (show_as_external_lsa_detail): fix bug of 
        external route tag byte order.

2000-03-11  Toshiaki Takada  <takada@zebra.org>

        * ospf_lsdb.c (ospf_lsdb_insert): New function added.

2000-03-09  Toshiaki Takada  <takada@zebra.org>

        * ospf_lsa.c (ospf_external_lsa_install),
        (ospf_lsa_lookup), (show_ip_ospf_database_all),
        (show_ip_ospf_database_self_originate): Use struct new_lsdb for
        LSDB of AS-external-LSAs instead of ospf_lsdb.

        * ospf_lsa.c (ospf_lsa_unique_id): New function added.
        Use for assigning Unique Link State ID instead of
        ospf_get_free_id_for_prefix().

2000-03-09  Toshiaki Takada  <takada@zebra.org>

        * ospf_ase.c (ospf_ase_calculate_timer): Fix bug of segmentation
        fault reported by George Bonser <george@siteROCK.com>.

2000-03-07  Libor Pechacek  <farco@clnet.cz>

        * ospfd.c (ospf_interface_down): Fix bug of segmentation fault.

2000-03-06  Toshiaki Takada  <takada@zebra.org>

        * ospf_route.c (ospf_route_cmp): Change meaning of return values.

2000-03-02  Alex Zinin <zinin@amt.ru>
        * ospfd.h, ospf_ia.h
        New Shortcut ABR code. Now area's flag can be configured
        with Default, Enable, and Disable values.
        More info will be in the new ver of I-D soon (see IETF web).

2000-02-25  Toshiaki Takada  <takada@zebra.org>

        * ospf_lsa.c (ospf_lsa_header_set), (ospf_external_lsa_body_set),
        (osfp_external_lsa_originate), (ospf_external_lsa_queue),
        (ospf_external_lsa_originate_from_queue): New function added.
        (ospf_external_lsa): Function removed.

        * ospf_zebra.c (ospf_zebra_read_ipv4): Originate AS-external-LSA
        when listen a route from Zebra, instead creating external route.

        * ospf_asbr.c (ospf_asbr_route_add_flood_lsa),
        (ospf_asbr_route_add_queue_lsa),
        (ospf_asbr_route_install_lsa), (ospf_asbr_route_add):
        Functions removed.

        * ospf_ase.c (process_ase_lsa): Function will not be used.
        (ospf_ase_calculate), (ospf_ase_calculate_route_add),
        (ospf_ase_calculate_new_route), (ospf_ase_caluculate_asbr_route):
        process_ase_lsa () is separated to these functions.

        OSPF AS-external-LSA origination is whole re-organized.

2000-02-18  Toshiaki Takada  <takada@zebra.org>

        * ospf_packet.c (ospf_ls_upd): Fix bug of OSPF LSA memory leak.

        * ospf_asbr.c (ospf_asbr_route_add_flood_lsa),
        (ospf_asbr_route_add_queue_lsa): Fix bug of OSPF external route
        memory leak.

2000-02-12  Kunihiro Ishiguro  <kunihiro@zebra.org>

        * ospf_asbr.c (ospf_asbr_route_install_lsa): Re-calculate LSA
        checksum after change Advertised Router field.

2000-02-09  Toshiaki Takada  <takada@zebra.org>

        * ospf_asbr.c (ospf_external_route_lookup): Add new function.

2000-02-08  Toshiaki Takada  <takada@zebra.org>

        * ospfd.c (ospf_router_id_get), (ospf_router_id_update),
        (ospf_router_id_update_timer): Router ID decision algorithm is changed.
        Router ID is chosen from all of eligible interface addresses even if
        it is not enable to OSPF.

2000-02-08  Toshiaki Takada  <takada@zebra.org>

        * ospf_asbr.c (ospf_asbr_route_add): Function divided to
        ospf_asbr_route_add_flood_lsa, ospf_asbr_route_add_queue_lsa and
        ospf_asbr_route_install_lsa.  If Router-ID is not set, then LSA is
        waited to install to LSDB.
        `0.0.0.0 adv_router' AS-external-LSA origination bug was fixed.

2000-02-01  Sira Panduranga Rao  <pandu@euler.ece.iisc.ernet.in>

        * ospf_flood.c (ospf_ls_retransmit_lookup): Compare LS seqnum
        in the ACK before deleting.

        * ospf_packet.c (ospf_hello): Reset the flags after a shutdown
        and no shutdown of the interface.

2000-01-31  Toshiaki Takada  <takada@zebra.org>

        * ospf_packet.c (ospf_ls_req): Send multiple Link State Update
        packets respond to a Link State Request packet.

        * ospfd.c (show_ip_ospf_neighbor_detail_sub): Show thread state.

        * ospf_interface.c (ospf_vl_new): Crash when backbone area
        is not configured and set virtual-link to no-backbone area,
        bug fixed.

2000-01-30  Kunihiro Ishiguro  <kunihiro@zebra.org>

        * ospf_neighbor.h (struct ospf_neighbor): Add pointer to last send
        LS Request LSA.

        * ospf_packet.c (ospf_ls_upd): Comment out LS request list
        treatment.  That should be done in OSPF flooding procedure.

        * ospf_flood.c (ospf_flood_through_area): Enclose
        ospf_check_nbr_loding inside if-else close.

2000-01-31  Toshiaki Takada  <takada@zebra.org>

        * ospf_packet.c (ospf_make_ls_upd): Fix bug of #LSAs counting.

2000-01-29  Toshiaki Takada  <takada@zebra.org>

        * ospf_packet.c (ospf_make_md5_digest): Fix bug of md5 authentication.

2000-01-28  Toshiaki Takada  <takada@zebra.org>

        * ospfd.c (show_ip_ospf): Show Number of ASE-LSAs.

2000-01-27  Kunihiro Ishiguro  <kunihiro@zebra.org>

        * ospf_packet.c (ospf_make_db_desc): Don't use rm_list for
        removing LSA from nbr->db_summary.

2000-01-27  Sira Panduranga Rao <pandu@euler.ece.iisc.ernet.in>

        * ospf_packet.c (ospf_ls_upd_send): Set AllSPFRouters to
        destination when the link is point-to-point.
        (ospf_ls_ack_send_delayed): Likewise.

2000-01-27  Kunihiro Ishiguro  <kunihiro@zebra.org>

        * ospf_flood.c (ospf_ls_request_delete_all): Fix bug of next
        pointer lookup after the node is freed.

2000-01-26  Kunihiro Ishiguro  <kunihiro@zebra.org>

        * ospf_asbr.c (ospf_asbr_route_add): Instead of scanning all AS
        external route, use ospf_top->external_self.

2000-01-27  Toshiaki Takada  <takada@zebra.org>

        * ospf_lsa.c (ospf_forward_address_get): New function added.

        * ospf_asbr.c (ospf_asbr_check_lsas): Originate AS-external-LSA
        only when it should be replaced.

2000-01-25  Kunihiro Ishiguro  <kunihiro@zebra.org>

        * ospf_flood.c (ospf_ls_retransmit_clear): Delete list node.

        * ospf_lsa.c (ospf_lsa_free): Reduce logging message using
        ospf_zlog value.

        * ospf_ism.c (ism_change_status): Fix bug of DR -> non DR status
        change.  Self originated LSA is freed but not deleted from lsdb.

2000-01-24  Kunihiro Ishiguro  <kunihiro@zebra.org>

        * ospf_ism.c (ism_interface_down): Don't use router_id for
        detecting self neighbor structure.  Instead of that compare
        pointer itself.

        * ospf_neighbor.c (ospf_nbr_free): Cancel all timer when neighbor
        is deleted.
        (ospf_nbr_free): Free last send packet.

        * ospf_neighbor.h (struct ospf_neighbor): Remove host strucutre.
        Instead of that src is introduced.

        * ospf_nsm.h: Enclose macro defenition with do {} while (0).

2000-01-17  Kunihiro Ishiguro  <kunihiro@zebra.org>

        * ospfd.c: Change part of passive interface implementation.  For
        passive interface just disabling sending/receiving Hello on the
        interface.

2000-01-16  Kai Bankett <kai.bankett@vew-telnet.net>

        * ospf_interface.h (OSPF_IF_PASSIVE): Add passive flag.
        * ospf_interface.c (ospf_if_lookup_by_name): Add new function.
        * ospf_lsa.c (ospf_router_lsa): Skip passive interface.
        * ospfd.c (passive_interface): New command passive-interface is
        added.
        (ospf_config_write): Print passive interface.

2000-01-15  Toshiaki Takada  <takada@zebra.org>

        * ospf_interface.h (crypt_key): New struct added to store
        multiple cryptographic autheitication keys.
        (ospf_interface): struct changed.

        * ospf_interface.c: ospf_crypt_key_new, ospf_crypt_key_add,
        ospf_crypt_key_lookup, ospf_crypt_key_delete: new functions added.

        * ospf_packet.c (ip_ospf_message_digest_key): Changed to store
        multiple cryptographic authentication keys.

2000-01-14  Toshiaki Takada  <takada@zebra.org>

        * ospf_interface.c: DEFUN (if_ospf_*) commands changed name to
        ip_ospf_* ().
        Old notation `ospf *' still remains backward compatibility.

1999-12-29  Alex Zinin  <zinin@amt.ru>
        * ospf_lsa.c: ospf_lsa_more_recent() bug fix
        * ospf_nsm.c, ospf_packet.c: remove nbr data struct when
          int goes down, also check DD flags correctly (bug fix)

1999-12-28  Alex Zinin  <zinin@amt.ru>
        * "redistribute <source> metric-type (1|2) metric <XXX>" added

1999-12-23  Alex Zinin  <zinin@amt.ru>
        * added RFC1583Compatibility flag
        * added dynamic interface up/down functionality

1999-11-19  Toshiaki Takada  <takada@zebra.org>

        * ospf_neighbor.h (struct ospf_neighbor): Add member state_change
        for NSM state change statistics.

1999-11-19  Toshiaki Takada  <takada@zebra.org>

        * ospfd.c (show_ip_ospf_neighbor_detail),
        (show_ip_ospf_neighbor_int_detail): DEFUN Added.

1999-11-14  Kunihiro Ishiguro  <kunihiro@zebra.org>

        * ospf_asbr.c (ospf_asbr_check_lsas): Add check of
        lsa->refresh_list.

1999-11-11  Toshiaki Takada  <takada@zebra.org>

        * ospf_ia.[ch] (OSPF_EXAMINE_SUMMARIES_ALL): Macro added.
        This macro is expanded to ospf_examine_summaries ()
        for SUMMARY_LSA and SUMMARY_LSA_ASBR.
        (OSPF_EXAMINE_TRANSIT_SUMMARIES_ALL): Macro added.
        This macro is expanded to ospf_examine_transit_summaries ()
        for SUMMARY_LSA and SUMMARY_LSA_ASBR.

1999-11-11  Toshiaki Takada  <takada@zebra.org>

        * ospf_lsa.[ch] (ospf_find_self_summary_lsa_by_prefix): Changed to
        macro OSPF_SUMMARY_LSA_SELF_FIND_BY_PREFIX.
        (ospf_find_self_summary_asbr_lsa_by_prefix): Changed to
        macro OSPF_SUMMARY_ASBR_LSA_SELF_FIND_BY_PREFIX.
        (ospf_find_self_external_lsa_by_prefix): Changed to
        macro OSPF_EXTERNAL_LSA_SELF_FIND_BY_PREFIX.

1999-11-11  Toshiaki Takada  <takada@zebra.org>

        * ospfd.c (ospf_abr_type): ospf_abr_type_cisco, ospf_abr_type_ibm,
        ospf_abr_type_shortcut and ospf_abr_type_standard DEFUNs are
        combined.
        * ospfd.c (no_ospf_abr_type): no_ospf_abr_type_cisco,
        no_ospf_abr_type_ibm and no_ospf_abr_type_shortcut DEFUNS are
        combined.

1999-11-10  Toshiaki Takada  <takada@zebra.org>

        * ospf_route.c (ospf_lookup_int_by_prefix): Move function to
        ospf_interface.c and change name to ospf_if_lookup_by_prefix ().

1999-11-01  Alex Zinin <zinin@amt.ru>
        * ospf_packet.c 
        some correction to LSU processing

        * ospf_lsa.c ospfd.h 
        randomize initial LSA refreshment interval
        and limit the size of LSA-group to 10
        to let randomization work more effectively.

1999-10-31  Alex Zinin <zinin@amt.ru>
        * ospf_interface.c 
        cancel t_network_lsa_self
        when freeing int structure

        *  ospf_abr.c ospf_asbr.c ospf_flood.c ospf_lsa.c 
           ospf_lsa.h ospf_lsdb.h ospfd.c ospfd.h

        Summary and ASE LSA refreshment functions
        added---LSA refreshment is paced to 70 LSAs
        per sec to avoid link overflow. Refreshment events
        are further randomized within a 10 sec interval
        to avoid syncing.
        
        Also the sigfault of memcmp() in ospf_lsa_is_different()
        is fixed.

1999-10-30  Alex Zinin <zinin@amt.ru>
        * ospf_nsm.c 
        Fix the bug where MAX_AGE LSAs
        are included into the DB summary.

        * ospf_interface.c 
        allocate 2*MTU input buffer instead of just MTU
        for the cases when the other router mistakenly
        sends larger packets thus causing fragmentation, etc.

        * ospf_nsm.c
        in nsm_reset_nbr() lists should be freed
        not when they are empty.

1999-10-29  Kunihiro Ishiguro  <kunihiro@zebra.org>

        * ospf_zebra.c (ospf_acl_hook): Move OSPF_IS_ASBR and OSPF_IS_ABR
        check inside of if (ospf_top).

1999-10-29  Alex Zinin <zinin@amt.ru>
        * ospf_lsa.c ospf_lsdb.c :
        add assertion in lsa and lsa->data alloc functions,
        as well as in lsdb_add for new->data

        * ospf_lsdb.c: free hash table correctly

1999-10-28  John Capo <jc@irbs.com>

        * ospf_packet.h (OSPF_PACKET_MAX): Correct MAX packet length
        calculation

1999-10-27  Kunihiro Ishiguro  <kunihiro@zebra.org>

        * OSPF-TRAP-MIB.txt: New file added. Edited version of RFC1850.

        * OSPF-MIB.txt: New file added.  Edited version of RFC1850.

1999-10-27  Alex Zinin  <zinin@amt.ru>
        * ospfd, ospf_zebra, ospf_abr
        "area import-list" command is added.
        This command allows to filter the inter-area routes
        injected into an area. Access list hook function
        extended to invalidate area exp/imp lists.

1999-10-25  Yoshinobu Inoue  <shin@nd.net.fujitsu.co.jp>

        * ospfd.c (ospf_interface_run): Enable to detect P2P network
        on an OSPF interface.

1999-10-19  Jordan Mendelson  <jordy@wserv.com>

        * ospf_lsdb.c (ospf_lsdb_add): Fix bug of crash
        in ospf_ls_retransmit_lookup ().

1999-10-19  Vladimir B. Grebenschikov <vova@express.ru>

        * ospf_route.c: Workaround about installation of OSPF routes into
        the zebra daemon.  Add checking of existance routes.  Free
        ospf_top->old_table if it exists.

1999-10-15  Jordan Mendelson <jordy@wserv.com>

        * Add support for MD5 authentication.

1999-10-12  Alex Zinin  <zinin@amt.ru>
        * ospfd.c, ospfd.h, ospf_abr.c:
          a new command "area export-list" was added, it allows
          the admin. to control which intra-area routes are
          announced to other areas by the ABR

1999-10-12  Alex Zinin  <zinin@amt.ru>
        * ospf_asbr.c (ospf_asbr_check_lsas): Fix bug of coredump
          when "no redistribute" is used after a distribute list
          denying some networks was used

1999-10-05  Toshiaki Takada  <takada@zebra.org>

        * ospf_route.c (ospf_path_dup): New function added.

1999-10-05  Toshiaki Takada  <takada@zebra.org>

        * ospf_interface.[ch]: Some of VL related funciton name changed.

1999-09-27  Alex Zinin  <zinin@amt.ru>

        * ospf_zebra.c: Distribute-list functionality added

1999-09-27  Toshiaki Takada  <takada@zebra.org>

        * ospfd.c (show_ip_ospf): Fix bug of segmentation fault when no ospf
        instance exists.

1999-09-25  Kunihiro Ishiguro  <kunihiro@zebra.org>

        * ospfd.c (ospf_interface_down): Fix bug of misusing nextnode()
        instead of node->next.  Reported by Hiroki Ishibashi
        <ishibasi@dcd.abk.nec.co.jp>.

        * ospf_route.c (show_ip_ospf_route): Add check for ospf is enabled
        or not.

1999-09-23  Alex Zinin  <zinin@amt.ru>

        * stub area support added

1999-09-23  Alex Zinin  <zinin@amt.ru>

        * fwd_addr in ASE-LSAs is now set correctly
        * ASE routing changed to check the fwd_addr
        and skip the route if the addr points to one
        of our interfaces to avoid loops.

1999-09-22  Alex Zinin  <zinin@amt.ru>

        * ospf_interface:
        ospf_vls_in_area() added, it returns 
        the number of VLs configured through the area

        * ospf_interface.c ospf_lsa.c ospf_lsdb.c ospfd.c 
        honor correct mem alloc

1999-09-22  Alex Zinin  <zinin@amt.ru>

        * memory.[ch]:
        Some OSPF mem types added,
        plus more info in "show mem"

1999-09-21  Alex Zinin  <zinin@amt.ru>

        * ospfd.c:
        "area range substitute" added.
        It can be used on NAT-enabled (IP-masquarade)
        routers to announce private networks
        from an area as public ones into the outside
        world (not in the RFC, btw :)

1999-09-21  Alex Zinin  <zinin@amt.ru>

        * ospfd.c:
        "area range suppress" added.
        This command allows to instruct the router
        to be silent about specific ranges, i.e.,
        it is a method of route filtering on area
        borders

1999-09-21  Alex Zinin  <zinin@amt.ru>

        * ospfd.c VLs removed when "no network area" executed

1999-09-20  Alex Zinin  <zinin@amt.ru>

        * ospf_ase.c bug fix for not-zero fwd_addr 
        and directly connected routes.

1999-09-20  Yon Uriarte <yon@plannet.de>

        * ospf_packet.c (ospf_make_ls_req): Introduce delta value for
        checking the length of OSPF packet exceeds MTU or not.

        * ospf_lsa.c (ospf_lsa_different): Apply ntohs for checking
        l1->data->length.

1999-09-18  Alex Zinin  <zinin@amt.ru>

        * ospf_lsa.c bug fix for ospf_network_lsa() to
        include itself into the RID list

1999-09-10  Alex Zinin  <zinin@amt.ru>

        * Alternative ABR behaviors IBM/Cisco/Shortcut
        implemented

1999-09-10  Alex Zinin  <zinin@amt.ru>

        * router and network-LSA origination
        changed to honor MinLSInterval

1999-09-08  Alex Zinin  <zinin@amt.ru>

        * modified ABR behavior to honor VLs and transit
          areas

1999-09-07  Alex Zinin  <zinin@amt.ru>

        * completed VL functionality

1999-09-06  Kunihiro Ishiguro  <kunihiro@zebra.org>

        * ospf_asbr.c: New file.
        ospf_asbr.h: New file.

        * ospf_zebra.c (ospf_redistribute_connected): Add redistribute
        related stuff.

1999-09-05  Kunihiro Ishiguro  <kunihiro@zebra.org>

        * ospfd.h (OSPF_FLAG_VIRTUAL_LINK): Change OSPF_FLAG_VEND to
        OSPF_FLAG_VIRTUAL_LINK for comprehensiveness.

1999-09-03  Kunihiro Ishiguro  <kunihiro@zebra.org>

        * ospf_spf.c (ospf_spf_register): Change name from
        ospf_spf_route_add() to ospf_spf_register().
        Include "ospfd/ospf_abr.h" for ospf_abr_task() prototype.

1999-09-02  Kunihiro Ishiguro  <kunihiro@zebra.org>

        * ospf_lsa.c (ospf_external_lsa_install): Change to update
        lsa->data rather than install new one, when same id lsa is already
        installed.

1999-09-01  Kunihiro Ishiguro  <kunihiro@zebra.org>

        * ospf_lsa.c (ospf_router_lsa_install): Return lsa value.
        (ospf_network_lsa_install): Likewise.
        (ospf_summary_lsa_install): Likewise.
        (ospf_summary_asbr_lsa_install): Likewise.
        (ospf_external_lsa_install): Likewise.

        * ospf_spf.c (ospf_spf_calculate): Comment out debug function
        ospf_rtrs_print().

1999-08-31  Kunihiro Ishiguro  <kunihiro@zebra.org>

        * ospf_spf.c (ospf_rtrs_free): Add ospf_spf_calculate() for
        freeing rtrs.

1999-08-31  Toshiaki Takada  <takada@zebra.org>

        * ospf_lsa.c (show_ip_ospf_database_summary),
        (show_ip_ospf_database_summary_asbr),
        (show_ip_ospf_database_external): New function added.
        `show ip ospf database summary',
        `show ip ospf database asbr-summary'
        `show ip ospf database external' command can be used.

        * ospf_lsa.c (ospf_lsa_count_table): New function added.
        (show_ip_ospf_database_all): show nothing if a type of LSA
        does not exist.
        
1999-08-31  Kunihiro Ishiguro  <kunihiro@zebra.org>

        * ospf_lsa.c (ospf_maxage_lsa_remover): Preserve next pointer when
        the node is deleted.

1999-08-31  Toshiaki Takada  <takada@zebra.org>

        * ospf_flood.c (ospf_ls_retransmit_lookup): change to return
        struct ospf_lsa *.
        (ospf_ls_request_new), (ospf_ls_request_free),
        (ospf_ls_request_add), (ospf_ls_request_delete),
        (ospf_ls_request_delete_all), (ospf_ls_request_lookup):
        New function added.

        * ospf_packet.c (ospf_ls_upd_send_lsa): New function added.

        * ospf_lsa.h (LS_AGE): Slightly change macro definition.

        * ospf_lsa.c (ospf_lsa_more_recent), (ospf_lsa_diffrent):
        Use LS_AGE macro.

1999-08-30  Alex Zinin <zinin@amt.ru>
        
        * ospfd.c
        fix a bug with area range config write
        added "show ip ospf" command, it will be enhanced later on

1999-08-30  Alex Zinin <zinin@amt.ru>

        * ospf_lsa.c
        updated ospf_router_lsa() to honor flags (B-bit)

1999-08-30  Alex Zinin <zinin@amt.ru>

        * ospf_abr.c
        wrote major functions implementing ABR activity

1999-08-30  Alex Zinin <zinin@amt.ru>

        * ospf_ia.c ospf_route.c ospf_route.h 
        fixed the bug with ospf_route.origin field.
        Now it holds pointer to lsa_header

1999-08-30  Alex Zinin <zinin@amt.ru>

        * ospf_flood.c ospf_flood.h:
        transformed ospf_flood_if_select into ospf_flood_through_area()
        added new ospf_flood_if_select() and ospf_flood_through_as()

1999-08-30  Toshiaki Takada  <takada@zebra.org>

        * ospf_flood.[ch]: New file added.

        * ospf_packet.c (ospf_lsa_flooding),
        (ospf_lsa_flooding_select_if): functions move to ospf_flood.c

        * ospf_neighbor.c (ospf_put_lsa_on_retransm_list),
        (ospf_remove_lsa_from_retransm_list),
        (ospf_nbr_remove_all_lsas_from_retransm_list),
        (ospf_lsa_remove_from_ls_retransmit):
        (ospf_lsa_retransmit): functions move to
        ospf_flood.c, and change function's name:

        ospf_put_lsa_on_retransm_list ()
          -> ospf_ls_retransmit_add ()
        ospf_remove_lsa_from_retransm_list ()
          -> ospf_ls_retransmit_delete ()
        ospf_nbr_remove_all_lsas_from_retransm_list ()
          -> ospf_ls_retransmit_clear ()
        ospf_lsa_remove_from_ls_retransmit ()
          -> ospf_ls_retransmit_delete_nbr_all ()
        ospf_lsa_retransmit ()
          -> ospf_ls_retransmit_add_nbr_all ()

        * ospf_lsa.c (ospf_lsa_lookup_from_list): function move to
        ospf_flood.c, and change name to ospf_ls_retransmit_lookup ().

1999-08-30  Kunihiro Ishiguro  <kunihiro@zebra.org>

        * ospf_neighbor.c (ospf_nbr_lookup_by_addr): Use
        route_node_lookup() instead of route_node_get().

        * ospf_packet.c (ospf_ls_upd): Temporary comment out (6) check.

1999-08-30  Kunihiro Ishiguro  <kunihiro@zebra.org>

        * ospf_route.c (ospf_lookup_int_by_prefix): Add check of
        oi->address.

1999-08-29  Alex Zinin <zinin@amt.ru>
        * ospf_lsa.c 
        MaxAge LSA deletion functions added.

1999-08-29  Alex Zinin <zinin@amt.ru>
        * ospf_neighbor.c 
        ospf_nbr_lookup_by_addr(): added route_unlock_node()
        when function returns NULL if (rn->info == NULL)

1999-08-29  Alex Zinin <zinin@amt.ru>
        * ospfd.c
        added a hack for area range deletion
        
1999-08-29  Alex Zinin <zinin@amt.ru>
        * ospf_lsa.h 
        included lsdb field into struct ospf_lsa, to find
        LSDB easier when removing MaxAge LSAs.

1999-08-29  Alex Zinin <zinin@amt.ru>
        * ospf_lsa.c ospf_neighbor.c ospf_nsm.c 
          ospf_packet.c changed to honor new retransmit list
          management functions

1999-08-29  Alex Zinin <zinin@amt.ru>
        * ospf_neighbor.c , .h added new retransmit list functions.

1999-08-29  Alex Zinin <zinin@amt.ru>
        * Makefile.in
        added ospf_ase, ospf_abr, ospf_ia

1999-08-29  Alex Zinin <zinin@amt.ru>
        * ospf_spf.c:
        - changed ospf_next_hop_calculation() to include interface
          and nexthop addr for directly connected routers---more informative
          and solves problem with route installation into the kernel
        - changed ospf_nexthop_out_if_addr() to support routers, not only
          transit networks
        - added ospf_process_stubs();

1999-08-29  Alex Zinin <zinin@amt.ru>
        * ospf_lsa.c:
        - changed ospf_router_lsa() to provide correct links
          for p-t-p interfaces;
        - changed ospf_summary_lsa_install() to support table
          of self-originated summary-LSAs;
        - added ospf_summary_asbr_lsa_install() and ospf_external_lsa_install()
        - changed ospf_lsa_install() accordingly
        - changed show_ip_ospf_database_router_links() to support p-t-p

1999-08-29  Kunihiro Ishiguro  <kunihiro@zebra.org>

        * ospf_packet.c (ospf_make_db_desc): Only master can clear more
        flag.

1999-08-29  Kunihiro Ishiguro  <kunihiro@zebra.org>

        * ospf_packet.c (ospf_read): Add check of IP src address.

1999-08-28  Alex Zinin <zinin@amt.ru>
        * ospf_neighbor.h
        added ospf_nbr_lookup_by_routerid()

1999-08-28  Alex Zinin <zinin@amt.ru>
        * ospfd.h
        added ABR/ASBR flag definitions and fields;
        added iflist field to area structure;
        summary_lsa_self and summary_lsa_asbr_self are changed
        to be route tables;
        added ranges field---configured area ranges;
        A separate Routers RT added;
        area range config commands and config write added


1999-08-28  Alex Zinin <zinin@amt.ru>
        * ospf_route.c :
        ospf_route_free()--added code to free the list of paths;
        The following functions added:
                ospf_intra_add_router();
                ospf_intra_add_transit();
                ospf_intra_add_stub();
        the last function uses new ospf_int_lookup_by_prefix();
        show_ip_ospf_route_cmd()--changed to support new RT structure;
        added ospf_cmp_routes()--general route comparision function;
        added ospf_route_copy_nexthops() and ospf_route_copy_nexthops_from_vertex()
        they are used in ASE and IA routing;
        added ospf_subst_route() and ospf_add_route();

1999-08-28  Alex Zinin <zinin@amt.ru>
        * ospf_route.h :
        changed struct ospf_path to include output interface,
        changed struct ospf_route to support IA and ASE routing.
        added prototypes of the function used in IA and ASE modules.

1999-08-28  Alex Zinin <zinin@amt.ru>
        * ospf_lsa.h ospf_lsa.c :
        added ospf_my_lsa(), an interface independent version of
        ospf_lsa_is_self_originated(), it will be used in ASE and IA-routing.

1999-08-27  Kunihiro Ishiguro  <kunihiro@zebra.org>

        * ospf_interface.c (interface_config_write): Add check for
        oi->nbr_self.

1999-08-25  Toshiaki Takada  <takada@zebra.org>

        * ospf_lsa.c (ospf_lsa_dup): New function added.

        * ospf_packet.c (ospf_write), (ospf_read): Print send/recv
        interface in debug message.

1999-08-25  Toshiaki Takada  <takada@zebra.org>

        * ospf_packet.c (ospf_ls_ack_send): The name is changed from
        `ospf_ls_ack_send'.
        (ospf_ls_ack_send_delayed) (ospf_ls_ack_timer): New function added.
        Delayed Link State Acknowledgment is scheduled by timer.

1999-08-25  Alex Zinin  <zinin@amt.ru>

        * ospf_lsa.c (ospf_router_lsa): Incorrectly included link to
        a stub network instead of link to a transit network into
        originated router-LSA, bug fixed.

1999-08-24  Toshiaki Takada  <takada@zebra.org>

        * ospfd.c (ospf_update_router_id): New function added.

        * ospf_network.c (ospf_write): Create new socket per transmission.
        And select outgoing interface whether dst is unicast or multicast.

        * ospf_packet.c: LSA flooding will work.        

1999-08-24  VOP <vop@unity.net>

        * ospf_route.c: Include "sockunion.h"

1999-08-24  Kunihiro Ishiguro  <kunihiro@zebra.org>

        * ospf_network.c (ospf_serv_sock_init): Enclose
        IPTOS_PREC_INTERNETCONTROL setting with #ifdef for OS which does
        not have the definition.

1999-08-23  Toshiaki Takada  <takada@zebra.org>

        * ospf_packet.c: Fix bug of DD processing.

1999-08-18  Toshiaki Takada  <takada@zebra.org>

        * ospf_lsa.c (show_ip_ospf_database): Show actual `LS age'.

1999-08-17  Toshiaki Takada  <takada@zebra.org>

        * ospf_lsa.h (OSPF_MAX_LSA): The value of OSPF_MAX_LSA is
        corrected.  The bug of `mes_lookup' is fixed.  
        This had been reported by Poul-Henning Kamp <phk@freebsd.org>.

        * ospf_lsa.c (ospf_router_lsa_install): The name is changed from
        `ospf_add_router_lsa'.
        (ospf_network_lsa_install): The name is changed from
        `ospf_add_network_lsa'.

        * ospf_interface.h (ospf_interface): Add member `nbr_self'.

        * ospf_interface.c (ospf_if_is_enable): New function added.

1999-08-16  Toshiaki Takada  <takada@zebra.org>

        * ospf_lsa.h (struct lsa_header): The name is changed from
        `struct ospf_lsa'.
        (struct ospf_lsa): New struct added to control each LSA's aging
        and timers.     

        * ospf_lsa.c (ospf_lsa_data_free): The name is change from
        `ospf_lsa_free'.
        (ospf_lsa_data_new), (ospf_lsa_new), (ospf_lsa_free),
        (ospf_lsa_different), (ospf_lsa_install): New function added.

        * ospf_packet.c (ospf_ls_upd_list_lsa): New function added.

1999-08-12  Toshiaki Takada  <takada@zebra.org>

        * ospf_nsm.c (nsm_reset_nbr): New function added.
        KillNbr and LLDown neighbor event call this function.
        
1999-08-10  Toshiaki Takada  <takada@zebra.org>

        * ospf_packet.c (ospf_ls_retransmit)
        (ospf_ls_upd_timer): New function added.
        Set retransmission timer for Link State Update.

1999-07-29  Toshiaki Takada  <takada@zebra.org>

        * ospf_ism.c (ospf_dr_election): Fix bug of DR election.

1999-07-28  Toshiaki Takada  <takada@zebra.org>

        * ospf_network.c (ospf_serv_sock_init): Set IP precedence field
        with IPTOS_PREC_INTERNET_CONTROL.

        * ospf_nsm.c (nsm_change_status): Schedule NeighborChange event
        if NSM status change.
        
        * ospf_packet.c (ospf_make_hello): Never include a neighbor in
        Hello packet, when the neighbor goes down.

1999-07-26  Kunihiro Ishiguro  <kunihiro@zebra.org>

        * Makefile.am (noinst_HEADERS): Add ospf_route.h.

        * ospf_route.c (show_ip_ospf_route): Add `show ip ospf route'
        command.

1999-07-25  Toshiaki Takada  <takada@zebra.org>

        * ospf_lsa.c (ospf_router_lsa): Fix bug of LS sequence number
        assignement.

1999-07-25  Kunihiro Ishiguro  <kunihiro@zebra.org>

        * ospf_route.c (ospf_route_table_free): New function added.

        * ospf_spf.c (ospf_spf_next): Free vertex w when cw's and w's
        distance is same.

        * ospfd.h (struct ospf): Add old_table.

        * ospf_main.c (sighup): Call of log_rotate () removed.

        * ospf_lsa.c (ospf_lsa_is_self_originated): Fix bug of checking
        area->lsa as self LSA.  This should be area->lsa_self.

1999-07-24  Kunihiro Ishiguro  <kunihiro@zebra.org>

        * ospf_zebra.c (ospf_zebra_add): ospf_zebra_add
        (),ospf_zebra_delete () added.

        * ospf_spf.c (ospf_spf_calculate): Call ospf_intra_route_add ().

1999-07-24  Toshiaki Takada  <takada@zebra.org>

        * ospf_lsa.c: Change LS sequence number treatment.
        (ospf_lsa_is_self_originated): New function added.
        (show_ip_ospf_database_self_originated): New DEFUN added.
        
1999-07-23  Kunihiro Ishiguro  <kunihiro@zebra.org>

        * ospf_interface.c (ospf_if_lookup_by_addr): Add loopback check.

1999-07-22  Toshiaki Takada  <takada@zebra.org>

        * ospf_spf.c (ospf_nexthop_new), (ospf_nexthop_free),
        (ospf_nexthop_dup): function added.
        (ospf_nexthop_calculation): function changed.

        * ospf_interface.c (ospf_if_lookup_by_addr): function added.
        
1999-07-21  Toshiaki Takada  <takada@zebra.org>

        * ospf_spf.c (ospf_spf_closest_vertex): function removed.
        
1999-07-21  Kunihiro Ishiguro  <kunihiro@zebra.org>

        * ospf_spf.c (ospf_spf_next): Apply ntohs for fetching metric.

1999-07-21  Toshiaki Takada  <takada@zebra.org>

        * ospf_neighbor.c (ospf_nbr_lookup_by_router_id): fundtion removed.

        * ospf_lsa.c (show_ip_ospf_database_router): describe each
        connected link.

1999-07-21  Kunihiro Ishiguro  <kunihiro@zebra.org>

        * ospf_spf.c (ospf_spf_next): V is router LSA or network LSA so
        change behavior according to LSA type.
        (ospf_lsa_has_link): Link check function is added.

1999-07-20  Kunihiro Ishiguro  <kunihiro@zebra.org>

        * ospf_spf.c (ospf_spf_calculate_schedule): Add new function for
        SPF calcultion schedule addtition.
        (ospf_spf_calculate_timer_add): Rough 30 sec interval SPF calc
        timer is added.
        (ospf_spf_next_router): Delete ospf_spf_next_network ().

        * ospf_lsa.c (show_ip_ospf_database_all): Network-LSA display
        header typo correction.  Display of router LSA's #link added.

1999-07-19  Toshiaki Takada  <takada@zebra.org>

        * ospf_packet.c (ospf_check_network_mask): Added new function for
        receiving Raw IP packet on an appropriate interface.

1999-07-16  Toshiaki Takada  <takada@zebra.org>

        * ospfd.c (ospf_router_id): new DEFUN added.

1999-07-15  Toshiaki Takada  <takada@zebra.org>

        * ospf_spf.c (ospf_spf_init), (ospf_spf_free),
        (ospf_spf_has_vertex), (ospf_vertex_lookup),
        (ospf_spf_next_router), (ospf_spf_next_network),
        (ospf_spf_closest_vertex), (ospf_spf_calculate):
        function added.

1999-07-13  Toshiaki Takada  <takada@zebra.org>

        * ospf_ism.c: fix bug of DR Election.

        * ospf_nsm.c: fix bug of adjacency forming.

1999-07-05  Kunihiro Ishiguro  <kunihiro@zebra.org>

        * ospfd.c (ospf_init): Change to use install_default.

1999-07-01  Rick Payne <rickp@rossfell.co.uk>

        * ospf_zebra.c (zebra_init): Install standard commands to
        ZEBRA_NODE.

1999-06-30  Toshiaki Takada  <takada@zebra.org>

        * ospf_dump.c: Whole debug command is improved.
        (ISM|NSM) (events|status|timers) debug option added.
        (show_debugging_ospf): new DEFUN added.

1999-06-30  Kunihiro Ishiguro  <kunihiro@zebra.org>

        * ospf_lsa.c (ospf_lsa_lookup_from_list): Change !IPV4_ADDR_CMP to
        IPV4_ADDR_SAME.

1999-06-29  Toshiaki Takada  <takada@zebra.org>

        * ospf_dump.c (ospf_summary_lsa_dump): Add summary-LSA dump routine.
        (ospf_as_external_lsa_dump): Add AS-external-LSA dump routine.

        * ospf_nsm.c (nsm_twoway_received): fix condtion of adjacnet.

        * ospf_ism.c (ospf_dr_election): fix DR Election.
        
        * ospf_dump.c (ospf_nbr_state_message): fix `show ip ospf neighbor'
        command's state.

1999-06-29  Kunihiro Ishiguro  <kunihiro@zebra.org>

        * ospf_dump.c (ospf_router_lsa_dump): Add router-LSA dump routine.

1999-06-28  Toshiaki Takada  <takada@zebra.org>

        * ospf_lsa.c (show_ip_ospf_database_network): fix bug of
        `show ip ospf database network' command output.

        * ospf_nsm.c (nsm_inactivity_timer): Clear list of Link State
        Retransmission, Database Summary and Link State Request.

        * ospf_packet.c (ospf_ls_req_timer): New function added.
        Set Link State Request retransmission timer.

1999-06-27  Kunihiro Ishiguro  <kunihiro@zebra.org>

        * ospf_main.c (main): Change default output from ZLOG_SYSLOG to
        ZLOG_STDOUT.

        * ospfd.c (ospf_init): Register show_ip_ospf_interface_cmd and
        show_ip_ospf_neighbor_cmd to VIEW_NODE.

        * ospf_lsa.c (ospf_lsa_init): Register show_ip_ospf_database_cmd
        and show_ip_ospf_database_type_cmd to VIEW_NODE.

1999-06-25  Toshiaki Takada  <takada@zebra.org>

        * ospf_packet.c: fix bug of DD making.
        fix bug of LS-Update reading.
        
1999-06-23  Toshiaki Takada  <takada@zebra.org>

        * ospf_packet.c: All type of packets are changed to use
        fifo queue structure.
        (ospf_fill_header) function added.

1999-06-22  Toshiaki Takada  <takada@zebra.org>

        * ospf_packet.c (ospf_packet_new): New function added to handle
        sending ospf packet by fifo queue structure.
        (ospf_packet_free), (ospf_fifo_new), (ospf_fifo_push),
        (ospf_fifo_pop), (ospf_fifo_head), (ospf_fifo_flush),
        (ospf_fifo_free): Likewise.

1999-06-21  Toshiaki Takada  <takada@zebra.org>

        * ospf_nsm.c (ospf_db_desc_timer): function added.
        (nsm_timer_set) function added.
        * ospf_dump.c (ospf_option_dump): function added.
        * ospf_packet.c (ospf_ls_req) (ospf_make_ls_req): function added.

1999-06-20  Toshiaki Takada  <takada@zebra.org>

        * ospf_lsa.c (ospf_lsa_more_recent): function added.
        * ospf_neighbor.h (struct ospf_neighbor): Change member ms_flag
        to dd_flags.
        
1999-06-19  Toshiaki Takada  <takada@zebra.org>

        * ospf_lsa.c: DEFUN (show_ip_ospf_database) Added.
        * ospf_interface.c (if_ospf_cost), (if_ospf_dead_interval),
        (if_ospf_hello_interval), (if_ospf_priority),
        (if_ospf_retransmit_interval), (if_ospf_transmit_delay)
        argument changed from NUMBER to <range>.
        DEFUN (if_ospf_network_broadcast),
        DEFUN (if_ospf_network_non_broadcast),
        DEFUN (if_ospf_network_point_to_multipoint),
        DEFUN (if_ospf_network_point_to_point) functions are combined to
        DEFUN (if_ospf_network).
        
1999-06-18  Toshiaki Takada  <takada@zebra.org>

        * ospf_lsa.c: ospf_add_router_lsa (), ospf_add_network_lsa (),
        ospf_lsa_lookup (), ospf_lsa_count () Added.

1999-06-15  Toshiaki Takada  <takada@zebra.org>

        * DEFUN (ospf_debug_ism), DEFUN (ospf_debug_nsm),
        DEFUN (no_ospf_debug_ism), DEFUN (no_ospf_debug_nsm) Added.
        `debug ospf ism' command shows debug message.
        `debuf ospf nsm' command shows debug message.

1999-06-14  Toshiaki Takada  <takada@zebra.org>

        * ospf_lsa.c: ospf_network_lsa () Added.
        ospf_lsa_checksum () Added.
        * DEFUN (ospf_debug_packet), DEFUN (no_ospf_debug_packet) Added.
        `debug ospf packet' command shows debug message.

1999-06-13  Toshiaki Takada  <takada@zebra.org>

        * ospf_packet.h: Remove struct ospf_ls_req {}, ospf_ls_upd {},
        ospf_ls_ack {}.

1999-06-11  Toshiaki Takada  <takada@zebra.org>

        * ospf_dump.c: fix IP packet length treatment.

1999-06-10  Toshiaki Takada  <takada@zebra.org>

        * ospf_ism.h: Add OSPF_ISM_EVENT_EXECUTE() Macro Added.
        * ospf_nsm.h: Add OSPF_NSM_EVENT_EXECUTE() Macro Added.

        * ospf_packet.c: ospf_db_desc (), ospf_db_desc_send () Added.
        ospf_make_hello (), ospf_make_db_desc () Added.
        ospf_db_desc_proc () Added.n

        * Database Description packet can be processed.

1999-06-08  Toshiaki Takada  <takada@zebra.org>

        * ospf_lsa.c: New file.
        
1999-06-07  Toshiaki Takada  <takada@zebra.org>

        * ospf_neighbor.c: ospf_fully_adjacent_count () Added.

1999-06-07  Kunihiro Ishiguro  <kunihiro@zebra.org>

        * ospf_spf.[ch]: New file.

1999-05-30  Kunihiro Ishiguro  <kunihiro@zebra.org>

        * ospf_zebra.c: Changed to use lib/zclient.c routines.

        * ospf_zebra.h (zebra_start): Remove struct zebra.

1999-05-29  Kunihiro Ishiguro  <kunihiro@zebra.org>

        * ospfd.c (ospf_config_write): Add cast (unsigned long int) to
        ntohl for sprintf warning.

1999-05-19  Toshiaki Takada  <takada@zebra.org>

        * ospf_ism.c (ospf_dr_election): Join AllDRouters Multicast group
        if interface state changes to DR or BDR.

1999-05-14  Stephen R. van den Berg <srb@cuci.nl>

        * ospf_main.c (signal_init): SIGTERM call sigint.
        (sigint): Logging more better message.

1999-05-12  Toshiaki Takada  <takada@zebra.org>

        * ospfd.c: Fix bug of `no router ospf' statement, it will work.

1999-05-11  Toshiaki Takada  <takada@zebra.org>

        * ospf_neighbor.c: ospf_nbr_free () Added.

1999-05-10  Toshiaki Takada  <takada@zebra.org>

        * ospfd.h: struct ospf_area { }, struct ospf_network { } Changed.
        * Fix bug of `no network' statement, it will work.

1999-05-07  Toshiaki Takada  <takada@zebra.org>

        * ospf_interface.c, ospf_zebra.c: Fix bug of last interface is not
        updated by ospf_if_update ().

1999-04-30  Kunihiro Ishiguro  <kunihiro@zebra.org>

        * Makefile.am (noinst_HEADERS): Add ospf_lsa.h for distribution.

1999-04-25  Toshiaki Takada <takada@zebra.org>

        * ospf_interface.c: DEFUN (no_if_ospf_cost),
        DEFUN (no_if_ospf_dead_interval),
        DEFUN (no_if_ospf_hello_interval),
        DEFUN (no_if_ospf_priority),
        DEFUN (no_if_ospf_retransmit_interval),
        DEFUN (no_if_ospf_transmit_delay) Added.

        interface_config_write () suppress showing interface
        default values.

1999-04-25  Kunihiro Ishiguro  <kunihiro@zebra.org>

        * ospf_dump.c (ospf_timer_dump): If thread is NULL return "inactive".

        * ospfd.c (ospf_if_update): Fix bug of using ospf_area { } instead
        of ospf_network { }.  So `router ospf' statement in ospfd.conf
        works again.
        (ospf_if_update): Call ospf_get_router_id for updating router ID.

1999-04-25  Toshiaki Takada  <takada@zebra.org>

        * ospf_interface.c: DEFUN (if_ospf_network) deleted.
        DEFUN (if_ospf_network_broadcast),
        DEFUN (if_ospf_network_non_broadcast),
        DEFUN (if_ospf_network_point_to_multipoint),
        DEFUN (if_ospf_network_point_to_point),
        DEFUN (no_if_ospf_network) Added.

1999-04-23  Toshiaki Takada  <takada@zebra.org>

        * ospfd.h: struct area { } changed to struct ospf_network { }.
        Add struct ospf_area { }.
        * ospfd.c: Add ospf_area_lookup_by_area_id (), ospf_network_new (),
        and ospf_network_free ().
        DEFUN (area_authentication), DEFUN (no_area_authentication) Added.

1999-04-22  Toshiaki Takada  <takada@zebra.org>

        * ospf_lsa.h: New file.
        * ospf_packet.h: LSA related struct definition are moved to
        ospf_lsa.h.
        * ospf_packet.c: ospf_verify_header () Added.

1999-04-21  Toshiaki Takada  <takada@zebra.org>

        * ospf_ism.c: ospf_elect_dr () and related function is changed.
        DR Election bug fixed.
        * ospf_dump.c: ospf_nbr_state_message (), ospf_timer_dump () Added.
        * ospfd.c: DEFUN (show_ip_ospf_neighbor) Added.

1999-04-19  Kunihiro Ishiguro  <kunihiro@zebra.org>

        * ospf_main.c (main): access_list_init () is added for vty
        connection filtering.

1999-04-16  Toshiaki Takada  <takada@zebra.org>

        * ospfd.c: DEFUN (show_ip_ospf_interface) Added.
        * ospf_neighbor.c: ospf_nbr_count () Added.
        
1999-04-15  Toshiaki Takada  <takada@zebra.org>

        * ospfd.h: struct ospf { } Changed.
        * ospfd.c: ospf_lookup_by_process_id () Deleted.
        * ospf_ism.c: ospf_wait_timer () Added. WaitTimer will work.

1999-04-14  Toshiaki Takada  <takada@zebra.org>

        * ospf_ism.c: ospf_elect_dr () Added.
        * ospf_network.c: ospf_if_ipmulticast () Added.

1999-04-11  Toshiaki Takada  <takada@zebra.org>

        * ospf_interface.c: interface_config_write (),
        DEFUN (if_ip_ospf_cost),
        DEFUN (if_ip_ospf_dead_interval),
        DEFUN (if_ip_ospf_hello_interval),
        DEFUN (if_ip_ospf_priority),
        DEFUN (if_ip_ospf_retransmit_interval) and
        DEFUN (if_ip_ospf_transmit_delay) Added.

1999-04-08  Toshiaki Takada  <takada@zebra.org>

        * ospf_dump.c: ospf_packet_db_desc_dump () Added.
        * ospf_neighbor.c: ospf_nbr_bidirectional () Added.
        * ospf_nsm.c: nsm_twoway_received () Added.

1999-04-02  Toshiaki Takada  <takada@zebra.org>

        * ospf_neighbor.c: New file.
        * ospf_neighbor.h: New file.
        * ospf_nsm.c: New file.
        * ospf_nsm.h: New file.
        * ospf_packet.c: Add ospf_make_header (), ospf_hello () and
        ospf_hello_send (). Now OSPFd can receive Hello and send Hello.

1999-03-27  Kunihiro Ishiguro  <kunihiro@zebra.org>

        * ospf_packet.c: Add ospf_recv_packet ().  Now OSPF Hello can receive.

1999-03-19  Toshiaki Takada  <takada@zebra.org>

        * ospf_packet.c: New file.
        * ospf_packet.h: New file.
        * ospf_network.c: New file.
        * ospf_network.h: New file.
        * ospfd.h: move OSPF message structure has moved to ospf_packet.h.

1999-03-17  Kunihiro Ishiguro  <kunihiro@zebra.org>

        * ospf_zebra.c (ospf_zebra_get_interface): Fix for IPv6 interface
        address.

        * Makefile.am (install-sysconfDATA): Overwrite install-sysconfDATA
        for install ospfd.conf.sample as owner read only file.

        * ospf_main.c (usage): Change to use ZEBRA_BUG_ADDRESS.

1999-03-15  Toshiaki Takada  <takada@zebra.org>

        * ospf_ism.c: New file.
        * ospf_ism.h: New file.
        * ospf_dump.c: New file.
        * ospf_dump.h: New file.

        * ospfd.h: Add (struct ospf), (struct config_network),
        (struct message) structure.

        * ospf_interface.c: Add ospf_if_match_network ().
        * ospf_interface.h (struct ospf_interface): Change struct members.

        * ospfd.c: ospf_lookup_by_process_id (), ospf_network_new (),
        DEFUN (network_area): Added.

        * ospfd.conf.sample: Change sample configuration.

1999-03-05  Toshiaki Takada  <takada@zebra.org>

        * ospf_interface.c: New file.
        * ospf_interface.h: New file.
        * ospf_zebra.h: New file.
        * ospf_zebra.c: Add interface function for zebra daemon.
        * ospfd.c: New file.

1999-02-23  Kunihiro Ishiguro  <kunihiro@zebra.org>

        * Move IPv6 codes and files to ospf6d directory.

1999-02-18  Peter Galbavy  <Peter.Galbavy@knowledge.com>

        * syslog support added

1998-12-22  Toshiaki Takada  <takada@zebra.org>

        * ospfd.h: New file.
        * ospf_lsa.h: New file.

1998-12-15  Kunihiro Ishiguro  <kunihiro@zebra.org>

        * Makefile.am: New file.
        * ospf_main.c: New file.
<|MERGE_RESOLUTION|>--- conflicted
+++ resolved
@@ -1,7 +1,4 @@
-<<<<<<< HEAD
-2005-03-05 Andrew J. Schorr <ajschorr@alumni.princeton.edu>
-=======
-2005-03-13 Andrew J. Schorr <ajschorr@alumni.princeton.edu>
+2005-03-14 Andrew J. Schorr <ajschorr@alumni.princeton.edu>
 
 	* ospf_lsa.c: (ospf_lsa_refresh_walker) If the system clock jumps
 	  backward, then current time may be less than
@@ -10,39 +7,7 @@
 	  Problem fixed by casting the expression to unsigned before taking
 	  the modulus.
 
-2005-02-23 Andrew J. Schorr <ajschorr@alumni.princeton.edu>
-
-	* ospfd.h: Add new field struct stream *ibuf to struct ospf.
-	* ospfd.c: (ospf_new) Check return code from ospf_sock_init.
-	  Allocate ibuf using stream_new(OSPF_MAX_PACKET_SIZE+1).
-	  (ospf_finish) Call stream_free(ospf->ibuf.
-	* ospf_packet.c: (ospf_read) Call stream_reset(ospf->ibuf) and then
-	  pass it to ospf_recv_packet for use in receiving the packet
-	  (instead of allocating a new stream for each packet received).
-	  Eliminate all calls to stream_free(ibuf).
-	  (ospf_recv_packet) The struct stream *ibuf is now passed in as
-	  an argument.  No need to use recvfrom to peek at the packet
-	  header (to see how big it is), just use ospf->ibuf which is
-	  always large enough (this eliminates a system call to recvfrom).
-	  Therefore, no need to allocate a stream just for this packet,
-	  and no need to free it when done.
-
-2005-02-23 Vincenzo Eramo <eramo at infocom.ing.uniroma1.it>
-
-	* ospf_lsa.h: New flag to the LSA structure for the SPF calculation.
-	* ospf_lsdb.h: Export ospf_lsdb_clean_stat() function.
-	* ospf_spf.h: Add link to the LSA stat structure into vertex.
-	* ospf_spf.c: New functions cmp() and update_stat() to manage
-	  candidates. Remove ospf_spf_has_vertex(), ospf_vertex_lookup(),
-	  ospf_install_candidate() and ospf_spf_register() functions not needed
-	  any more. Update ospf_vertex_new(), ospf_spf_next() and
-	  ospf_spf_calculate() functions to use pqueue instead of linked list.
-
-2005-02-21 Hasso Tepper <hasso at quagga.net>
-
-	* ospf_ase.c: Don't show messages related to the ase calculations if
-	  we are not debugging.
->>>>>>> f616467b
+2005-03-05 Andrew J. Schorr <ajschorr@alumni.princeton.edu>
 
 	* ospf_network.c: (ospf_sock_init) Save errno before calling
 	  ospfd_privs.change.
