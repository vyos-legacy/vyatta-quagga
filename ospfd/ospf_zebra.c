--- conflicted
+++ resolved
@@ -936,13 +936,8 @@
   int type;
   struct ospf *ospf;
 
-<<<<<<< HEAD
   type = (int) THREAD_ARG (thread);
-  assert (type < ZEBRA_ROUTE_MAX);
-=======
-  type = (intptr_t)THREAD_ARG (thread);
   assert (type <= ZEBRA_ROUTE_MAX);
->>>>>>> a39740b3
   
   rt = EXTERNAL_INFO (type);
 
