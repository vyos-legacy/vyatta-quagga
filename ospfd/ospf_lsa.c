/*
 * OSPF Link State Advertisement
 * Copyright (C) 1999, 2000 Toshiaki Takada
 *
 * This file is part of GNU Zebra.
 *
 * GNU Zebra is free software; you can redistribute it and/or modify it
 * under the terms of the GNU General Public License as published by the
 * Free Software Foundation; either version 2, or (at your option) any
 * later version.
 *
 * GNU Zebra is distributed in the hope that it will be useful, but
 * WITHOUT ANY WARRANTY; without even the implied warranty of
 * MERCHANTABILITY or FITNESS FOR A PARTICULAR PURPOSE.  See the GNU
 * General Public License for more details.
 *
 * You should have received a copy of the GNU General Public License
 * along with GNU Zebra; see the file COPYING.  If not, write to the Free
 * Software Foundation, Inc., 59 Temple Place - Suite 330, Boston, MA
 * 02111-1307, USA.
 */

#include <zebra.h>

#include "linklist.h"
#include "prefix.h"
#include "if.h"
#include "table.h"
#include "memory.h"
#include "stream.h"
#include "log.h"
#include "thread.h"
#include "hash.h"
#include "sockunion.h"		/* for inet_aton() */
#include "checksum.h"

#include "ospfd/ospfd.h"
#include "ospfd/ospf_interface.h"
#include "ospfd/ospf_ism.h"
#include "ospfd/ospf_asbr.h"
#include "ospfd/ospf_lsa.h"
#include "ospfd/ospf_lsdb.h"
#include "ospfd/ospf_neighbor.h"
#include "ospfd/ospf_nsm.h"
#include "ospfd/ospf_flood.h"
#include "ospfd/ospf_packet.h"
#include "ospfd/ospf_spf.h"
#include "ospfd/ospf_dump.h"
#include "ospfd/ospf_route.h"
#include "ospfd/ospf_ase.h"
#include "ospfd/ospf_zebra.h"


u_int32_t
get_metric (u_char *metric)
{
  u_int32_t m;
  m = metric[0];
  m = (m << 8) + metric[1];
  m = (m << 8) + metric[2];
  return m;
}


struct timeval
tv_adjust (struct timeval a)
{
  while (a.tv_usec >= 1000000)
    {
      a.tv_usec -= 1000000;
      a.tv_sec++;
    }

  while (a.tv_usec < 0)
    {
      a.tv_usec += 1000000;
      a.tv_sec--;
    }

  return a;
}

int
tv_ceil (struct timeval a)
{
  a = tv_adjust (a);

  return (a.tv_usec ? a.tv_sec + 1 : a.tv_sec);
}

int
tv_floor (struct timeval a)
{
  a = tv_adjust (a);

  return a.tv_sec;
}

struct timeval
int2tv (int a)
{
  struct timeval ret;

  ret.tv_sec = a;
  ret.tv_usec = 0;

  return ret;
}

struct timeval
tv_add (struct timeval a, struct timeval b)
{
  struct timeval ret;

  ret.tv_sec = a.tv_sec + b.tv_sec;
  ret.tv_usec = a.tv_usec + b.tv_usec;

  return tv_adjust (ret);
}

struct timeval
tv_sub (struct timeval a, struct timeval b)
{
  struct timeval ret;

  ret.tv_sec = a.tv_sec - b.tv_sec;
  ret.tv_usec = a.tv_usec - b.tv_usec;

  return tv_adjust (ret);
}

int
tv_cmp (struct timeval a, struct timeval b)
{
  return (a.tv_sec == b.tv_sec ?
	  a.tv_usec - b.tv_usec : a.tv_sec - b.tv_sec);
}

int
ospf_lsa_refresh_delay (struct ospf_lsa *lsa)
{
  struct timeval delta, now;
  int delay = 0;

  quagga_gettime (QUAGGA_CLK_MONOTONIC, &now);
  delta = tv_sub (now, lsa->tv_orig);

  if (tv_cmp (delta, int2tv (OSPF_MIN_LS_INTERVAL)) < 0)
    {
      delay = tv_ceil (tv_sub (int2tv (OSPF_MIN_LS_INTERVAL), delta));

      if (IS_DEBUG_OSPF (lsa, LSA_GENERATE))
        zlog_debug ("LSA[Type%d:%s]: Refresh timer delay %d seconds",
	           lsa->data->type, inet_ntoa (lsa->data->id), delay);

      assert (delay > 0);
    }

  return delay;
}


int
get_age (struct ospf_lsa *lsa)
{
  int age;

  age = ntohs (lsa->data->ls_age) 
        + tv_floor (tv_sub (recent_relative_time (), lsa->tv_recv));

  return age;
}


/* Fletcher Checksum -- Refer to RFC1008. */

/* All the offsets are zero-based. The offsets in the RFC1008 are 
   one-based. */
u_int16_t
ospf_lsa_checksum (struct lsa_header *lsa)
{
  u_char *buffer = (u_char *) &lsa->options;
  int options_offset = buffer - (u_char *) &lsa->ls_age; /* should be 2 */

  /* Skip the AGE field */
  u_int16_t len = ntohs(lsa->length) - options_offset; 

  /* Checksum offset starts from "options" field, not the beginning of the
     lsa_header struct. The offset is 14, rather than 16. */
  int checksum_offset = (u_char *) &lsa->checksum - buffer;

  return fletcher_checksum(buffer, len, checksum_offset);
}



/* Create OSPF LSA. */
struct ospf_lsa *
ospf_lsa_new ()
{
  struct ospf_lsa *new;

  new = XCALLOC (MTYPE_OSPF_LSA, sizeof (struct ospf_lsa));

  new->flags = 0;
  new->lock = 1;
  new->retransmit_counter = 0;
  new->tv_recv = recent_relative_time ();
  new->tv_orig = new->tv_recv;
  new->refresh_list = -1;
  
  return new;
}

/* Duplicate OSPF LSA. */
struct ospf_lsa *
ospf_lsa_dup (struct ospf_lsa *lsa)
{
  struct ospf_lsa *new;

  if (lsa == NULL)
    return NULL;

  new = XCALLOC (MTYPE_OSPF_LSA, sizeof (struct ospf_lsa));

  memcpy (new, lsa, sizeof (struct ospf_lsa));
  UNSET_FLAG (new->flags, OSPF_LSA_DISCARD);
  new->lock = 1;
  new->retransmit_counter = 0;
  new->data = ospf_lsa_data_dup (lsa->data);

  /* kevinm: Clear the refresh_list, otherwise there are going
     to be problems when we try to remove the LSA from the
     queue (which it's not a member of.)
     XXX: Should we add the LSA to the refresh_list queue? */
  new->refresh_list = -1;

  if (IS_DEBUG_OSPF (lsa, LSA))
    zlog_debug ("LSA: duplicated %p (new: %p)", lsa, new);

  return new;
}

/* Free OSPF LSA. */
void
ospf_lsa_free (struct ospf_lsa *lsa)
{
  assert (lsa->lock == 0);
  
  if (IS_DEBUG_OSPF (lsa, LSA))
    zlog_debug ("LSA: freed %p", lsa);

  /* Delete LSA data. */
  if (lsa->data != NULL)
    ospf_lsa_data_free (lsa->data);

  assert (lsa->refresh_list < 0);

  memset (lsa, 0, sizeof (struct ospf_lsa)); 
  XFREE (MTYPE_OSPF_LSA, lsa);
}

/* Lock LSA. */
struct ospf_lsa *
ospf_lsa_lock (struct ospf_lsa *lsa)
{
  lsa->lock++;
  return lsa;
}

/* Unlock LSA. */
void
ospf_lsa_unlock (struct ospf_lsa **lsa)
{
  /* This is sanity check. */
  if (!lsa || !*lsa)
    return;
  
  (*lsa)->lock--;

  assert ((*lsa)->lock >= 0);

  if ((*lsa)->lock == 0)
    {
      assert (CHECK_FLAG ((*lsa)->flags, OSPF_LSA_DISCARD));
      ospf_lsa_free (*lsa);
      *lsa = NULL;
    }
}

/* Check discard flag. */
void
ospf_lsa_discard (struct ospf_lsa *lsa)
{
  if (!CHECK_FLAG (lsa->flags, OSPF_LSA_DISCARD))
    {
      SET_FLAG (lsa->flags, OSPF_LSA_DISCARD);
      ospf_lsa_unlock (&lsa);
    }
}

/* Create LSA data. */
struct lsa_header *
ospf_lsa_data_new (size_t size)
{
<<<<<<< HEAD
  return XCALLOC (MTYPE_OSPF_LSA_DATA, size);
=======
  struct lsa_header *new;

  new = (struct lsa_header *) XMALLOC (MTYPE_OSPF_LSA_DATA, size);

  return new;
>>>>>>> 63d5bf4e
}

/* Duplicate LSA data. */
struct lsa_header *
ospf_lsa_data_dup (struct lsa_header *lsah)
{
  struct lsa_header *new;

  new = ospf_lsa_data_new (ntohs (lsah->length));
  memcpy (new, lsah, ntohs (lsah->length));

  return new;
}

/* Free LSA data. */
void
ospf_lsa_data_free (struct lsa_header *lsah)
{
  if (IS_DEBUG_OSPF (lsa, LSA))
    zlog_debug ("LSA[Type%d:%s]: data freed %p",
	       lsah->type, inet_ntoa (lsah->id), lsah);

  XFREE (MTYPE_OSPF_LSA_DATA, lsah);
}


/* LSA general functions. */

const char *
dump_lsa_key (struct ospf_lsa *lsa)
{
  static char buf[] = {
    "Type255,id(255.255.255.255),ar(255.255.255.255)"
  };
  struct lsa_header *lsah;

  if (lsa != NULL && (lsah = lsa->data) != NULL)
    {
      char id[INET_ADDRSTRLEN], ar[INET_ADDRSTRLEN];
      strcpy (id, inet_ntoa (lsah->id));
      strcpy (ar, inet_ntoa (lsah->adv_router));

      sprintf (buf, "Type%d,id(%s),ar(%s)", lsah->type, id, ar);
    }
  else
    strcpy (buf, "NULL");

  return buf;
}

u_int32_t
lsa_seqnum_increment (struct ospf_lsa *lsa)
{
  u_int32_t seqnum;

  seqnum = ntohl (lsa->data->ls_seqnum) + 1;

  return htonl (seqnum);
}

void
lsa_header_set (struct stream *s, u_char options,
		u_char type, struct in_addr id, struct in_addr router_id)
{
  struct lsa_header *lsah;

  lsah = (struct lsa_header *) STREAM_DATA (s);

  lsah->ls_age = htons (0);
  lsah->options = options;
  lsah->type = type;
  lsah->id = id;
  lsah->adv_router = router_id;
  lsah->ls_seqnum = htonl (OSPF_INITIAL_SEQUENCE_NUMBER);

  stream_forward_endp (s, OSPF_LSA_HEADER_SIZE);
}


/* router-LSA related functions. */
/* Get router-LSA flags. */
static u_char
router_lsa_flags (struct ospf_area *area)
{
  u_char flags;

  flags = area->ospf->flags;

  /* Set virtual link flag. */
  if (ospf_full_virtual_nbrs (area))
    SET_FLAG (flags, ROUTER_LSA_VIRTUAL);
  else
    /* Just sanity check */
    UNSET_FLAG (flags, ROUTER_LSA_VIRTUAL);

  /* Set Shortcut ABR behabiour flag. */
  UNSET_FLAG (flags, ROUTER_LSA_SHORTCUT);
  if (area->ospf->abr_type == OSPF_ABR_SHORTCUT)
    if (!OSPF_IS_AREA_BACKBONE (area))
      if ((area->shortcut_configured == OSPF_SHORTCUT_DEFAULT &&
	   area->ospf->backbone == NULL) ||
	  area->shortcut_configured == OSPF_SHORTCUT_ENABLE)
	SET_FLAG (flags, ROUTER_LSA_SHORTCUT);

  /* ASBR can't exit in stub area. */
  if (area->external_routing == OSPF_AREA_STUB)
    UNSET_FLAG (flags, ROUTER_LSA_EXTERNAL);
  /* If ASBR set External flag */
  else if (IS_OSPF_ASBR (area->ospf))
    SET_FLAG (flags, ROUTER_LSA_EXTERNAL);

  /* Set ABR dependent flags */
  if (IS_OSPF_ABR (area->ospf))
    {
      SET_FLAG (flags,  ROUTER_LSA_BORDER);
      /* If Area is NSSA and we are both ABR and unconditional translator, 
       * set Nt bit to inform other routers.
       */
      if ( (area->external_routing == OSPF_AREA_NSSA)
           && (area->NSSATranslatorRole == OSPF_NSSA_ROLE_ALWAYS))
        SET_FLAG (flags, ROUTER_LSA_NT);
    }
  return flags;
}

/* Lookup neighbor other than myself.
   And check neighbor count,
   Point-to-Point link must have only 1 neighbor. */
struct ospf_neighbor *
ospf_nbr_lookup_ptop (struct ospf_interface *oi)
{
  struct ospf_neighbor *nbr = NULL;
  struct route_node *rn;

  /* Search neighbor, there must be one of two nbrs. */
  for (rn = route_top (oi->nbrs); rn; rn = route_next (rn))
    if ((nbr = rn->info))
      if (!IPV4_ADDR_SAME (&nbr->router_id, &oi->ospf->router_id))
	if (nbr->state == NSM_Full)
	  {
	    route_unlock_node (rn);
	    break;
	  }

  /* PtoP link must have only 1 neighbor. */
  if (ospf_nbr_count (oi, 0) > 1)
    zlog_warn ("Point-to-Point link has more than 1 neighobrs.");

  return nbr;
}

/* Determine cost of link, taking RFC3137 stub-router support into
 * consideration
 */
static u_int16_t
ospf_link_cost (struct ospf_interface *oi)
{
  /* RFC3137 stub router support */
  if (!CHECK_FLAG (oi->area->stub_router_state, OSPF_AREA_IS_STUB_ROUTED))
    return oi->output_cost;
  else
    return OSPF_OUTPUT_COST_INFINITE;
}

/* Set a link information. */
static char
link_info_set (struct stream *s, struct in_addr id,
	       struct in_addr data, u_char type, u_char tos, u_int16_t cost)
{
  /* LSA stream is initially allocated to OSPF_MAX_LSA_SIZE, suits
   * vast majority of cases. Some rare routers with lots of links need more.
   * we try accomodate those here.
   */
  if (STREAM_WRITEABLE(s) < OSPF_ROUTER_LSA_LINK_SIZE)
    {
      size_t ret = OSPF_MAX_LSA_SIZE;
      
      /* Can we enlarge the stream still? */
      if (STREAM_SIZE(s) == OSPF_MAX_LSA_SIZE)
        {
          /* we futz the size here for simplicity, really we need to account
           * for just:
           * IP Header - (sizeof (struct ip))
           * OSPF Header - OSPF_HEADER_SIZE
           * LSA Header - OSPF_LSA_HEADER_SIZE
           * MD5 auth data, if MD5 is configured - OSPF_AUTH_MD5_SIZE.
           *
           * Simpler just to subtract OSPF_MAX_LSA_SIZE though.
           */
          ret = stream_resize (s, OSPF_MAX_PACKET_SIZE - OSPF_MAX_LSA_SIZE);
        }
      
      if (ret == OSPF_MAX_LSA_SIZE)
        {
          zlog_warn ("%s: Out of space in LSA stream, left %ld, size %ld",
                     __func__, STREAM_REMAIN (s), STREAM_SIZE (s));
          return 0;
        }
    }
  
  /* TOS based routing is not supported. */
  stream_put_ipv4 (s, id.s_addr);		/* Link ID. */
  stream_put_ipv4 (s, data.s_addr);		/* Link Data. */
  stream_putc (s, type);			/* Link Type. */
  stream_putc (s, tos);				/* TOS = 0. */
  stream_putw (s, cost);			/* Link Cost. */
  
  return 1;
}

/* Describe Point-to-Point link (Section 12.4.1.1). */
static int
lsa_link_ptop_set (struct stream *s, struct ospf_interface *oi)
{
  int links = 0;
  struct ospf_neighbor *nbr;
  struct in_addr id, mask;
  u_int16_t cost = ospf_link_cost (oi);

  if (IS_DEBUG_OSPF (lsa, LSA_GENERATE))
    zlog_debug ("LSA[Type1]: Set link Point-to-Point");

  if ((nbr = ospf_nbr_lookup_ptop (oi)))
    if (nbr->state == NSM_Full)
      {
	/* For unnumbered point-to-point networks, the Link Data field
	   should specify the interface's MIB-II ifIndex value. */
	links += link_info_set (s, nbr->router_id, oi->address->u.prefix4,
		                LSA_LINK_TYPE_POINTOPOINT, 0, cost);
      }

  /* Regardless of the state of the neighboring router, we must
     add a Type 3 link (stub network).
     N.B. Options 1 & 2 share basically the same logic. */
  masklen2ip (oi->address->prefixlen, &mask);
  id.s_addr = CONNECTED_PREFIX(oi->connected)->u.prefix4.s_addr & mask.s_addr;
  links += link_info_set (s, id, mask, LSA_LINK_TYPE_STUB, 0,
			  oi->output_cost);
  return links;
}

/* Describe Broadcast Link. */
static int
lsa_link_broadcast_set (struct stream *s, struct ospf_interface *oi)
{
  struct ospf_neighbor *dr;
  struct in_addr id, mask;
  u_int16_t cost = ospf_link_cost (oi);
  
  /* Describe Type 3 Link. */
  if (oi->state == ISM_Waiting)
    {
      masklen2ip (oi->address->prefixlen, &mask);
      id.s_addr = oi->address->u.prefix4.s_addr & mask.s_addr;
      return link_info_set (s, id, mask, LSA_LINK_TYPE_STUB, 0,
                            oi->output_cost);
    }

  dr = ospf_nbr_lookup_by_addr (oi->nbrs, &DR (oi));
  /* Describe Type 2 link. */
  if (dr && (dr->state == NSM_Full ||
	     IPV4_ADDR_SAME (&oi->address->u.prefix4, &DR (oi))) &&
      ospf_nbr_count (oi, NSM_Full) > 0)
    {
      return link_info_set (s, DR (oi), oi->address->u.prefix4,
                            LSA_LINK_TYPE_TRANSIT, 0, cost);
    }
  /* Describe type 3 link. */
  else
    {
      masklen2ip (oi->address->prefixlen, &mask);
      id.s_addr = oi->address->u.prefix4.s_addr & mask.s_addr;
      return link_info_set (s, id, mask, LSA_LINK_TYPE_STUB, 0,
                            oi->output_cost);
    }
}

static int
lsa_link_loopback_set (struct stream *s, struct ospf_interface *oi)
{
  struct in_addr id, mask;
  
  /* Describe Type 3 Link. */
  if (oi->state != ISM_Loopback)
    return 0;

  mask.s_addr = 0xffffffff;
  id.s_addr = oi->address->u.prefix4.s_addr;
  return link_info_set (s, id, mask, LSA_LINK_TYPE_STUB, 0, oi->output_cost);
}

/* Describe Virtual Link. */
static int
lsa_link_virtuallink_set (struct stream *s, struct ospf_interface *oi)
{
  struct ospf_neighbor *nbr;
  u_int16_t cost = ospf_link_cost (oi);

  if (oi->state == ISM_PointToPoint)
    if ((nbr = ospf_nbr_lookup_ptop (oi)))
      if (nbr->state == NSM_Full)
	{
	  return link_info_set (s, nbr->router_id, oi->address->u.prefix4,
			        LSA_LINK_TYPE_VIRTUALLINK, 0, cost);
	}

  return 0;
}

#define lsa_link_nbma_set(S,O)  lsa_link_broadcast_set (S, O)

/* this function add for support point-to-multipoint ,see rfc2328 
12.4.1.4.*/
/* from "edward rrr" <edward_rrr@hotmail.com>
   http://marc.theaimsgroup.com/?l=zebra&m=100739222210507&w=2 */
static int
lsa_link_ptomp_set (struct stream *s, struct ospf_interface *oi)
{
  int links = 0;
  struct route_node *rn;
  struct ospf_neighbor *nbr = NULL;
  struct in_addr id, mask;
  u_int16_t cost = ospf_link_cost (oi);

  mask.s_addr = 0xffffffff;
  id.s_addr = oi->address->u.prefix4.s_addr;
  links += link_info_set (s, id, mask, LSA_LINK_TYPE_STUB, 0, 0);

  if (IS_DEBUG_OSPF (lsa, LSA_GENERATE))
    zlog_debug ("PointToMultipoint: running ptomultip_set");

  /* Search neighbor, */
  for (rn = route_top (oi->nbrs); rn; rn = route_next (rn))
    if ((nbr = rn->info) != NULL)
      /* Ignore myself. */
      if (!IPV4_ADDR_SAME (&nbr->router_id, &oi->ospf->router_id))
	if (nbr->state == NSM_Full)

	  {
	    links += link_info_set (s, nbr->router_id, oi->address->u.prefix4,
			            LSA_LINK_TYPE_POINTOPOINT, 0, cost);
            if (IS_DEBUG_OSPF (lsa, LSA_GENERATE))
 	      zlog_debug ("PointToMultipoint: set link to %s",
		         inet_ntoa(oi->address->u.prefix4));
	  }
  
  return links;
}

/* Set router-LSA link information. */
static int
router_lsa_link_set (struct stream *s, struct ospf_area *area)
{
  struct listnode *node;
  struct ospf_interface *oi;
  int links = 0;

  for (ALL_LIST_ELEMENTS_RO (area->oiflist, node, oi))
    {
      struct interface *ifp = oi->ifp;

      /* Check interface is up, OSPF is enable. */
      if (if_is_operative (ifp))
	{
	  if (oi->state != ISM_Down)
	    {
	      /* Describe each link. */
	      switch (oi->type)
		{
		case OSPF_IFTYPE_POINTOPOINT:
		  links += lsa_link_ptop_set (s, oi);
		  break;
		case OSPF_IFTYPE_BROADCAST:
		  links += lsa_link_broadcast_set (s, oi);
		  break;
		case OSPF_IFTYPE_NBMA:
		  links += lsa_link_nbma_set (s, oi);
		  break;
		case OSPF_IFTYPE_POINTOMULTIPOINT:
		  links += lsa_link_ptomp_set (s, oi);
		  break;
		case OSPF_IFTYPE_VIRTUALLINK:
		  links += lsa_link_virtuallink_set (s, oi);
		  break;
		case OSPF_IFTYPE_LOOPBACK:
		  links += lsa_link_loopback_set (s, oi); 
		}
	    }
	}
    }

  return links;
}

/* Set router-LSA body. */
static void
ospf_router_lsa_body_set (struct stream *s, struct ospf_area *area)
{
  unsigned long putp;
  u_int16_t cnt;

  /* Set flags. */
  stream_putc (s, router_lsa_flags (area));

  /* Set Zero fields. */
  stream_putc (s, 0);

  /* Keep pointer to # links. */
  putp = stream_get_endp(s);

  /* Forward word */
  stream_putw(s, 0);

  /* Set all link information. */
  cnt = router_lsa_link_set (s, area);

  /* Set # of links here. */
  stream_putw_at (s, putp, cnt);
}

static int
ospf_stub_router_timer (struct thread *t)
{
  struct ospf_area *area = THREAD_ARG (t);
  
  area->t_stub_router = NULL;
  
  SET_FLAG (area->stub_router_state, OSPF_AREA_WAS_START_STUB_ROUTED);
  
  /* clear stub route state and generate router-lsa refresh, don't
   * clobber an administratively set stub-router state though.
   */
  if (CHECK_FLAG (area->stub_router_state, OSPF_AREA_ADMIN_STUB_ROUTED))
    return 0;
  
  UNSET_FLAG (area->stub_router_state, OSPF_AREA_IS_STUB_ROUTED);
  
  ospf_router_lsa_timer_add (area);
  
  return 0;
}

inline static void
ospf_stub_router_check (struct ospf_area *area)
{
  /* area must either be administratively configured to be stub
   * or startup-time stub-router must be configured and we must in a pre-stub
   * state.
   */
  if (CHECK_FLAG (area->stub_router_state, OSPF_AREA_ADMIN_STUB_ROUTED))
    {
      SET_FLAG (area->stub_router_state, OSPF_AREA_IS_STUB_ROUTED);
      return;
    }
  
  /* not admin-stubbed, check whether startup stubbing is configured and
   * whether it's not been done yet
   */
  if (CHECK_FLAG (area->stub_router_state, OSPF_AREA_WAS_START_STUB_ROUTED))
    return;
  
  if (area->ospf->stub_router_startup_time == OSPF_STUB_ROUTER_UNCONFIGURED)
    {
      /* stub-router is hence done forever for this area, even if someone
       * tries configure it (take effect next restart).
       */
      SET_FLAG (area->stub_router_state, OSPF_AREA_WAS_START_STUB_ROUTED);
      return;
    }
  
  /* startup stub-router configured and not yet done */
  SET_FLAG (area->stub_router_state, OSPF_AREA_IS_STUB_ROUTED);
  
  OSPF_AREA_TIMER_ON (area->t_stub_router, ospf_stub_router_timer,
                      area->ospf->stub_router_startup_time);
}
 
/* Create new router-LSA. */
static struct ospf_lsa *
ospf_router_lsa_new (struct ospf_area *area)
{
  struct ospf *ospf = area->ospf;
  struct stream *s;
  struct lsa_header *lsah;
  struct ospf_lsa *new;
  int length;

  if (IS_DEBUG_OSPF (lsa, LSA_GENERATE))
    zlog_debug ("LSA[Type1]: Create router-LSA instance");

  /* check whether stub-router is desired, and if this is the first 
   * router LSA.
   */
  ospf_stub_router_check (area);
  
  /* Create a stream for LSA. */
  s = stream_new (OSPF_MAX_LSA_SIZE);
  /* Set LSA common header fields. */
  lsa_header_set (s, LSA_OPTIONS_GET (area) | LSA_OPTIONS_NSSA_GET (area),
		  OSPF_ROUTER_LSA, ospf->router_id, ospf->router_id);

  /* Set router-LSA body fields. */
  ospf_router_lsa_body_set (s, area);

  /* Set length. */
  length = stream_get_endp (s);
  lsah = (struct lsa_header *) STREAM_DATA (s);
  lsah->length = htons (length);

  /* Now, create OSPF LSA instance. */
  if ( (new = ospf_lsa_new ()) == NULL)
    {
      zlog_err ("%s: Unable to create new lsa", __func__);
      return NULL;
    }
  
  new->area = area;
  SET_FLAG (new->flags, OSPF_LSA_SELF | OSPF_LSA_SELF_CHECKED);

  /* Copy LSA data to store, discard stream. */
  new->data = ospf_lsa_data_new (length);
  memcpy (new->data, lsah, length);
  stream_free (s);

  return new;
}

/* Originate Router-LSA. */
static struct ospf_lsa *
ospf_router_lsa_originate (struct ospf_area *area)
{
  struct ospf_lsa *new;
  
  /* Create new router-LSA instance. */
  if ( (new = ospf_router_lsa_new (area)) == NULL)
    {
      zlog_err ("%s: ospf_router_lsa_new returned NULL", __func__);
      return NULL;
    }

  /* Sanity check. */
  if (new->data->adv_router.s_addr == 0)
    {
      if (IS_DEBUG_OSPF_EVENT)
	zlog_debug ("LSA[Type1]: AdvRouter is 0, discard");
      ospf_lsa_discard (new);
      return NULL;
    }

  /* Install LSA to LSDB. */
  new = ospf_lsa_install (area->ospf, NULL, new);

  /* Update LSA origination count. */
  area->ospf->lsa_originate_count++;

  /* Flooding new LSA through area. */
  ospf_flood_through_area (area, NULL, new);

  if (IS_DEBUG_OSPF (lsa, LSA_GENERATE))
    {
      zlog_debug ("LSA[Type%d:%s]: Originate router-LSA %p",
		 new->data->type, inet_ntoa (new->data->id), new);
      ospf_lsa_header_dump (new->data);
    }

  return new;
}

/* Refresh router-LSA. */
static struct ospf_lsa *
ospf_router_lsa_refresh (struct ospf_lsa *lsa)
{
  struct ospf_area *area = lsa->area;
  struct ospf_lsa *new;

  /* Sanity check. */
  assert (lsa->data);

  /* Delete LSA from neighbor retransmit-list. */
  ospf_ls_retransmit_delete_nbr_area (area, lsa);

  /* Create new router-LSA instance. */
  if ( (new = ospf_router_lsa_new (area)) == NULL)
    {
      zlog_err ("%s: ospf_router_lsa_new returned NULL", __func__);
      return NULL;
    }
  
  new->data->ls_seqnum = lsa_seqnum_increment (lsa);

  ospf_lsa_install (area->ospf, NULL, new);

  /* Flood LSA through area. */
  ospf_flood_through_area (area, NULL, new);

  /* Debug logging. */
  if (IS_DEBUG_OSPF (lsa, LSA_GENERATE))
    {
      zlog_debug ("LSA[Type%d:%s]: router-LSA refresh",
		 new->data->type, inet_ntoa (new->data->id));
      ospf_lsa_header_dump (new->data);
    }

  return NULL;
}

static int
ospf_router_lsa_timer (struct thread *t)
{
  struct ospf_area *area;

  if (IS_DEBUG_OSPF_EVENT)
    zlog_debug ("Timer[router-LSA]: (router-LSA Refresh expire)");

  area = THREAD_ARG (t);
  area->t_router_lsa_self = NULL;

  /* Now refresh router-LSA. */
  if (area->router_lsa_self)
    ospf_router_lsa_refresh (area->router_lsa_self);
  /* Newly originate router-LSA. */
  else
    ospf_router_lsa_originate (area);

  return 0;
}

void
ospf_router_lsa_timer_add (struct ospf_area *area)
{
  /* Keep area's self-originated router-LSA. */
  struct ospf_lsa *lsa = area->router_lsa_self;

  /* Cancel previously scheduled router-LSA timer. */
  if (area->t_router_lsa_self)
    if (IS_DEBUG_OSPF (lsa, LSA_GENERATE))
      zlog_debug ("LSA[Type1]: Cancel previous router-LSA timer");

  OSPF_TIMER_OFF (area->t_router_lsa_self);

  /* If router-LSA is originated previously, check the interval time. */
  if (lsa)
    {
      int delay;
      if ((delay = ospf_lsa_refresh_delay (lsa)) > 0)
        {
	  OSPF_AREA_TIMER_ON (area->t_router_lsa_self,
			      ospf_router_lsa_timer, delay);
	  return;
        }
    }

  if (IS_DEBUG_OSPF (lsa, LSA_GENERATE))
    zlog_debug ("LSA[Type1]: Scheduling router-LSA origination right away");

  /* Immediately refresh router-LSA. */
  OSPF_AREA_TIMER_ON (area->t_router_lsa_self, ospf_router_lsa_timer, 0);
}

int
ospf_router_lsa_update_timer (struct thread *thread)
{
  struct ospf *ospf = THREAD_ARG (thread);
  struct listnode *node, *nnode;
  struct ospf_area *area;

  if (IS_DEBUG_OSPF (lsa, LSA_GENERATE))
    zlog_debug ("Timer[router-LSA Update]: (timer expire)");

  ospf->t_router_lsa_update = NULL;

  for (ALL_LIST_ELEMENTS (ospf->areas, node, nnode, area))
    {
      struct ospf_lsa *lsa = area->router_lsa_self;
      struct router_lsa *rl;
      const char *area_str;

      /* Keep Area ID string. */
      area_str = AREA_NAME (area);

      /* If LSA not exist in this Area, originate new. */
      if (lsa == NULL)
        {
	  if (IS_DEBUG_OSPF (lsa, LSA_GENERATE))
	    zlog_debug("LSA[Type1]: Create router-LSA for Area %s", area_str);

	  ospf_router_lsa_originate (area);
        }
      /* If router-ID is changed, Link ID must change.
	 First flush old LSA, then originate new. */
      else if (!IPV4_ADDR_SAME (&lsa->data->id, &ospf->router_id))
	{
	  if (IS_DEBUG_OSPF (lsa, LSA_GENERATE))
	    zlog_debug("LSA[Type%d:%s]: Refresh router-LSA for Area %s",
		      lsa->data->type, inet_ntoa (lsa->data->id), area_str);
	  ospf_lsa_flush_area (lsa, area);
	  ospf_lsa_unlock (&area->router_lsa_self);
	  area->router_lsa_self = NULL;

	  /* Refresh router-LSA, (not install) and flood through area. */
	  ospf_router_lsa_timer_add (area);
	}
      else
	{
	  rl = (struct router_lsa *) lsa->data;
	  /* Refresh router-LSA, (not install) and flood through area. */
	  if (rl->flags != ospf->flags)
	    ospf_router_lsa_timer_add (area);
	}
    }

  return 0;
}


/* network-LSA related functions. */
/* Originate Network-LSA. */
static void
ospf_network_lsa_body_set (struct stream *s, struct ospf_interface *oi)
{
  struct in_addr mask;
  struct route_node *rn;
  struct ospf_neighbor *nbr;

  masklen2ip (oi->address->prefixlen, &mask);
  stream_put_ipv4 (s, mask.s_addr);

  /* The network-LSA lists those routers that are fully adjacent to
    the Designated Router; each fully adjacent router is identified by
    its OSPF Router ID.  The Designated Router includes itself in this
    list. RFC2328, Section 12.4.2 */

  for (rn = route_top (oi->nbrs); rn; rn = route_next (rn))
    if ((nbr = rn->info) != NULL)
      if (nbr->state == NSM_Full || nbr == oi->nbr_self)
	stream_put_ipv4 (s, nbr->router_id.s_addr);
}

static struct ospf_lsa *
ospf_network_lsa_new (struct ospf_interface *oi)
{
  struct stream *s;
  struct ospf_lsa *new;
  struct lsa_header *lsah;
  int length;

  /* If there are no neighbours on this network (the net is stub),
     the router does not originate network-LSA (see RFC 12.4.2) */
  if (oi->full_nbrs == 0)
    return NULL;
  
  if (IS_DEBUG_OSPF (lsa, LSA_GENERATE))
    zlog_debug ("LSA[Type2]: Create network-LSA instance");

  /* Create new stream for LSA. */
  s = stream_new (OSPF_MAX_LSA_SIZE);
  lsah = (struct lsa_header *) STREAM_DATA (s);

  lsa_header_set (s, (OPTIONS (oi) | LSA_OPTIONS_GET (oi->area)),
		  OSPF_NETWORK_LSA, DR (oi), oi->ospf->router_id);

  /* Set network-LSA body fields. */
  ospf_network_lsa_body_set (s, oi);

  /* Set length. */
  length = stream_get_endp (s);
  lsah->length = htons (length);

  /* Create OSPF LSA instance. */
  if ( (new = ospf_lsa_new ()) == NULL)
    {
      zlog_err ("%s: ospf_lsa_new returned NULL", __func__);
      return NULL;
    }
  
  new->area = oi->area;
  SET_FLAG (new->flags, OSPF_LSA_SELF | OSPF_LSA_SELF_CHECKED);

  /* Copy LSA to store. */
  new->data = ospf_lsa_data_new (length);
  memcpy (new->data, lsah, length);
  stream_free (s);

  return new;
}

/* Originate network-LSA. */
static struct ospf_lsa *
ospf_network_lsa_originate (struct ospf_interface *oi)
{
  struct ospf_lsa *new;

  /* Create new network-LSA instance. */
  new = ospf_network_lsa_new (oi);
  if (new == NULL)
    return NULL;

  /* Install LSA to LSDB. */
  new = ospf_lsa_install (oi->ospf, oi, new);

  /* Update LSA origination count. */
  oi->ospf->lsa_originate_count++;

  /* Flooding new LSA through area. */
  ospf_flood_through_area (oi->area, NULL, new);

  if (IS_DEBUG_OSPF (lsa, LSA_GENERATE))
    {
      zlog_debug ("LSA[Type%d:%s]: Originate network-LSA %p",
		 new->data->type, inet_ntoa (new->data->id), new);
      ospf_lsa_header_dump (new->data);
    }

  return new;
}

int
ospf_network_lsa_refresh (struct ospf_lsa *lsa, struct ospf_interface *oi)
{
  struct ospf_area *area = lsa->area;
  struct ospf_lsa *new;

  assert (lsa->data);

  /* Delete LSA from neighbor retransmit-list. */
  ospf_ls_retransmit_delete_nbr_area (area, lsa);

  /* Create new network-LSA instance. */
  new = ospf_network_lsa_new (oi);
  if (new == NULL)
    return -1;
  new->data->ls_seqnum = lsa_seqnum_increment (lsa);

  ospf_lsa_install (area->ospf, oi, new);

  /* Flood LSA through aera. */
  ospf_flood_through_area (area, NULL, new);

  if (IS_DEBUG_OSPF (lsa, LSA_GENERATE))
    {
      zlog_debug ("LSA[Type%d:%s]: network-LSA refresh",
		 new->data->type, inet_ntoa (new->data->id));
      ospf_lsa_header_dump (new->data);
    }

  return 0;
}

static int
ospf_network_lsa_refresh_timer (struct thread *t)
{
  struct ospf_interface *oi;

  oi = THREAD_ARG (t);
  oi->t_network_lsa_self = NULL;

  if (oi->network_lsa_self)
    /* Now refresh network-LSA. */
    ospf_network_lsa_refresh (oi->network_lsa_self, oi);
  else
    /* Newly create network-LSA. */
    ospf_network_lsa_originate (oi);

  return 0;
}

void
ospf_network_lsa_timer_add (struct ospf_interface *oi)
{
  /* Keep interface's self-originated network-LSA. */
  struct ospf_lsa *lsa = oi->network_lsa_self;

  /* Cancel previously schedules network-LSA timer. */
  if (oi->t_network_lsa_self)
    if (IS_DEBUG_OSPF (lsa, LSA_GENERATE))
      zlog_debug ("LSA[Type2]: Cancel previous network-LSA timer");
  OSPF_TIMER_OFF (oi->t_network_lsa_self);

  /* If network-LSA is originated previously, check the interval time. */
  if (lsa)
    {
      int delay;
      if ((delay = ospf_lsa_refresh_delay (lsa)) > 0)
        {
          oi->t_network_lsa_self =
            thread_add_timer (master, ospf_network_lsa_refresh_timer,
			      oi, delay);
          return;
        }
    }

  if (IS_DEBUG_OSPF (lsa, LSA_GENERATE))
    zlog_debug ("Scheduling network-LSA origination right away");

  /* Immediately refresh network-LSA. */
  oi->t_network_lsa_self =
    thread_add_event (master, ospf_network_lsa_refresh_timer, oi, 0);
}


static void
stream_put_ospf_metric (struct stream *s, u_int32_t metric_value)
{
  u_int32_t metric;
  char *mp;

  /* Put 0 metric. TOS metric is not supported. */
  metric = htonl (metric_value);
  mp = (char *) &metric;
  mp++;
  stream_put (s, mp, 3);
}

/* summary-LSA related functions. */
static void
ospf_summary_lsa_body_set (struct stream *s, struct prefix *p,
			   u_int32_t metric)
{
  struct in_addr mask;

  masklen2ip (p->prefixlen, &mask);

  /* Put Network Mask. */
  stream_put_ipv4 (s, mask.s_addr);

  /* Set # TOS. */
  stream_putc (s, (u_char) 0);

  /* Set metric. */
  stream_put_ospf_metric (s, metric);
}

static struct ospf_lsa *
ospf_summary_lsa_new (struct ospf_area *area, struct prefix *p,
		      u_int32_t metric, struct in_addr id)
{
  struct stream *s;
  struct ospf_lsa *new;
  struct lsa_header *lsah;
  int length;

  if (id.s_addr == 0xffffffff)
    {
      /* Maybe Link State ID not available. */
      if (IS_DEBUG_OSPF (lsa, LSA_GENERATE))
        zlog_debug ("LSA[Type%d]: Link ID not available, can't originate",
                    OSPF_SUMMARY_LSA);
      return NULL;
    }

  if (IS_DEBUG_OSPF (lsa, LSA_GENERATE))
    zlog_debug ("LSA[Type3]: Create summary-LSA instance");

  /* Create new stream for LSA. */
  s = stream_new (OSPF_MAX_LSA_SIZE);
  lsah = (struct lsa_header *) STREAM_DATA (s);

  lsa_header_set (s, LSA_OPTIONS_GET (area), OSPF_SUMMARY_LSA,
		  id, area->ospf->router_id);

  /* Set summary-LSA body fields. */
  ospf_summary_lsa_body_set (s, p, metric);

  /* Set length. */
  length = stream_get_endp (s);
  lsah->length = htons (length);

  /* Create OSPF LSA instance. */
  new = ospf_lsa_new ();
  new->area = area;
  SET_FLAG (new->flags, OSPF_LSA_SELF | OSPF_LSA_SELF_CHECKED);

  /* Copy LSA to store. */
  new->data = ospf_lsa_data_new (length);
  memcpy (new->data, lsah, length);
  stream_free (s);

  return new;
}

/* Originate Summary-LSA. */
struct ospf_lsa *
ospf_summary_lsa_originate (struct prefix_ipv4 *p, u_int32_t metric, 
			    struct ospf_area *area)
{
  struct ospf_lsa *new;
  struct in_addr id;
  
  id = ospf_lsa_unique_id (area->ospf, area->lsdb, OSPF_SUMMARY_LSA, p);

  if (id.s_addr == 0xffffffff)
    {
      /* Maybe Link State ID not available. */
      if (IS_DEBUG_OSPF (lsa, LSA_GENERATE))
        zlog_debug ("LSA[Type%d]: Link ID not available, can't originate",
                    OSPF_SUMMARY_LSA);
      return NULL;
    }
  
  /* Create new summary-LSA instance. */
  if ( !(new = ospf_summary_lsa_new (area, (struct prefix *) p, metric, id)))
    return NULL;

  /* Instlal LSA to LSDB. */
  new = ospf_lsa_install (area->ospf, NULL, new);

  /* Update LSA origination count. */
  area->ospf->lsa_originate_count++;

  /* Flooding new LSA through area. */
  ospf_flood_through_area (area, NULL, new);

  if (IS_DEBUG_OSPF (lsa, LSA_GENERATE))
    {
      zlog_debug ("LSA[Type%d:%s]: Originate summary-LSA %p",
		 new->data->type, inet_ntoa (new->data->id), new);
      ospf_lsa_header_dump (new->data);
    }

  return new;
}

struct ospf_lsa*
ospf_summary_lsa_refresh (struct ospf *ospf, struct ospf_lsa *lsa)
{
  struct ospf_lsa *new;
  struct summary_lsa *sl;
  struct prefix p;
  
  /* Sanity check. */
  assert (lsa->data);

  sl = (struct summary_lsa *)lsa->data;
  p.prefixlen = ip_masklen (sl->mask);
  new = ospf_summary_lsa_new (lsa->area, &p, GET_METRIC (sl->metric),
			      sl->header.id);
  
  if (!new)
    return NULL;
  
  new->data->ls_seqnum = lsa_seqnum_increment (lsa);

  ospf_lsa_install (ospf, NULL, new);
  
  /* Flood LSA through AS. */
  ospf_flood_through_area (new->area, NULL, new);

  /* Debug logging. */
  if (IS_DEBUG_OSPF (lsa, LSA_GENERATE))
    {
      zlog_debug ("LSA[Type%d:%s]: summary-LSA refresh",
		 new->data->type, inet_ntoa (new->data->id));
      ospf_lsa_header_dump (new->data);
    }
  
  return new;
}


/* summary-ASBR-LSA related functions. */
static void
ospf_summary_asbr_lsa_body_set (struct stream *s, struct prefix *p,
				u_int32_t metric)
{
  struct in_addr mask;

  masklen2ip (p->prefixlen, &mask);

  /* Put Network Mask. */
  stream_put_ipv4 (s, mask.s_addr);

  /* Set # TOS. */
  stream_putc (s, (u_char) 0);

  /* Set metric. */
  stream_put_ospf_metric (s, metric);
}

static struct ospf_lsa *
ospf_summary_asbr_lsa_new (struct ospf_area *area, struct prefix *p,
			   u_int32_t metric, struct in_addr id)
{
  struct stream *s;
  struct ospf_lsa *new;
  struct lsa_header *lsah;
  int length;

  if (id.s_addr == 0xffffffff)
    {
      /* Maybe Link State ID not available. */
      if (IS_DEBUG_OSPF (lsa, LSA_GENERATE))
        zlog_debug ("LSA[Type%d]: Link ID not available, can't originate",
                    OSPF_ASBR_SUMMARY_LSA);
      return NULL;
    }

  if (IS_DEBUG_OSPF (lsa, LSA_GENERATE))
    zlog_debug ("LSA[Type3]: Create summary-LSA instance");

  /* Create new stream for LSA. */
  s = stream_new (OSPF_MAX_LSA_SIZE);
  lsah = (struct lsa_header *) STREAM_DATA (s);

  lsa_header_set (s, LSA_OPTIONS_GET (area), OSPF_ASBR_SUMMARY_LSA,
		  id, area->ospf->router_id);

  /* Set summary-LSA body fields. */
  ospf_summary_asbr_lsa_body_set (s, p, metric);

  /* Set length. */
  length = stream_get_endp (s);
  lsah->length = htons (length);

  /* Create OSPF LSA instance. */
  new = ospf_lsa_new ();
  new->area = area;
  SET_FLAG (new->flags, OSPF_LSA_SELF | OSPF_LSA_SELF_CHECKED);

  /* Copy LSA to store. */
  new->data = ospf_lsa_data_new (length);
  memcpy (new->data, lsah, length);
  stream_free (s);

  return new;
}

/* Originate summary-ASBR-LSA. */
struct ospf_lsa *
ospf_summary_asbr_lsa_originate (struct prefix_ipv4 *p, u_int32_t metric, 
				 struct ospf_area *area)
{
  struct ospf_lsa *new;
  struct in_addr id;
  
  id = ospf_lsa_unique_id (area->ospf, area->lsdb, OSPF_ASBR_SUMMARY_LSA, p);

  if (id.s_addr == 0xffffffff)
    {
      /* Maybe Link State ID not available. */
      if (IS_DEBUG_OSPF (lsa, LSA_GENERATE))
        zlog_debug ("LSA[Type%d]: Link ID not available, can't originate",
                    OSPF_ASBR_SUMMARY_LSA);
      return NULL;
    }
  
  /* Create new summary-LSA instance. */
  new = ospf_summary_asbr_lsa_new (area, (struct prefix *) p, metric, id);
  if (!new)
    return NULL;

  /* Install LSA to LSDB. */
  new = ospf_lsa_install (area->ospf, NULL, new);
  
  /* Update LSA origination count. */
  area->ospf->lsa_originate_count++;

  /* Flooding new LSA through area. */
  ospf_flood_through_area (area, NULL, new);

  if (IS_DEBUG_OSPF (lsa, LSA_GENERATE))
    {
      zlog_debug ("LSA[Type%d:%s]: Originate summary-ASBR-LSA %p",
		 new->data->type, inet_ntoa (new->data->id), new);
      ospf_lsa_header_dump (new->data);
    }

  return new;
}

struct ospf_lsa*
ospf_summary_asbr_lsa_refresh (struct ospf *ospf, struct ospf_lsa *lsa)
{
  struct ospf_lsa *new;
  struct summary_lsa *sl;
  struct prefix p;

  /* Sanity check. */
  assert (lsa->data);

  sl = (struct summary_lsa *)lsa->data;
  p.prefixlen = ip_masklen (sl->mask);
  new = ospf_summary_asbr_lsa_new (lsa->area, &p, GET_METRIC (sl->metric),
				   sl->header.id);
  if (!new)
    return NULL;
  
  new->data->ls_seqnum = lsa_seqnum_increment (lsa);

  ospf_lsa_install (ospf, NULL, new);
  
  /* Flood LSA through area. */
  ospf_flood_through_area (new->area, NULL, new);

  if (IS_DEBUG_OSPF (lsa, LSA_GENERATE))
    {
      zlog_debug ("LSA[Type%d:%s]: summary-ASBR-LSA refresh",
		 new->data->type, inet_ntoa (new->data->id));
      ospf_lsa_header_dump (new->data);
    }

  return new;
}

/* AS-external-LSA related functions. */

/* Get nexthop for AS-external-LSAs.  Return nexthop if its interface
   is connected, else 0*/
static struct in_addr
ospf_external_lsa_nexthop_get (struct ospf *ospf, struct in_addr nexthop)
{
  struct in_addr fwd;
  struct prefix nh;
  struct listnode *node;
  struct ospf_interface *oi;

  fwd.s_addr = 0;

  if (!nexthop.s_addr)
    return fwd;

  /* Check whether nexthop is covered by OSPF network. */
  nh.family = AF_INET;
  nh.u.prefix4 = nexthop;
  nh.prefixlen = IPV4_MAX_BITLEN;

  for (ALL_LIST_ELEMENTS_RO (ospf->oiflist, node, oi))
    if (if_is_operative (oi->ifp))
      if (oi->address->family == AF_INET)
        if (prefix_match (oi->address, &nh))
          return nexthop;

  return fwd;
}

/* NSSA-external-LSA related functions. */

/* Get 1st IP connection for Forward Addr */

struct in_addr
ospf_get_ip_from_ifp (struct ospf_interface *oi)
{
  struct in_addr fwd;

  fwd.s_addr = 0;

  if (if_is_operative (oi->ifp))
    return oi->address->u.prefix4;
  
  return fwd;
}

/* Get 1st IP connection for Forward Addr */
struct in_addr
ospf_get_nssa_ip (struct ospf_area *area)
{
  struct in_addr fwd;
  struct in_addr best_default;
  struct listnode *node;
  struct ospf_interface *oi;

  fwd.s_addr = 0;
  best_default.s_addr = 0;

  for (ALL_LIST_ELEMENTS_RO (area->ospf->oiflist, node, oi))
    {
      if (if_is_operative (oi->ifp))
	if (oi->area->external_routing == OSPF_AREA_NSSA)
	  if (oi->address && oi->address->family == AF_INET)
	    {
	      if (best_default.s_addr == 0)
		best_default = oi->address->u.prefix4;
	      if (oi->area == area)
		return oi->address->u.prefix4;
	    }
    }
  if (best_default.s_addr != 0)
    return best_default;

  if (best_default.s_addr != 0)
    return best_default;

  return fwd;
}

#define DEFAULT_DEFAULT_METRIC	             20
#define DEFAULT_DEFAULT_ORIGINATE_METRIC     10
#define DEFAULT_DEFAULT_ALWAYS_METRIC	      1

#define DEFAULT_METRIC_TYPE		     EXTERNAL_METRIC_TYPE_2

int
metric_type (struct ospf *ospf, u_char src)
{
  return (ospf->dmetric[src].type < 0 ?
	  DEFAULT_METRIC_TYPE : ospf->dmetric[src].type);
}

int
metric_value (struct ospf *ospf, u_char src)
{
  if (ospf->dmetric[src].value < 0)
    {
      if (src == DEFAULT_ROUTE)
	{
	  if (ospf->default_originate == DEFAULT_ORIGINATE_ZEBRA)
	    return DEFAULT_DEFAULT_ORIGINATE_METRIC;
	  else
	    return DEFAULT_DEFAULT_ALWAYS_METRIC;
	}
      else if (ospf->default_metric < 0)
	return DEFAULT_DEFAULT_METRIC;
      else
	return ospf->default_metric;
    }

  return ospf->dmetric[src].value;
}

/* Set AS-external-LSA body. */
static void
ospf_external_lsa_body_set (struct stream *s, struct external_info *ei,
			    struct ospf *ospf)
{
  struct prefix_ipv4 *p = &ei->p;
  struct in_addr mask, fwd_addr;
  u_int32_t mvalue;
  int mtype;
  int type;

  /* Put Network Mask. */
  masklen2ip (p->prefixlen, &mask);
  stream_put_ipv4 (s, mask.s_addr);

  /* If prefix is default, specify DEFAULT_ROUTE. */
  type = is_prefix_default (&ei->p) ? DEFAULT_ROUTE : ei->type;
  
  mtype = (ROUTEMAP_METRIC_TYPE (ei) != -1) ?
    ROUTEMAP_METRIC_TYPE (ei) : metric_type (ospf, type);

  mvalue = (ROUTEMAP_METRIC (ei) != -1) ?
    ROUTEMAP_METRIC (ei) : metric_value (ospf, type);

  /* Put type of external metric. */
  stream_putc (s, (mtype == EXTERNAL_METRIC_TYPE_2 ? 0x80 : 0));

  /* Put 0 metric. TOS metric is not supported. */
  stream_put_ospf_metric (s, mvalue);
  
  /* Get forwarding address to nexthop if on the Connection List, else 0. */
  fwd_addr = ospf_external_lsa_nexthop_get (ospf, ei->nexthop);

  /* Put forwarding address. */
  stream_put_ipv4 (s, fwd_addr.s_addr);
  
  /* Put route tag -- This value should be introduced from configuration. */
  stream_putl (s, 0);
}

/* Create new external-LSA. */
static struct ospf_lsa *
ospf_external_lsa_new (struct ospf *ospf,
		       struct external_info *ei, struct in_addr *old_id)
{
  struct stream *s;
  struct lsa_header *lsah;
  struct ospf_lsa *new;
  struct in_addr id;
  int length;

  if (ei == NULL)
    {
      if (IS_DEBUG_OSPF (lsa, LSA_GENERATE))
	zlog_debug ("LSA[Type5]: External info is NULL, could not originated");
      return NULL;
    }

  if (IS_DEBUG_OSPF (lsa, LSA_GENERATE))
    zlog_debug ("LSA[Type5]: Originate AS-external-LSA instance");

  /* If old Link State ID is specified, refresh LSA with same ID. */
  if (old_id)
    id = *old_id;
  /* Get Link State with unique ID. */
  else
    {
      id = ospf_lsa_unique_id (ospf, ospf->lsdb, OSPF_AS_EXTERNAL_LSA, &ei->p);
      if (id.s_addr == 0xffffffff)
	{
	  /* Maybe Link State ID not available. */
	  if (IS_DEBUG_OSPF (lsa, LSA_GENERATE))
	    zlog_debug ("LSA[Type5]: Link ID not available, can't originate");
	  return NULL;
	}
    }

  /* Create new stream for LSA. */
  s = stream_new (OSPF_MAX_LSA_SIZE);
  lsah = (struct lsa_header *) STREAM_DATA (s);

  /* Set LSA common header fields. */
  lsa_header_set (s, OSPF_OPTION_E, OSPF_AS_EXTERNAL_LSA,
		  id, ospf->router_id);

  /* Set AS-external-LSA body fields. */
  ospf_external_lsa_body_set (s, ei, ospf);

  /* Set length. */
  length = stream_get_endp (s);
  lsah->length = htons (length);

  /* Now, create OSPF LSA instance. */
  new = ospf_lsa_new ();
  new->area = NULL;
  SET_FLAG (new->flags, OSPF_LSA_SELF | OSPF_LSA_APPROVED | OSPF_LSA_SELF_CHECKED);

  /* Copy LSA data to store, discard stream. */
  new->data = ospf_lsa_data_new (length);
  memcpy (new->data, lsah, length);
  stream_free (s);

  return new;
}

/* As Type-7 */
static void
ospf_install_flood_nssa (struct ospf *ospf, 
			 struct ospf_lsa *lsa, struct external_info *ei)
{
  struct ospf_lsa *new;
  struct as_external_lsa *extlsa;
  struct ospf_area *area;
  struct listnode *node, *nnode;

  /* LSA may be a Type-5 originated via translation of a Type-7 LSA
   * which originated from an NSSA area. In which case it should not be 
   * flooded back to NSSA areas.
   */
  if (CHECK_FLAG (lsa->flags, OSPF_LSA_LOCAL_XLT))
    return;
    
  /* NSSA Originate or Refresh (If anyNSSA)

  LSA is self-originated. And just installed as Type-5.
  Additionally, install as Type-7 LSDB for every attached NSSA.

  P-Bit controls which ABR performs translation to outside world; If
  we are an ABR....do not set the P-bit, because we send the Type-5,
  not as the ABR Translator, but as the ASBR owner within the AS!

  If we are NOT ABR, Flood through NSSA as Type-7 w/P-bit set.  The
  elected ABR Translator will see the P-bit, Translate, and re-flood.

  Later, ABR_TASK and P-bit will scan Type-7 LSDB and translate to
  Type-5's to non-NSSA Areas.  (it will also attempt a re-install) */

  for (ALL_LIST_ELEMENTS (ospf->areas, node, nnode, area))
    {
      /* Don't install Type-7 LSA's into nonNSSA area */
      if (area->external_routing != OSPF_AREA_NSSA)
        continue;

      /* make lsa duplicate, lock=1 */
      new = ospf_lsa_dup (lsa);
      new->area = area;
      new->data->type = OSPF_AS_NSSA_LSA;

      /* set P-bit if not ABR */
      if (! IS_OSPF_ABR (ospf))
        {
	  SET_FLAG(new->data->options, OSPF_OPTION_NP);
       
	  /* set non-zero FWD ADDR
       
	  draft-ietf-ospf-nssa-update-09.txt
       
	  if the network between the NSSA AS boundary router and the
	  adjacent AS is advertised into OSPF as an internal OSPF route,
	  the forwarding address should be the next op address as is cu
	  currently done with type-5 LSAs.  If the intervening network is
	  not adversited into OSPF as an internal OSPF route and the
	  type-7 LSA's P-bit is set a forwarding address should be
	  selected from one of the router's active OSPF inteface addresses
	  which belong to the NSSA.  If no such addresses exist, then
	  no type-7 LSA's with the P-bit set should originate from this
	  router.   */
       
	  /* kevinm: not updating lsa anymore, just new */
	  extlsa = (struct as_external_lsa *)(new->data);
       
	  if (extlsa->e[0].fwd_addr.s_addr == 0)
	    extlsa->e[0].fwd_addr = ospf_get_nssa_ip(area); /* this NSSA area in ifp */

	  if (extlsa->e[0].fwd_addr.s_addr == 0) 
	  {
	    if (IS_DEBUG_OSPF_NSSA)
	      zlog_debug ("LSA[Type-7]: Could not build FWD-ADDR");
	    ospf_lsa_discard (new);
	    return;
	  }
	}

      /* install also as Type-7 */
      ospf_lsa_install (ospf, NULL, new);   /* Remove Old, Lock New = 2 */

      /* will send each copy, lock=2+n */
      ospf_flood_through_as (ospf, NULL, new); /* all attached NSSA's, no AS/STUBs */
    }
}

static struct ospf_lsa *
ospf_lsa_translated_nssa_new (struct ospf *ospf, 
                             struct ospf_lsa *type7)
{

  struct ospf_lsa *new;
  struct as_external_lsa *ext, *extnew;
  struct external_info ei;
  
  ext = (struct as_external_lsa *)(type7->data);

  /* need external_info struct, fill in bare minimum */  
  ei.p.family = AF_INET;
  ei.p.prefix = type7->data->id;
  ei.p.prefixlen = ip_masklen (ext->mask);
  ei.type = ZEBRA_ROUTE_OSPF;
  ei.nexthop = ext->header.adv_router;
  ei.route_map_set.metric = -1;
  ei.route_map_set.metric_type = -1;
  ei.tag = 0;
  
  if ( (new = ospf_external_lsa_new (ospf, &ei, &type7->data->id)) == NULL)
  {
    if (IS_DEBUG_OSPF_NSSA)
      zlog_debug ("ospf_nssa_translate_originate(): Could not originate "
                 "Translated Type-5 for %s", 
                 inet_ntoa (ei.p.prefix));
    return NULL;
  }

  extnew = (struct as_external_lsa *)(new->data);
   
  /* copy over Type-7 data to new */
  extnew->e[0].tos = ext->e[0].tos;
  extnew->e[0].route_tag = ext->e[0].route_tag;
  extnew->e[0].fwd_addr.s_addr = ext->e[0].fwd_addr.s_addr;
  new->data->ls_seqnum = type7->data->ls_seqnum;

  /* add translated flag, checksum and lock new lsa */
  SET_FLAG (new->flags, OSPF_LSA_LOCAL_XLT); /* Translated from 7  */   
  new = ospf_lsa_lock (new);
  
  return new; 
}

#if 0
/* compare type-5 to type-7
 * -1: err, 0: same, 1: different
 */
static int
ospf_lsa_translated_nssa_compare (struct ospf_lsa *t7, struct ospf_lsa *t5)
{

  struct as_external_lsa *e5 = (struct as_external_lsa *)t5, 
                         *e7 = (struct as_external_lsa *)t7;
  
  
  /* sanity checks */
  if (! ((t5->data->type == OSPF_AS_EXTERNAL_LSA)
         && (t7->data->type == OSPF_AS_NSSA_LSA)))
    return -1;

  if (t5->data->id.s_addr != t7->data->id.s_addr)
    return -1;

  if (t5->data->ls_seqnum != t7->data->ls_seqnum)
    return LSA_REFRESH_FORCE;

  if (e5->mask.s_addr != e7->mask.s_addr)
    return LSA_REFRESH_FORCE;
    
  if (e5->e[0].fwd_addr.s_addr != e7->e[0].fwd_addr.s_addr)
    return LSA_REFRESH_FORCE;

  if (e5->e[0].route_tag != e7->e[0].route_tag)
    return LSA_REFRESH_FORCE;
    
  if (GET_METRIC (e5->e[0].metric) != GET_METRIC (e7->e[0].metric))
    return LSA_REFRESH_FORCE;
    
  return LSA_REFRESH_IF_CHANGED;
}
#endif

/* Originate Translated Type-5 for supplied Type-7 NSSA LSA */
struct ospf_lsa *
ospf_translated_nssa_originate (struct ospf *ospf, struct ospf_lsa *type7)
{
  struct ospf_lsa *new;
  struct as_external_lsa *extnew;
  
  /* we cant use ospf_external_lsa_originate() as we need to set
   * the OSPF_LSA_LOCAL_XLT flag, must originate by hand
   */
  
  if ( (new = ospf_lsa_translated_nssa_new (ospf, type7)) == NULL)
    {
      if (IS_DEBUG_OSPF_NSSA)
        zlog_debug ("ospf_translated_nssa_originate(): Could not translate "
                 "Type-7, Id %s, to Type-5",
                 inet_ntoa (type7->data->id));
      return NULL;
    }
    
  extnew = (struct as_external_lsa *)new;
  
  if (IS_DEBUG_OSPF_NSSA)
    {
      zlog_debug ("ospf_translated_nssa_originate(): "
                 "translated Type 7, installed:");
      ospf_lsa_header_dump (new->data);
      zlog_debug ("   Network mask: %d",ip_masklen (extnew->mask));
      zlog_debug ("   Forward addr: %s", inet_ntoa (extnew->e[0].fwd_addr));
    }
  
  if ( (new = ospf_lsa_install (ospf, NULL, new)) == NULL)
    {
      if (IS_DEBUG_OSPF_NSSA);
        zlog_debug ("ospf_lsa_translated_nssa_originate(): "
                   "Could not install LSA "
                   "id %s", inet_ntoa (type7->data->id));
      return NULL;
    }
    
  ospf->lsa_originate_count++;
  ospf_flood_through_as (ospf, NULL, new);

  return new;
}

/* Refresh Translated from NSSA AS-external-LSA. */
struct ospf_lsa *
ospf_translated_nssa_refresh (struct ospf *ospf, struct ospf_lsa *type7, 
                              struct ospf_lsa *type5)
{
  struct ospf_lsa *new = NULL;
  
  /* Sanity checks. */
  assert (type7 || type5);
  if (!(type7 || type5))
    return NULL;
  if (type7)
    assert (type7->data);
  if (type5)
    assert (type5->data);
  assert (ospf->anyNSSA);

  /* get required data according to what has been given */
  if (type7 && type5 == NULL)
    {
      /* find the translated Type-5 for this Type-7 */
      struct as_external_lsa *ext = (struct as_external_lsa *)(type7->data);
      struct prefix_ipv4 p = 
        { 
          .prefix = type7->data->id,
          .prefixlen = ip_masklen (ext->mask),
          .family = AF_INET,
        };

      type5 = ospf_external_info_find_lsa (ospf, &p);
    }
  else if (type5 && type7 == NULL)
    {
      /* find the type-7 from which supplied type-5 was translated,
       * ie find first type-7 with same LSA Id.
       */
      struct listnode *ln, *lnn;
      struct route_node *rn;
      struct ospf_lsa *lsa;
      struct ospf_area *area;
          
      for (ALL_LIST_ELEMENTS (ospf->areas, ln, lnn, area))
        {
          if (area->external_routing != OSPF_AREA_NSSA 
              && !type7)
            continue;
            
          LSDB_LOOP (NSSA_LSDB(area), rn, lsa)
            {
              if (lsa->data->id.s_addr == type5->data->id.s_addr)
                {
                  type7 = lsa;
                  break;
                }
            }
        }
    }

  /* do we have type7? */
  if (!type7)
    {
      if (IS_DEBUG_OSPF_NSSA)
        zlog_debug ("ospf_translated_nssa_refresh(): no Type-7 found for "
                   "Type-5 LSA Id %s",
                   inet_ntoa (type5->data->id));
      return NULL;
    }

  /* do we have valid translated type5? */
  if (type5 == NULL || !CHECK_FLAG (type5->flags, OSPF_LSA_LOCAL_XLT) )
    {
      if (IS_DEBUG_OSPF_NSSA)
        zlog_debug ("ospf_translated_nssa_refresh(): No translated Type-5 "
                   "found for Type-7 with Id %s",
                   inet_ntoa (type7->data->id));
      return NULL;
    }

  /* Delete LSA from neighbor retransmit-list. */
  ospf_ls_retransmit_delete_nbr_as (ospf, type5);
  
  /* create new translated LSA */
  if ( (new = ospf_lsa_translated_nssa_new (ospf, type7)) == NULL)
    {
      if (IS_DEBUG_OSPF_NSSA)
        zlog_debug ("ospf_translated_nssa_refresh(): Could not translate "
                   "Type-7 for %s to Type-5",
                   inet_ntoa (type7->data->id));
      return NULL;
    }

  if ( !(new = ospf_lsa_install (ospf, NULL, new)) )
    {
      if (IS_DEBUG_OSPF_NSSA)
        zlog_debug ("ospf_translated_nssa_refresh(): Could not install "
                   "translated LSA, Id %s",
                   inet_ntoa (type7->data->id));
      return NULL;
    }
  
  /* Flood LSA through area. */
  ospf_flood_through_as (ospf, NULL, new);

  return new;
}

int
is_prefix_default (struct prefix_ipv4 *p)
{
  struct prefix_ipv4 q;

  q.family = AF_INET;
  q.prefix.s_addr = 0;
  q.prefixlen = 0;

  return prefix_same ((struct prefix *) p, (struct prefix *) &q);
}

/* Originate an AS-external-LSA, install and flood. */
struct ospf_lsa *
ospf_external_lsa_originate (struct ospf *ospf, struct external_info *ei)
{
  struct ospf_lsa *new;

  /* Added for NSSA project....

       External LSAs are originated in ASBRs as usual, but for NSSA systems.
     there is the global Type-5 LSDB and a Type-7 LSDB installed for
     every area.  The Type-7's are flooded to every IR and every ABR; We
     install the Type-5 LSDB so that the normal "refresh" code operates
     as usual, and flag them as not used during ASE calculations.  The
     Type-7 LSDB is used for calculations.  Each Type-7 has a Forwarding
     Address of non-zero.

     If an ABR is the elected NSSA translator, following SPF and during
     the ABR task it will translate all the scanned Type-7's, with P-bit
     ON and not-self generated, and translate to Type-5's throughout the
     non-NSSA/STUB AS.

     A difference in operation depends whether this ASBR is an ABR
     or not.  If not an ABR, the P-bit is ON, to indicate that any
     elected NSSA-ABR can perform its translation.

     If an ABR, the P-bit is OFF;  No ABR will perform translation and
     this ASBR will flood the Type-5 LSA as usual.

     For the case where this ASBR is not an ABR, the ASE calculations
     are based on the Type-5 LSDB;  The Type-7 LSDB exists just to
     demonstrate to the user that there are LSA's that belong to any
     attached NSSA.

     Finally, it just so happens that when the ABR is translating every
     Type-7 into Type-5, it installs it into the Type-5 LSDB as an
     approved Type-5 (translated from Type-7);  at the end of translation
     if any Translated Type-5's remain unapproved, then they must be
     flushed from the AS.

     */
  
  /* Check the AS-external-LSA should be originated. */
  if (!ospf_redistribute_check (ospf, ei, NULL))
    return NULL;
  
  /* Create new AS-external-LSA instance. */
  if ((new = ospf_external_lsa_new (ospf, ei, NULL)) == NULL)
    {
      if (IS_DEBUG_OSPF_EVENT)
	zlog_debug ("LSA[Type5:%s]: Could not originate AS-external-LSA",
		   inet_ntoa (ei->p.prefix));
      return NULL;
    }

  /* Install newly created LSA into Type-5 LSDB, lock = 1. */
  ospf_lsa_install (ospf, NULL, new);

  /* Update LSA origination count. */
  ospf->lsa_originate_count++;

  /* Flooding new LSA. only to AS (non-NSSA/STUB) */
  ospf_flood_through_as (ospf, NULL, new);

  /* If there is any attached NSSA, do special handling */
  if (ospf->anyNSSA &&
      /* stay away from translated LSAs! */
      !(CHECK_FLAG (new->flags, OSPF_LSA_LOCAL_XLT)))
    ospf_install_flood_nssa (ospf, new, ei); /* Install/Flood Type-7 to all NSSAs */

  /* Debug logging. */
  if (IS_DEBUG_OSPF (lsa, LSA_GENERATE))
    {
      zlog_debug ("LSA[Type%d:%s]: Originate AS-external-LSA %p",
		 new->data->type, inet_ntoa (new->data->id), new);
      ospf_lsa_header_dump (new->data);
    }

  return new;
}

/* Originate AS-external-LSA from external info with initial flag. */
int
ospf_external_lsa_originate_timer (struct thread *thread)
{
  struct ospf *ospf = THREAD_ARG (thread);
  struct route_node *rn;
  struct external_info *ei;
  struct route_table *rt;
  int type = THREAD_VAL (thread);

  ospf->t_external_lsa = NULL;

  /* Originate As-external-LSA from all type of distribute source. */
  if ((rt = EXTERNAL_INFO (type)))
    for (rn = route_top (rt); rn; rn = route_next (rn))
      if ((ei = rn->info) != NULL)
	if (!is_prefix_default ((struct prefix_ipv4 *)&ei->p))
	  if (!ospf_external_lsa_originate (ospf, ei))
	    zlog_warn ("LSA: AS-external-LSA was not originated.");
  
  return 0;
}

static struct external_info *
ospf_default_external_info (struct ospf *ospf)
{
  int type;
  struct route_node *rn;
  struct prefix_ipv4 p;
  
  p.family = AF_INET;
  p.prefix.s_addr = 0;
  p.prefixlen = 0;

  /* First, lookup redistributed default route. */
  for (type = 0; type <= ZEBRA_ROUTE_MAX; type++)
    if (EXTERNAL_INFO (type) && type != ZEBRA_ROUTE_OSPF)
      {
	rn = route_node_lookup (EXTERNAL_INFO (type), (struct prefix *) &p);
	if (rn != NULL)
	  {
	    route_unlock_node (rn);
	    assert (rn->info);
	    if (ospf_redistribute_check (ospf, rn->info, NULL))
	      return rn->info;
	  }
      }

  return NULL;
}

int
ospf_default_originate_timer (struct thread *thread)
{
  struct prefix_ipv4 p;
  struct in_addr nexthop;
  struct external_info *ei;
  struct ospf *ospf;
  
  ospf = THREAD_ARG (thread);

  p.family = AF_INET;
  p.prefix.s_addr = 0;
  p.prefixlen = 0;

  if (ospf->default_originate == DEFAULT_ORIGINATE_ALWAYS)
    {
      /* If there is no default route via redistribute,
	 then originate AS-external-LSA with nexthop 0 (self). */
      nexthop.s_addr = 0;
      ospf_external_info_add (DEFAULT_ROUTE, p, 0, nexthop);
    }

  if ((ei = ospf_default_external_info (ospf)))
    ospf_external_lsa_originate (ospf, ei);
  
  return 0;
}

/* Flush any NSSA LSAs for given prefix */
void
ospf_nssa_lsa_flush (struct ospf *ospf, struct prefix_ipv4 *p)
{
  struct listnode *node, *nnode;
  struct ospf_lsa *lsa;
  struct ospf_area *area;

  for (ALL_LIST_ELEMENTS (ospf->areas, node, nnode, area))
  {
    if (area->external_routing == OSPF_AREA_NSSA)
    {
      if (!(lsa = ospf_lsa_lookup (area, OSPF_AS_NSSA_LSA, p->prefix,
                                ospf->router_id))) 
      {
        if (IS_DEBUG_OSPF (lsa, LSA_FLOODING)) 
          zlog_debug ("LSA: There is no such AS-NSSA-LSA %s/%d in LSDB",
                    inet_ntoa (p->prefix), p->prefixlen);
        continue;
      }
      ospf_ls_retransmit_delete_nbr_area (area, lsa);
      if (!IS_LSA_MAXAGE (lsa)) 
      {
        ospf_refresher_unregister_lsa (ospf, lsa);
        ospf_lsa_flush_area (lsa, area);
      }
    }
  }
}

/* Flush an AS-external-LSA from LSDB and routing domain. */
void
ospf_external_lsa_flush (struct ospf *ospf,
			 u_char type, struct prefix_ipv4 *p,
			 unsigned int ifindex /*, struct in_addr nexthop */)
{
  struct ospf_lsa *lsa;

  if (IS_DEBUG_OSPF (lsa, LSA_FLOODING))
    zlog_debug ("LSA: Flushing AS-external-LSA %s/%d",
	       inet_ntoa (p->prefix), p->prefixlen);

  /* First lookup LSA from LSDB. */
  if (!(lsa = ospf_external_info_find_lsa (ospf, p)))
    {
      if (IS_DEBUG_OSPF (lsa, LSA_FLOODING))
	zlog_debug ("LSA: There is no such AS-external-LSA %s/%d in LSDB",
		   inet_ntoa (p->prefix), p->prefixlen);
      return;
    }

  /* If LSA is selforiginated, not a translated LSA, and there is 
   * NSSA area, flush Type-7 LSA's at first. 
   */
  if (IS_LSA_SELF(lsa) && (ospf->anyNSSA)
      && !(CHECK_FLAG (lsa->flags, OSPF_LSA_LOCAL_XLT)))
    ospf_nssa_lsa_flush (ospf, p);

  /* Sweep LSA from Link State Retransmit List. */
  ospf_ls_retransmit_delete_nbr_as (ospf, lsa);

  /* There must be no self-originated LSA in rtrs_external. */
#if 0
  /* Remove External route from Zebra. */
  ospf_zebra_delete ((struct prefix_ipv4 *) p, &nexthop);
#endif

  if (!IS_LSA_MAXAGE (lsa))
    {
      /* Unregister LSA from Refresh queue. */
      ospf_refresher_unregister_lsa (ospf, lsa);

      /* Flush AS-external-LSA through AS. */
      ospf_lsa_flush_as (ospf, lsa);
    }

  if (IS_DEBUG_OSPF (lsa, LSA_FLOODING))
    zlog_debug ("ospf_external_lsa_flush(): stop");
}

void
ospf_external_lsa_refresh_default (struct ospf *ospf)
{
  struct prefix_ipv4 p;
  struct external_info *ei;
  struct ospf_lsa *lsa;

  p.family = AF_INET;
  p.prefixlen = 0;
  p.prefix.s_addr = 0;

  ei = ospf_default_external_info (ospf);
  lsa = ospf_external_info_find_lsa (ospf, &p);

  if (ei)
    {
      if (lsa)
	{
	  if (IS_DEBUG_OSPF_EVENT)
	    zlog_debug ("LSA[Type5:0.0.0.0]: Refresh AS-external-LSA %p", lsa);
	  ospf_external_lsa_refresh (ospf, lsa, ei, LSA_REFRESH_FORCE);
	}
      else
	{
	  if (IS_DEBUG_OSPF_EVENT)
	    zlog_debug ("LSA[Type5:0.0.0.0]: Originate AS-external-LSA");
	  ospf_external_lsa_originate (ospf, ei);
	}
    }
  else
    {
      if (lsa)
	{
	  if (IS_DEBUG_OSPF_EVENT)
	    zlog_debug ("LSA[Type5:0.0.0.0]: Flush AS-external-LSA");
	  ospf_lsa_flush_as (ospf, lsa);
	}
    }
}

void
ospf_external_lsa_refresh_type (struct ospf *ospf, u_char type, int force)
{
  struct route_node *rn;
  struct external_info *ei;

  if (type != DEFAULT_ROUTE)
    if (EXTERNAL_INFO(type))
      /* Refresh each redistributed AS-external-LSAs. */
      for (rn = route_top (EXTERNAL_INFO (type)); rn; rn = route_next (rn))
	if ((ei = rn->info))
	  if (!is_prefix_default (&ei->p))
	    {
	      struct ospf_lsa *lsa;

	      if ((lsa = ospf_external_info_find_lsa (ospf, &ei->p)))
		ospf_external_lsa_refresh (ospf, lsa, ei, force);
	      else
		ospf_external_lsa_originate (ospf, ei);
	    }
}

/* Refresh AS-external-LSA. */
void
ospf_external_lsa_refresh (struct ospf *ospf, struct ospf_lsa *lsa,
			   struct external_info *ei, int force)
{
  struct ospf_lsa *new;
  int changed;
  
  /* Check the AS-external-LSA should be originated. */
  if (!ospf_redistribute_check (ospf, ei, &changed))
    {
      if (IS_DEBUG_OSPF (lsa, LSA_GENERATE))
        zlog_debug ("LSA[Type%d:%s]: Could not be refreshed, "
                   "redist check fail", 
                   lsa->data->type, inet_ntoa (lsa->data->id));
      ospf_external_lsa_flush (ospf, ei->type, &ei->p,
			       ei->ifindex /*, ei->nexthop */);
      return;
    }

  if (!changed && !force)
    {
      if (IS_DEBUG_OSPF (lsa, LSA_GENERATE))
        zlog_debug ("LSA[Type%d:%s]: Not refreshed, not changed/forced",
                   lsa->data->type, inet_ntoa (lsa->data->id));
      return;
    }

  /* Delete LSA from neighbor retransmit-list. */
  ospf_ls_retransmit_delete_nbr_as (ospf, lsa);

  /* Unregister AS-external-LSA from refresh-list. */
  ospf_refresher_unregister_lsa (ospf, lsa);

  new = ospf_external_lsa_new (ospf, ei, &lsa->data->id);
  
  if (new == NULL)
    {
      if (IS_DEBUG_OSPF (lsa, LSA_GENERATE))
	zlog_debug ("LSA[Type%d:%s]: Could not be refreshed", lsa->data->type,
		   inet_ntoa (lsa->data->id));
      return;
    }
  
  new->data->ls_seqnum = lsa_seqnum_increment (lsa);

  ospf_lsa_install (ospf, NULL, new);	/* As type-5. */

  /* Flood LSA through AS. */
  ospf_flood_through_as (ospf, NULL, new);

  /* If any attached NSSA, install as Type-7, flood to all NSSA Areas */
  if (ospf->anyNSSA && !(CHECK_FLAG (new->flags, OSPF_LSA_LOCAL_XLT)))
    ospf_install_flood_nssa (ospf, new, ei); /* Install/Flood per new rules */

  /* Register self-originated LSA to refresh queue. 
   * Translated LSAs should not be registered, but refreshed upon 
   * refresh of the Type-7
   */
  if ( !CHECK_FLAG (new->flags, OSPF_LSA_LOCAL_XLT) )
    ospf_refresher_register_lsa (ospf, new);

  /* Debug logging. */
  if (IS_DEBUG_OSPF (lsa, LSA_GENERATE))
    {
      zlog_debug ("LSA[Type%d:%s]: AS-external-LSA refresh",
                 new->data->type, inet_ntoa (new->data->id));
      ospf_lsa_header_dump (new->data);
    }

  return;
}


/* LSA installation functions. */

/* Install router-LSA to an area. */
static struct ospf_lsa *
ospf_router_lsa_install (struct ospf *ospf,
			 struct ospf_lsa *new, int rt_recalc)
{
  struct ospf_area *area = new->area;

  /* RFC 2328 Section 13.2 Router-LSAs and network-LSAs
     The entire routing table must be recalculated, starting with
     the shortest path calculations for each area (not just the
     area whose link-state database has changed). 
  */
  if (rt_recalc)
    ospf_spf_calculate_schedule (ospf);

  /* Only install LSA if it is originated/refreshed by us.
   * If LSA was received by flooding, the RECEIVED flag is set so do
   * not link the LSA */
  if (IS_LSA_SELF (new) && !CHECK_FLAG (new->flags, OSPF_LSA_RECEIVED))
    {
      /* Set router-LSA refresh timer. */
      OSPF_TIMER_OFF (area->t_router_lsa_self);
      OSPF_AREA_TIMER_ON (area->t_router_lsa_self,
                          ospf_router_lsa_timer, OSPF_LS_REFRESH_TIME);
      
      /* Set self-originated router-LSA. */
      ospf_lsa_unlock (&area->router_lsa_self);
      area->router_lsa_self = ospf_lsa_lock (new);

      if (IS_DEBUG_OSPF (lsa, LSA_INSTALL))
        zlog_debug("LSA[Type%d]: ID %s seq 0x%x is self-originated",
                  new->data->type, inet_ntoa (new->data->id),
                  ntohl(new->data->ls_seqnum));
    }

  return new;
}

#define OSPF_INTERFACE_TIMER_ON(T,F,V) \
	if (!(T)) \
	  (T) = thread_add_timer (master, (F), oi, (V))

/* Install network-LSA to an area. */
static struct ospf_lsa *
ospf_network_lsa_install (struct ospf *ospf,
			  struct ospf_interface *oi, 
			  struct ospf_lsa *new,
			  int rt_recalc)
{

  /* RFC 2328 Section 13.2 Router-LSAs and network-LSAs
     The entire routing table must be recalculated, starting with
     the shortest path calculations for each area (not just the
     area whose link-state database has changed). 
  */
  if (rt_recalc)
    ospf_spf_calculate_schedule (ospf);

  /* We supposed that when LSA is originated by us, we pass the int
     for which it was originated. If LSA was received by flooding,
     the RECEIVED flag is set, so we do not link the LSA to the int. */
  if (IS_LSA_SELF (new) && !CHECK_FLAG (new->flags, OSPF_LSA_RECEIVED))
    {
      /* Set LSRefresh timer. */
      OSPF_TIMER_OFF (oi->t_network_lsa_self);

      OSPF_INTERFACE_TIMER_ON (oi->t_network_lsa_self,
			       ospf_network_lsa_refresh_timer,
			       OSPF_LS_REFRESH_TIME);

      ospf_lsa_unlock (&oi->network_lsa_self);
      oi->network_lsa_self = ospf_lsa_lock (new);
    }

  return new;
}

/* Install summary-LSA to an area. */
static struct ospf_lsa *
ospf_summary_lsa_install (struct ospf *ospf, struct ospf_lsa *new,
			  int rt_recalc)
{
  if (rt_recalc && !IS_LSA_SELF (new))
    {
      /* RFC 2328 Section 13.2 Summary-LSAs
	 The best route to the destination described by the summary-
	 LSA must be recalculated (see Section 16.5).  If this
	 destination is an AS boundary router, it may also be
	 necessary to re-examine all the AS-external-LSAs.
      */

#if 0
      /* This doesn't exist yet... */
      ospf_summary_incremental_update(new); */
#else /* #if 0 */
      ospf_spf_calculate_schedule (ospf);
#endif /* #if 0 */
 
      if (IS_DEBUG_OSPF (lsa, LSA_INSTALL))
	zlog_debug ("ospf_summary_lsa_install(): SPF scheduled");
    }

  if (IS_LSA_SELF (new))
    ospf_refresher_register_lsa (ospf, new);

  return new;
}

/* Install ASBR-summary-LSA to an area. */
static struct ospf_lsa *
ospf_summary_asbr_lsa_install (struct ospf *ospf, struct ospf_lsa *new,
			       int rt_recalc)
{
  if (rt_recalc && !IS_LSA_SELF (new))
    {
      /* RFC 2328 Section 13.2 Summary-LSAs
	 The best route to the destination described by the summary-
	 LSA must be recalculated (see Section 16.5).  If this
	 destination is an AS boundary router, it may also be
	 necessary to re-examine all the AS-external-LSAs.
      */
#if 0
      /* These don't exist yet... */
      ospf_summary_incremental_update(new);
      /* Isn't this done by the above call? 
	 - RFC 2328 Section 16.5 implies it should be */
      /* ospf_ase_calculate_schedule(); */
#else  /* #if 0 */
      ospf_spf_calculate_schedule (ospf);
#endif /* #if 0 */
    }

  /* register LSA to refresh-list. */
  if (IS_LSA_SELF (new))
    ospf_refresher_register_lsa (ospf, new);

  return new;
}

/* Install AS-external-LSA. */
static struct ospf_lsa *
ospf_external_lsa_install (struct ospf *ospf, struct ospf_lsa *new,
			   int rt_recalc)
{
  ospf_ase_register_external_lsa (new, ospf);
  /* If LSA is not self-originated, calculate an external route. */
  if (rt_recalc)
    {
      /* RFC 2328 Section 13.2 AS-external-LSAs
            The best route to the destination described by the AS-
            external-LSA must be recalculated (see Section 16.6).
      */

      if (!IS_LSA_SELF (new))
        ospf_ase_incremental_update (ospf, new);
    }

  if (new->data->type == OSPF_AS_NSSA_LSA)
    {
      /* There is no point to register selforiginate Type-7 LSA for
       * refreshing. We rely on refreshing Type-5 LSA's 
       */
      if (IS_LSA_SELF (new))
        return new;
      else
        {
          /* Try refresh type-5 translated LSA for this LSA, if one exists.
           * New translations will be taken care of by the abr_task.
           */ 
          ospf_translated_nssa_refresh (ospf, new, NULL);
        }
    }

  /* Register self-originated LSA to refresh queue. 
   * Leave Translated LSAs alone if NSSA is enabled
   */
  if (IS_LSA_SELF (new) && !CHECK_FLAG (new->flags, OSPF_LSA_LOCAL_XLT ) )
    ospf_refresher_register_lsa (ospf, new);

  return new;
}

void
ospf_discard_from_db (struct ospf *ospf,
		      struct ospf_lsdb *lsdb, struct ospf_lsa *lsa)
{
  struct ospf_lsa *old;
  
  if (!lsdb)
    {
      zlog_warn ("%s: Called with NULL lsdb!", __func__);
      if (!lsa)
        zlog_warn ("%s: and NULL LSA!", __func__);
      else
        zlog_warn ("LSA[Type%d:%s]: not associated with LSDB!",
                   lsa->data->type, inet_ntoa (lsa->data->id));
      return;
    }
  
  old = ospf_lsdb_lookup (lsdb, lsa);

  if (!old)
    return;

  if (old->refresh_list >= 0)
    ospf_refresher_unregister_lsa (ospf, old);

  switch (old->data->type)
    {
    case OSPF_AS_EXTERNAL_LSA:
      ospf_ase_unregister_external_lsa (old, ospf);
      ospf_ls_retransmit_delete_nbr_as (ospf, old);
      break;
#ifdef HAVE_OPAQUE_LSA
    case OSPF_OPAQUE_AS_LSA:
      ospf_ls_retransmit_delete_nbr_as (ospf, old);
      break;
#endif /* HAVE_OPAQUE_LSA */
    case OSPF_AS_NSSA_LSA:
      ospf_ls_retransmit_delete_nbr_area (old->area, old);
      ospf_ase_unregister_external_lsa (old, ospf);
      break;
    default:
      ospf_ls_retransmit_delete_nbr_area (old->area, old);
      break;
    }

  ospf_lsa_maxage_delete (ospf, old);
  ospf_lsa_discard (old);
}

struct ospf_lsa *
ospf_lsa_install (struct ospf *ospf, struct ospf_interface *oi,
		  struct ospf_lsa *lsa)
{
  struct ospf_lsa *new = NULL;
  struct ospf_lsa *old = NULL;
  struct ospf_lsdb *lsdb = NULL;
  int rt_recalc;

  /* Set LSDB. */
  switch (lsa->data->type)
    {
      /* kevinm */
    case OSPF_AS_NSSA_LSA:
      if (lsa->area)
	lsdb = lsa->area->lsdb;
      else
	lsdb = ospf->lsdb;
      break;
    case OSPF_AS_EXTERNAL_LSA:
#ifdef HAVE_OPAQUE_LSA
    case OSPF_OPAQUE_AS_LSA:
#endif /* HAVE_OPAQUE_LSA */
      lsdb = ospf->lsdb;
      break;
    default:
      lsdb = lsa->area->lsdb;
      break;
    }

  assert (lsdb);

  /*  RFC 2328 13.2.  Installing LSAs in the database

        Installing a new LSA in the database, either as the result of
        flooding or a newly self-originated LSA, may cause the OSPF
        routing table structure to be recalculated.  The contents of the
        new LSA should be compared to the old instance, if present.  If
        there is no difference, there is no need to recalculate the
        routing table. When comparing an LSA to its previous instance,
        the following are all considered to be differences in contents:

            o   The LSA's Options field has changed.

            o   One of the LSA instances has LS age set to MaxAge, and
                the other does not.

            o   The length field in the LSA header has changed.

            o   The body of the LSA (i.e., anything outside the 20-byte
                LSA header) has changed. Note that this excludes changes
                in LS Sequence Number and LS Checksum.

  */
  /* Look up old LSA and determine if any SPF calculation or incremental
     update is needed */
  old = ospf_lsdb_lookup (lsdb, lsa);

  /* Do comparision and record if recalc needed. */
  rt_recalc = 0;
  if (  old == NULL || ospf_lsa_different(old, lsa))
    rt_recalc = 1;

  /*
     Sequence number check (Section 14.1 of rfc 2328)
     "Premature aging is used when it is time for a self-originated
      LSA's sequence number field to wrap.  At this point, the current
      LSA instance (having LS sequence number MaxSequenceNumber) must
      be prematurely aged and flushed from the routing domain before a
      new instance with sequence number equal to InitialSequenceNumber
      can be originated. "
   */

  if (ntohl(lsa->data->ls_seqnum) - 1 == OSPF_MAX_SEQUENCE_NUMBER)
    {
      if (ospf_lsa_is_self_originated(ospf, lsa))
        {
          lsa->data->ls_seqnum = htonl(OSPF_MAX_SEQUENCE_NUMBER);
          
          if (!IS_LSA_MAXAGE(lsa))
            lsa->flags |= OSPF_LSA_PREMATURE_AGE;
          lsa->data->ls_age = htons (OSPF_LSA_MAXAGE);
      	
          if (IS_DEBUG_OSPF (lsa, LSA_REFRESH))
            {
      	      zlog_debug ("ospf_lsa_install() Premature Aging "
		         "lsa 0x%lx", (u_long)lsa);
      	      ospf_lsa_header_dump (lsa->data);
            }
        }
      else
        {
          if (IS_DEBUG_OSPF (lsa, LSA_GENERATE))
            {
      	      zlog_debug ("ospf_lsa_install() got an lsa with seq 0x80000000 "
		         "that was not self originated. Ignoring\n");
      	      ospf_lsa_header_dump (lsa->data);
            }
	  return old;
        }
    }

  /* discard old LSA from LSDB */
  if (old != NULL)
    ospf_discard_from_db (ospf, lsdb, lsa);

  /* Calculate Checksum if self-originated?. */
  if (IS_LSA_SELF (lsa))
    ospf_lsa_checksum (lsa->data);

  /* Insert LSA to LSDB. */
  ospf_lsdb_add (lsdb, lsa);
  lsa->lsdb = lsdb;

  /* Do LSA specific installation process. */
  switch (lsa->data->type)
    {
    case OSPF_ROUTER_LSA:
      new = ospf_router_lsa_install (ospf, lsa, rt_recalc);
      break;
    case OSPF_NETWORK_LSA:
      assert (oi);
      new = ospf_network_lsa_install (ospf, oi, lsa, rt_recalc);
      break;
    case OSPF_SUMMARY_LSA:
      new = ospf_summary_lsa_install (ospf, lsa, rt_recalc);
      break;
    case OSPF_ASBR_SUMMARY_LSA:
      new = ospf_summary_asbr_lsa_install (ospf, lsa, rt_recalc);
      break;
    case OSPF_AS_EXTERNAL_LSA:
      new = ospf_external_lsa_install (ospf, lsa, rt_recalc);
      break;
#ifdef HAVE_OPAQUE_LSA
    case OSPF_OPAQUE_LINK_LSA:
      if (IS_LSA_SELF (lsa))
	lsa->oi = oi; /* Specify outgoing ospf-interface for this LSA. */
      else
	; /* Incoming "oi" for this LSA has set at LSUpd reception. */
      /* Fallthrough */
    case OSPF_OPAQUE_AREA_LSA:
    case OSPF_OPAQUE_AS_LSA:
      new = ospf_opaque_lsa_install (lsa, rt_recalc);
      break;
#endif /* HAVE_OPAQUE_LSA */
    case OSPF_AS_NSSA_LSA:
      new = ospf_external_lsa_install (ospf, lsa, rt_recalc);
    default: /* type-6,8,9....nothing special */
      break;
    }

  if (new == NULL)
    return new;  /* Installation failed, cannot proceed further -- endo. */

  /* Debug logs. */
  if (IS_DEBUG_OSPF (lsa, LSA_INSTALL))
    {
      char area_str[INET_ADDRSTRLEN];

      switch (lsa->data->type)
        {
        case OSPF_AS_EXTERNAL_LSA:
#ifdef HAVE_OPAQUE_LSA
        case OSPF_OPAQUE_AS_LSA:
#endif /* HAVE_OPAQUE_LSA */
        case OSPF_AS_NSSA_LSA:
          zlog_debug ("LSA[%s]: Install %s",
                 dump_lsa_key (new),
                 LOOKUP (ospf_lsa_type_msg, new->data->type));
          break;
        default:
	  strcpy (area_str, inet_ntoa (new->area->area_id));
          zlog_debug ("LSA[%s]: Install %s to Area %s",
                 dump_lsa_key (new),
                 LOOKUP (ospf_lsa_type_msg, new->data->type), area_str);
          break;
        }
    }

  /* 
     If received LSA' ls_age is MaxAge, or lsa is being prematurely aged
     (it's getting flushed out of the area), set LSA on MaxAge LSA list. 
   */
  if ((lsa->flags & OSPF_LSA_PREMATURE_AGE) ||
      (IS_LSA_MAXAGE (new) && !IS_LSA_SELF (new)))
    {
      if (IS_DEBUG_OSPF (lsa, LSA_INSTALL))
        zlog_debug ("LSA[Type%d:%s]: Install LSA 0x%p, MaxAge",
                   new->data->type, 
                   inet_ntoa (new->data->id), 
                   lsa);
      ospf_lsa_maxage (ospf, lsa);
    }

  return new;
}


static int
ospf_check_nbr_status (struct ospf *ospf)
{
  struct listnode *node, *nnode;
  struct ospf_interface *oi;
  
  for (ALL_LIST_ELEMENTS (ospf->oiflist, node, nnode, oi))
    {
      struct route_node *rn;
      struct ospf_neighbor *nbr;

      if (ospf_if_is_enable (oi))
	for (rn = route_top (oi->nbrs); rn; rn = route_next (rn))
          if ((nbr = rn->info) != NULL)
	    if (nbr->state == NSM_Exchange || nbr->state == NSM_Loading)
	      {
		route_unlock_node (rn);
		return 0;
	      }
    }

  return 1;
}


#ifdef ORIGINAL_CODING
/* This function flood the maxaged LSA to DR. */
void
ospf_maxage_flood (struct ospf_lsa *lsa)
{
  switch (lsa->data->type)
    {
    case OSPF_ROUTER_LSA:
    case OSPF_NETWORK_LSA:
    case OSPF_SUMMARY_LSA:
    case OSPF_ASBR_SUMMARY_LSA:
    case OSPF_AS_NSSA_LSA:
#ifdef HAVE_OPAQUE_LSA
    case OSPF_OPAQUE_LINK_LSA:
    case OSPF_OPAQUE_AREA_LSA:
#endif /* HAVE_OPAQUE_LSA */
      ospf_flood_through_area (lsa->area, NULL, lsa);
      break;
    case OSPF_AS_EXTERNAL_LSA:
#ifdef HAVE_OPAQUE_LSA
    case OSPF_OPAQUE_AS_LSA:
#endif /* HAVE_OPAQUE_LSA */
      ospf_flood_through_as (NULL, lsa);
      break;
    default:
      break;
    }
}
#endif /* ORIGINAL_CODING */

static int
ospf_maxage_lsa_remover (struct thread *thread)
{
  struct ospf *ospf = THREAD_ARG (thread);
  struct ospf_lsa *lsa;
  struct listnode *node, *nnode;
  int reschedule = 0;

  ospf->t_maxage = NULL;

  if (IS_DEBUG_OSPF (lsa, LSA_FLOODING))
    zlog_debug ("LSA[MaxAge]: remover Start");

  reschedule = !ospf_check_nbr_status (ospf);

  if (!reschedule)
    for (ALL_LIST_ELEMENTS (ospf->maxage_lsa, node, nnode, lsa))
      {
        if (lsa->retransmit_counter > 0)
          {
            reschedule = 1;
            continue;
          }

        /* Remove LSA from the LSDB */
        if (CHECK_FLAG (lsa->flags, OSPF_LSA_SELF))
          if (IS_DEBUG_OSPF (lsa, LSA_FLOODING))
            zlog_debug ("LSA[Type%d:%s]: LSA 0x%lx is self-oririnated: ",
                       lsa->data->type, inet_ntoa (lsa->data->id), (u_long)lsa);

        if (IS_DEBUG_OSPF (lsa, LSA_FLOODING))
          zlog_debug ("LSA[Type%d:%s]: MaxAge LSA removed from list",
                     lsa->data->type, inet_ntoa (lsa->data->id));

	/* Flood max age LSA. */
#ifdef ORIGINAL_CODING
	ospf_maxage_flood (lsa);
#else /* ORIGINAL_CODING */
        ospf_flood_through (ospf, NULL, lsa);
#endif /* ORIGINAL_CODING */

	if (lsa->flags & OSPF_LSA_PREMATURE_AGE)  
          {
            if (IS_DEBUG_OSPF (lsa, LSA_FLOODING))
              zlog_debug ("originating new router lsa for lsa 0x%lx \n", 
                         (u_long)lsa);
            ospf_router_lsa_originate(lsa->area);
          }

	/* Remove from lsdb. */
	if (lsa->lsdb)
	  {
	    ospf_discard_from_db (ospf, lsa->lsdb, lsa);
	    ospf_lsdb_delete (lsa->lsdb, lsa);
          }
        else
          zlog_warn ("%s: LSA[Type%d:%s]: No associated LSDB!", __func__,
                     lsa->data->type, inet_ntoa (lsa->data->id));
      }

  /*    A MaxAge LSA must be removed immediately from the router's link
        state database as soon as both a) it is no longer contained on any
        neighbor Link state retransmission lists and b) none of the router's
        neighbors are in states Exchange or Loading. */
  if (reschedule)
    OSPF_TIMER_ON (ospf->t_maxage, ospf_maxage_lsa_remover, 2);

  return 0;
}

static int
ospf_lsa_maxage_exist (struct ospf *ospf, struct ospf_lsa *new)
{
  struct listnode *node;
  struct ospf_lsa *lsa;
  
  for (ALL_LIST_ELEMENTS_RO (ospf->maxage_lsa, node, lsa))
    if (lsa == new)
      return 1;

  return 0;
}

void
ospf_lsa_maxage_delete (struct ospf *ospf, struct ospf_lsa *lsa)
{
  struct listnode *n;

  if ((n = listnode_lookup (ospf->maxage_lsa, lsa)))
    {
      list_delete_node (ospf->maxage_lsa, n);
      ospf_lsa_unlock (&lsa); /* maxage_lsa */
    }
}

void
ospf_lsa_maxage (struct ospf *ospf, struct ospf_lsa *lsa)
{
  /* When we saw a MaxAge LSA flooded to us, we put it on the list
     and schedule the MaxAge LSA remover. */
  if (ospf_lsa_maxage_exist (ospf, lsa))
    {
      if (IS_DEBUG_OSPF (lsa, LSA_FLOODING))
	zlog_debug ("LSA[Type%d:%s]: %p already exists on MaxAge LSA list",
		   lsa->data->type, inet_ntoa (lsa->data->id), lsa);
      return;
    }

  listnode_add (ospf->maxage_lsa, ospf_lsa_lock (lsa));

  if (IS_DEBUG_OSPF (lsa, LSA_FLOODING))
    zlog_debug ("LSA[%s]: MaxAge LSA remover scheduled.", dump_lsa_key (lsa));

  OSPF_TIMER_ON (ospf->t_maxage, ospf_maxage_lsa_remover, 2);
}

static int
ospf_lsa_maxage_walker_remover (struct ospf *ospf, struct ospf_lsa *lsa)
{
  /* Stay away from any Local Translated Type-7 LSAs */
  if (CHECK_FLAG (lsa->flags, OSPF_LSA_LOCAL_XLT))
    return 0;

  if (IS_LSA_MAXAGE (lsa))
    /* Self-originated LSAs should NOT time-out instead,
       they're flushed and submitted to the max_age list explicitly. */
    if (!ospf_lsa_is_self_originated (ospf, lsa))
      {
	if (IS_DEBUG_OSPF (lsa, LSA_FLOODING))
	  zlog_debug("LSA[%s]: is MaxAge", dump_lsa_key (lsa));

        switch (lsa->data->type)
          {
#ifdef HAVE_OPAQUE_LSA
          case OSPF_OPAQUE_LINK_LSA:
          case OSPF_OPAQUE_AREA_LSA:
          case OSPF_OPAQUE_AS_LSA:
            /*
             * As a general rule, whenever network topology has changed
             * (due to an LSA removal in this case), routing recalculation
             * should be triggered. However, this is not true for opaque
             * LSAs. Even if an opaque LSA instance is going to be removed
             * from the routing domain, it does not mean a change in network
             * topology, and thus, routing recalculation is not needed here.
             */
            break;
#endif /* HAVE_OPAQUE_LSA */
          case OSPF_AS_EXTERNAL_LSA:
          case OSPF_AS_NSSA_LSA:
	    ospf_ase_incremental_update (ospf, lsa);
            break;
          default:
	    ospf_spf_calculate_schedule (ospf);
            break;
          }
	ospf_lsa_maxage (ospf, lsa);
      }

  return 0;
}

/* Periodical check of MaxAge LSA. */
int
ospf_lsa_maxage_walker (struct thread *thread)
{
  struct ospf *ospf = THREAD_ARG (thread);
  struct route_node *rn;
  struct ospf_lsa *lsa;
  struct ospf_area *area;
  struct listnode *node, *nnode;

  ospf->t_maxage_walker = NULL;

  for (ALL_LIST_ELEMENTS (ospf->areas, node, nnode, area))
    {
      LSDB_LOOP (ROUTER_LSDB (area), rn, lsa)
	ospf_lsa_maxage_walker_remover (ospf, lsa);
      LSDB_LOOP (NETWORK_LSDB (area), rn, lsa)
	ospf_lsa_maxage_walker_remover (ospf, lsa);
      LSDB_LOOP (SUMMARY_LSDB (area), rn, lsa)
	ospf_lsa_maxage_walker_remover (ospf, lsa);
      LSDB_LOOP (ASBR_SUMMARY_LSDB (area), rn, lsa)
	ospf_lsa_maxage_walker_remover (ospf, lsa);
#ifdef HAVE_OPAQUE_LSA
      LSDB_LOOP (OPAQUE_AREA_LSDB (area), rn, lsa)
	ospf_lsa_maxage_walker_remover (ospf, lsa);
      LSDB_LOOP (OPAQUE_LINK_LSDB (area), rn, lsa)
	ospf_lsa_maxage_walker_remover (ospf, lsa);
#endif /* HAVE_OPAQUE_LSA */
      LSDB_LOOP (NSSA_LSDB (area), rn, lsa)
        ospf_lsa_maxage_walker_remover (ospf, lsa);
    }

  /* for AS-external-LSAs. */
  if (ospf->lsdb)
    {
      LSDB_LOOP (EXTERNAL_LSDB (ospf), rn, lsa)
	ospf_lsa_maxage_walker_remover (ospf, lsa);
#ifdef HAVE_OPAQUE_LSA
      LSDB_LOOP (OPAQUE_AS_LSDB (ospf), rn, lsa)
	ospf_lsa_maxage_walker_remover (ospf, lsa);
#endif /* HAVE_OPAQUE_LSA */
    }

  OSPF_TIMER_ON (ospf->t_maxage_walker, ospf_lsa_maxage_walker,
		 OSPF_LSA_MAXAGE_CHECK_INTERVAL);
  return 0;
}

struct ospf_lsa *
ospf_lsa_lookup_by_prefix (struct ospf_lsdb *lsdb, u_char type,
			   struct prefix_ipv4 *p, struct in_addr router_id)
{
  struct ospf_lsa *lsa;
  struct in_addr mask, id;
  struct lsa_header_mask
  {
    struct lsa_header header;
    struct in_addr mask;
  } *hmask;

  lsa = ospf_lsdb_lookup_by_id (lsdb, type, p->prefix, router_id);
  if (lsa == NULL)
    return NULL;

  masklen2ip (p->prefixlen, &mask);

  hmask = (struct lsa_header_mask *) lsa->data;

  if (mask.s_addr != hmask->mask.s_addr)
    {
      id.s_addr = p->prefix.s_addr | (~mask.s_addr);
      lsa = ospf_lsdb_lookup_by_id (lsdb, type, id, router_id);
      if (!lsa)
        return NULL;
    }

  return lsa;
}

struct ospf_lsa *
ospf_lsa_lookup (struct ospf_area *area, u_int32_t type,
                 struct in_addr id, struct in_addr adv_router)
{
  struct ospf *ospf = ospf_lookup();
  assert(ospf);

  switch (type)
    {
    case OSPF_ROUTER_LSA:
    case OSPF_NETWORK_LSA:
    case OSPF_SUMMARY_LSA:
    case OSPF_ASBR_SUMMARY_LSA:
    case OSPF_AS_NSSA_LSA:
#ifdef HAVE_OPAQUE_LSA
    case OSPF_OPAQUE_LINK_LSA:
    case OSPF_OPAQUE_AREA_LSA:
#endif /* HAVE_OPAQUE_LSA */
      return ospf_lsdb_lookup_by_id (area->lsdb, type, id, adv_router);
    case OSPF_AS_EXTERNAL_LSA:
#ifdef HAVE_OPAQUE_LSA
    case OSPF_OPAQUE_AS_LSA:
#endif /* HAVE_OPAQUE_LSA */
      return ospf_lsdb_lookup_by_id (ospf->lsdb, type, id, adv_router);
    default:
      break;
    }

  return NULL;
}

struct ospf_lsa *
ospf_lsa_lookup_by_id (struct ospf_area *area, u_int32_t type, 
                       struct in_addr id)
{
  struct ospf_lsa *lsa;
  struct route_node *rn;

  switch (type)
    {
    case OSPF_ROUTER_LSA:
      return ospf_lsdb_lookup_by_id (area->lsdb, type, id, id);
    case OSPF_NETWORK_LSA:
      for (rn = route_top (NETWORK_LSDB (area)); rn; rn = route_next (rn))
	if ((lsa = rn->info))
	  if (IPV4_ADDR_SAME (&lsa->data->id, &id))
	    {
	      route_unlock_node (rn);
	      return lsa;
	    }
      break;
    case OSPF_SUMMARY_LSA:
    case OSPF_ASBR_SUMMARY_LSA:
      /* Currently not used. */
      assert (1);
      return ospf_lsdb_lookup_by_id (area->lsdb, type, id, id);
    case OSPF_AS_EXTERNAL_LSA:
    case OSPF_AS_NSSA_LSA:
#ifdef HAVE_OPAQUE_LSA
    case OSPF_OPAQUE_LINK_LSA:
    case OSPF_OPAQUE_AREA_LSA:
    case OSPF_OPAQUE_AS_LSA:
      /* Currently not used. */
      break;
#endif /* HAVE_OPAQUE_LSA */
    default:
      break;
    }

  return NULL;
}

struct ospf_lsa *
ospf_lsa_lookup_by_header (struct ospf_area *area, struct lsa_header *lsah)
{
  struct ospf_lsa *match;

#ifdef HAVE_OPAQUE_LSA
  /*
   * Strictly speaking, the LSA-ID field for Opaque-LSAs (type-9/10/11)
   * is redefined to have two subfields; opaque-type and opaque-id.
   * However, it is harmless to treat the two sub fields together, as if
   * they two were forming a unique LSA-ID.
   */
#endif /* HAVE_OPAQUE_LSA */

  match = ospf_lsa_lookup (area, lsah->type, lsah->id, lsah->adv_router);

  if (match == NULL)
    if (IS_DEBUG_OSPF (lsa, LSA) == OSPF_DEBUG_LSA)
      zlog_debug ("LSA[Type%d:%s]: Lookup by header, NO MATCH",
		 lsah->type, inet_ntoa (lsah->id));

  return match;
}

/* return +n, l1 is more recent.
   return -n, l2 is more recent.
   return 0, l1 and l2 is identical. */
int
ospf_lsa_more_recent (struct ospf_lsa *l1, struct ospf_lsa *l2)
{
  int r;
  int x, y;

  if (l1 == NULL && l2 == NULL)
    return 0;
  if (l1 == NULL)
    return -1;
  if (l2 == NULL)
    return 1;

  /* compare LS sequence number. */
  x = (int) ntohl (l1->data->ls_seqnum);
  y = (int) ntohl (l2->data->ls_seqnum);
  if (x > y)
    return 1;
  if (x < y)
    return -1;

  /* compare LS checksum. */
  r = ntohs (l1->data->checksum) - ntohs (l2->data->checksum);
  if (r)
    return r;

  /* compare LS age. */
  if (IS_LSA_MAXAGE (l1) && !IS_LSA_MAXAGE (l2))
    return 1;
  else if (!IS_LSA_MAXAGE (l1) && IS_LSA_MAXAGE (l2))
    return -1;

  /* compare LS age with MaxAgeDiff. */
  if (LS_AGE (l1) - LS_AGE (l2) > OSPF_LSA_MAXAGE_DIFF)
    return -1;
  else if (LS_AGE (l2) - LS_AGE (l1) > OSPF_LSA_MAXAGE_DIFF)
    return 1;

  /* LSAs are identical. */
  return 0;
}

/* If two LSAs are different, return 1, otherwise return 0. */
int
ospf_lsa_different (struct ospf_lsa *l1, struct ospf_lsa *l2)
{
  char *p1, *p2;
  assert (l1);
  assert (l2);
  assert (l1->data);
  assert (l2->data);

  if (l1->data->options != l2->data->options)
    return 1;

  if (IS_LSA_MAXAGE (l1) && !IS_LSA_MAXAGE (l2))
    return 1;

  if (IS_LSA_MAXAGE (l2) && !IS_LSA_MAXAGE (l1))
    return 1;

  if (l1->data->length != l2->data->length)
    return 1;

  if (l1->data->length ==  0)
    return 1;

  assert ( ntohs(l1->data->length) > OSPF_LSA_HEADER_SIZE);

  p1 = (char *) l1->data;
  p2 = (char *) l2->data;

  if (memcmp (p1 + OSPF_LSA_HEADER_SIZE, p2 + OSPF_LSA_HEADER_SIZE,
              ntohs( l1->data->length ) - OSPF_LSA_HEADER_SIZE) != 0)
    return 1;

  return 0;
}

#ifdef ORIGINAL_CODING
void
ospf_lsa_flush_self_originated (struct ospf_neighbor *nbr,
                                struct ospf_lsa *self,
                                struct ospf_lsa *new)
{
  u_int32_t seqnum;

  /* Adjust LS Sequence Number. */
  seqnum = ntohl (new->data->ls_seqnum) + 1;
  self->data->ls_seqnum = htonl (seqnum);

  /* Recalculate LSA checksum. */
  ospf_lsa_checksum (self->data);

  /* Reflooding LSA. */
  /*  RFC2328  Section 13.3
	    On non-broadcast networks, separate	Link State Update
	    packets must be sent, as unicasts, to each adjacent	neighbor
	    (i.e., those in state Exchange or greater).	 The destination
	    IP addresses for these packets are the neighbors' IP
	    addresses.   */
  if (nbr->oi->type == OSPF_IFTYPE_NBMA)
    {
      struct route_node *rn;
      struct ospf_neighbor *onbr;

      for (rn = route_top (nbr->oi->nbrs); rn; rn = route_next (rn))
	if ((onbr = rn->info) != NULL)
	  if (onbr != nbr->oi->nbr_self && onbr->status >= NSM_Exchange)
	    ospf_ls_upd_send_lsa (onbr, self, OSPF_SEND_PACKET_DIRECT);
    }
  else
  ospf_ls_upd_send_lsa (nbr, self, OSPF_SEND_PACKET_INDIRECT);

  if (IS_DEBUG_OSPF (lsa, LSA_GENERATE))
    zlog_debug ("LSA[Type%d:%s]: Flush self-originated LSA",
	       self->data->type, inet_ntoa (self->data->id));
}
#else /* ORIGINAL_CODING */
static int
ospf_lsa_flush_schedule (struct ospf *ospf, struct ospf_lsa *lsa)
{
  if (lsa == NULL || !IS_LSA_SELF (lsa))
    return 0;

  if (IS_DEBUG_OSPF_EVENT)
    zlog_debug ("LSA[Type%d:%s]: Schedule self-originated LSA to FLUSH", lsa->data->type, inet_ntoa (lsa->data->id));

  /* Force given lsa's age to MaxAge. */
  lsa->data->ls_age = htons (OSPF_LSA_MAXAGE);

  switch (lsa->data->type)
    {
#ifdef HAVE_OPAQUE_LSA
    case OSPF_OPAQUE_LINK_LSA:
    case OSPF_OPAQUE_AREA_LSA:
    case OSPF_OPAQUE_AS_LSA:
      ospf_opaque_lsa_refresh (lsa);
      break;
#endif /* HAVE_OPAQUE_LSA */
    default:
      ospf_lsa_maxage (ospf, lsa);
      break;
    }

  return 0;
}

void
ospf_flush_self_originated_lsas_now (struct ospf *ospf)
{
  struct listnode *node, *nnode;
  struct listnode *node2, *nnode2;
  struct ospf_area *area;
  struct ospf_interface *oi;
  struct ospf_lsa *lsa;
  struct route_node *rn;
  int need_to_flush_ase = 0;

  for (ALL_LIST_ELEMENTS (ospf->areas, node, nnode, area))
    {
      if ((lsa = area->router_lsa_self) != NULL)
        {
          if (IS_DEBUG_OSPF_EVENT)
            zlog_debug ("LSA[Type%d:%s]: Schedule self-originated LSA to FLUSH", lsa->data->type, inet_ntoa (lsa->data->id));

          ospf_lsa_flush_area (lsa, area);
          ospf_lsa_unlock (&area->router_lsa_self);
          area->router_lsa_self = NULL;
          OSPF_TIMER_OFF (area->t_router_lsa_self);
        }

      for (ALL_LIST_ELEMENTS (area->oiflist, node2, nnode2, oi))
        {
          if ((lsa = oi->network_lsa_self) != NULL
               &&   oi->state == ISM_DR
               &&   oi->full_nbrs > 0)
            {
              if (IS_DEBUG_OSPF_EVENT)
                zlog_debug ("LSA[Type%d:%s]: Schedule self-originated LSA to FLUSH", lsa->data->type, inet_ntoa (lsa->data->id));

              ospf_lsa_flush_area (oi->network_lsa_self, area);
              ospf_lsa_unlock (&oi->network_lsa_self);
              oi->network_lsa_self = NULL;
              OSPF_TIMER_OFF (oi->t_network_lsa_self);
            }

          if (oi->type != OSPF_IFTYPE_VIRTUALLINK
          &&  area->external_routing == OSPF_AREA_DEFAULT)
            need_to_flush_ase = 1;
        }

      LSDB_LOOP (SUMMARY_LSDB (area), rn, lsa)
	ospf_lsa_flush_schedule (ospf, lsa);
      LSDB_LOOP (ASBR_SUMMARY_LSDB (area), rn, lsa)
	ospf_lsa_flush_schedule (ospf, lsa);
#ifdef HAVE_OPAQUE_LSA
      LSDB_LOOP (OPAQUE_LINK_LSDB (area), rn, lsa)
	ospf_lsa_flush_schedule (ospf, lsa);
      LSDB_LOOP (OPAQUE_AREA_LSDB (area), rn, lsa)
	ospf_lsa_flush_schedule (ospf, lsa);
#endif /* HAVE_OPAQUE_LSA */
    }

  if (need_to_flush_ase)
    {
      LSDB_LOOP (EXTERNAL_LSDB (ospf), rn, lsa)
	ospf_lsa_flush_schedule (ospf, lsa);
#ifdef HAVE_OPAQUE_LSA
      LSDB_LOOP (OPAQUE_AS_LSDB (ospf), rn, lsa)
	ospf_lsa_flush_schedule (ospf, lsa);
#endif /* HAVE_OPAQUE_LSA */
    }

  /*
   * Make sure that the MaxAge LSA remover is executed immediately,
   * without conflicting to other threads.
   */
  if (ospf->t_maxage != NULL)
    {
      OSPF_TIMER_OFF (ospf->t_maxage);
      thread_execute (master, ospf_maxage_lsa_remover, ospf, 0);
    }

  return;
}
#endif /* ORIGINAL_CODING */

/* If there is self-originated LSA, then return 1, otherwise return 0. */
/* An interface-independent version of ospf_lsa_is_self_originated */
int 
ospf_lsa_is_self_originated (struct ospf *ospf, struct ospf_lsa *lsa)
{
  struct listnode *node;
  struct ospf_interface *oi;

  /* This LSA is already checked. */
  if (CHECK_FLAG (lsa->flags, OSPF_LSA_SELF_CHECKED))
    return CHECK_FLAG (lsa->flags, OSPF_LSA_SELF);

  /* Make sure LSA is self-checked. */
  SET_FLAG (lsa->flags, OSPF_LSA_SELF_CHECKED);

  /* AdvRouter and Router ID is the same. */
  if (IPV4_ADDR_SAME (&lsa->data->adv_router, &ospf->router_id))
    SET_FLAG (lsa->flags, OSPF_LSA_SELF);

  /* LSA is router-LSA. */
  else if (lsa->data->type == OSPF_ROUTER_LSA &&
      IPV4_ADDR_SAME (&lsa->data->id, &ospf->router_id))
    SET_FLAG (lsa->flags, OSPF_LSA_SELF);

  /* LSA is network-LSA.  Compare Link ID with all interfaces. */
  else if (lsa->data->type == OSPF_NETWORK_LSA)
    for (ALL_LIST_ELEMENTS_RO (ospf->oiflist, node, oi))
      {
	/* Ignore virtual link. */
        if (oi->type != OSPF_IFTYPE_VIRTUALLINK)
	  if (oi->address->family == AF_INET)
	    if (IPV4_ADDR_SAME (&lsa->data->id, &oi->address->u.prefix4))
	      {
		/* to make it easier later */
		SET_FLAG (lsa->flags, OSPF_LSA_SELF);
		return CHECK_FLAG (lsa->flags, OSPF_LSA_SELF);
	      }
      }

  return CHECK_FLAG (lsa->flags, OSPF_LSA_SELF);
}

/* Get unique Link State ID. */
struct in_addr
ospf_lsa_unique_id (struct ospf *ospf,
		    struct ospf_lsdb *lsdb, u_char type, struct prefix_ipv4 *p)
{
  struct ospf_lsa *lsa;
  struct in_addr mask, id;

  id = p->prefix;

  /* Check existence of LSA instance. */
  lsa = ospf_lsdb_lookup_by_id (lsdb, type, id, ospf->router_id);
  if (lsa)
    {
      struct as_external_lsa *al = (struct as_external_lsa *) lsa->data;
      if (ip_masklen (al->mask) == p->prefixlen)
	{
	  if (IS_DEBUG_OSPF (lsa, LSA_GENERATE))
	    zlog_debug ("ospf_lsa_unique_id(): "
		       "Can't get Link State ID for %s/%d",
		       inet_ntoa (p->prefix), p->prefixlen);
	  /*	  id.s_addr = 0; */
	  id.s_addr = 0xffffffff;
	  return id;
	}
      /* Masklen differs, then apply wildcard mask to Link State ID. */
      else
	{
	  masklen2ip (p->prefixlen, &mask);

	  id.s_addr = p->prefix.s_addr | (~mask.s_addr);
	  lsa = ospf_lsdb_lookup_by_id (ospf->lsdb, type,
				       id, ospf->router_id);
	  if (lsa)
	    {
	      if (IS_DEBUG_OSPF (lsa, LSA_GENERATE))
		zlog_debug ("ospf_lsa_unique_id(): "
			   "Can't get Link State ID for %s/%d",
			   inet_ntoa (p->prefix), p->prefixlen);
	      /* 	      id.s_addr = 0; */
	      id.s_addr = 0xffffffff;
	      return id;
	    }
	}
    }

  return id;
}


#define LSA_ACTION_FLOOD_AREA 1
#define LSA_ACTION_FLUSH_AREA 2

struct lsa_action
{
  u_char action;
  struct ospf_area *area;
  struct ospf_lsa *lsa;
};

static int
ospf_lsa_action (struct thread *t)
{
  struct lsa_action *data;

  data = THREAD_ARG (t);

  if (IS_DEBUG_OSPF (lsa, LSA) == OSPF_DEBUG_LSA)
    zlog_debug ("LSA[Action]: Performing scheduled LSA action: %d",
	       data->action);

  switch (data->action)
    {
    case LSA_ACTION_FLOOD_AREA:
      ospf_flood_through_area (data->area, NULL, data->lsa);
      break;
    case LSA_ACTION_FLUSH_AREA:
      ospf_lsa_flush_area (data->lsa, data->area);
      break;
    }

  ospf_lsa_unlock (&data->lsa); /* Message */
  XFREE (MTYPE_OSPF_MESSAGE, data);
  return 0;
}

void
ospf_schedule_lsa_flood_area (struct ospf_area *area, struct ospf_lsa *lsa)
{
  struct lsa_action *data;

  data = XCALLOC (MTYPE_OSPF_MESSAGE, sizeof (struct lsa_action));
  data->action = LSA_ACTION_FLOOD_AREA;
  data->area = area;
  data->lsa  = ospf_lsa_lock (lsa); /* Message / Flood area */

  thread_add_event (master, ospf_lsa_action, data, 0);
}

void
ospf_schedule_lsa_flush_area (struct ospf_area *area, struct ospf_lsa *lsa)
{
  struct lsa_action *data;

  data = XCALLOC (MTYPE_OSPF_MESSAGE, sizeof (struct lsa_action));
  data->action = LSA_ACTION_FLUSH_AREA;
  data->area = area;
  data->lsa  = ospf_lsa_lock (lsa); /* Message / Flush area */

  thread_add_event (master, ospf_lsa_action, data, 0);
}


/* LSA Refreshment functions. */
static void
ospf_lsa_refresh (struct ospf *ospf, struct ospf_lsa *lsa)
{
  struct external_info *ei;
  assert (CHECK_FLAG (lsa->flags, OSPF_LSA_SELF));

  switch (lsa->data->type)
    {
      /* Router and Network LSAs are processed differently. */
    case OSPF_ROUTER_LSA:
    case OSPF_NETWORK_LSA: 
      break;
    case OSPF_SUMMARY_LSA:
      ospf_summary_lsa_refresh (ospf, lsa);
      break;
    case OSPF_ASBR_SUMMARY_LSA:
      ospf_summary_asbr_lsa_refresh (ospf, lsa);
      break;
    case OSPF_AS_EXTERNAL_LSA:
      /* Translated from NSSA Type-5s are refreshed when 
       * from refresh of Type-7 - do not refresh these directly.
       */
      if (CHECK_FLAG (lsa->flags, OSPF_LSA_LOCAL_XLT))
        break;
      ei = ospf_external_info_check (lsa);
      if (ei)
        ospf_external_lsa_refresh (ospf, lsa, ei, LSA_REFRESH_FORCE);
      else
        ospf_lsa_flush_as (ospf, lsa);
      break;
#ifdef HAVE_OPAQUE_LSA
    case OSPF_OPAQUE_LINK_LSA:
    case OSPF_OPAQUE_AREA_LSA:
    case OSPF_OPAQUE_AS_LSA:
      ospf_opaque_lsa_refresh (lsa);
      break;
#endif /* HAVE_OPAQUE_LSA */
    default:
      break;
    }
}

void
ospf_refresher_register_lsa (struct ospf *ospf, struct ospf_lsa *lsa)
{
  u_int16_t index, current_index;
  
  assert (CHECK_FLAG (lsa->flags, OSPF_LSA_SELF));

  if (lsa->refresh_list < 0)
    {
      int delay;

      if (LS_AGE (lsa) == 0 &&
	  ntohl (lsa->data->ls_seqnum) == OSPF_INITIAL_SEQUENCE_NUMBER)
	/* Randomize first update by  OSPF_LS_REFRESH_SHIFT factor */ 
	delay = OSPF_LS_REFRESH_SHIFT + (random () % OSPF_LS_REFRESH_TIME);
      else
	/* Randomize another updates by +-OSPF_LS_REFRESH_JITTER factor */
	delay = OSPF_LS_REFRESH_TIME - LS_AGE (lsa) - OSPF_LS_REFRESH_JITTER
	  + (random () % (2*OSPF_LS_REFRESH_JITTER)); 

      if (delay < 0)
	delay = 0;

      current_index = ospf->lsa_refresh_queue.index +
	(quagga_time (NULL) - ospf->lsa_refresher_started)/OSPF_LSA_REFRESHER_GRANULARITY;
      
      index = (current_index + delay/OSPF_LSA_REFRESHER_GRANULARITY)
	% (OSPF_LSA_REFRESHER_SLOTS);

      if (IS_DEBUG_OSPF (lsa, LSA_REFRESH))
	zlog_debug ("LSA[Refresh]: lsa %s with age %d added to index %d",
		   inet_ntoa (lsa->data->id), LS_AGE (lsa), index);
      if (!ospf->lsa_refresh_queue.qs[index])
	ospf->lsa_refresh_queue.qs[index] = list_new ();
      listnode_add (ospf->lsa_refresh_queue.qs[index],
                    ospf_lsa_lock (lsa)); /* lsa_refresh_queue */
      lsa->refresh_list = index;
      if (IS_DEBUG_OSPF (lsa, LSA_REFRESH))
        zlog_debug ("LSA[Refresh:%s]: ospf_refresher_register_lsa(): "
                   "setting refresh_list on lsa %p (slod %d)", 
                   inet_ntoa (lsa->data->id), lsa, index);
    }
}

void
ospf_refresher_unregister_lsa (struct ospf *ospf, struct ospf_lsa *lsa)
{
  assert (CHECK_FLAG (lsa->flags, OSPF_LSA_SELF));
  if (lsa->refresh_list >= 0)
    {
      struct list *refresh_list = ospf->lsa_refresh_queue.qs[lsa->refresh_list];
      listnode_delete (refresh_list, lsa);
      if (!listcount (refresh_list))
	{
	  list_free (refresh_list);
	  ospf->lsa_refresh_queue.qs[lsa->refresh_list] = NULL;
	}
      ospf_lsa_unlock (&lsa); /* lsa_refresh_queue */
      lsa->refresh_list = -1;
    }
}

int
ospf_lsa_refresh_walker (struct thread *t)
{
  struct list *refresh_list;
  struct listnode *node, *nnode;
  struct ospf *ospf = THREAD_ARG (t);
  struct ospf_lsa *lsa;
  int i;
  struct list *lsa_to_refresh = list_new ();

  if (IS_DEBUG_OSPF (lsa, LSA_REFRESH))
    zlog_debug ("LSA[Refresh]:ospf_lsa_refresh_walker(): start");

  
  i = ospf->lsa_refresh_queue.index;
  
  /* Note: if clock has jumped backwards, then time change could be negative,
     so we are careful to cast the expression to unsigned before taking
     modulus. */
  ospf->lsa_refresh_queue.index =
   ((unsigned long)(ospf->lsa_refresh_queue.index +
		    (quagga_time (NULL) - ospf->lsa_refresher_started) /
		    OSPF_LSA_REFRESHER_GRANULARITY)) % OSPF_LSA_REFRESHER_SLOTS;

  if (IS_DEBUG_OSPF (lsa, LSA_REFRESH))
    zlog_debug ("LSA[Refresh]: ospf_lsa_refresh_walker(): next index %d",
	       ospf->lsa_refresh_queue.index);

  for (;i != ospf->lsa_refresh_queue.index;
       i = (i + 1) % OSPF_LSA_REFRESHER_SLOTS)
    {
      if (IS_DEBUG_OSPF (lsa, LSA_REFRESH))
	zlog_debug ("LSA[Refresh]: ospf_lsa_refresh_walker(): "
	           "refresh index %d", i);

      refresh_list = ospf->lsa_refresh_queue.qs [i];
      
      ospf->lsa_refresh_queue.qs [i] = NULL;

      if (refresh_list)
	{
	  for (ALL_LIST_ELEMENTS (refresh_list, node, nnode, lsa))
	    {
	      if (IS_DEBUG_OSPF (lsa, LSA_REFRESH))
		zlog_debug ("LSA[Refresh:%s]: ospf_lsa_refresh_walker(): "
		           "refresh lsa %p (slot %d)", 
		           inet_ntoa (lsa->data->id), lsa, i);
	      
	      list_delete_node (refresh_list, node);
	      ospf_lsa_unlock (&lsa); /* lsa_refresh_queue */
	      lsa->refresh_list = -1;
	      listnode_add (lsa_to_refresh, lsa);
	    }
	  list_free (refresh_list);
	}
    }

  ospf->t_lsa_refresher = thread_add_timer (master, ospf_lsa_refresh_walker,
					   ospf, ospf->lsa_refresh_interval);
  ospf->lsa_refresher_started = quagga_time (NULL);

  for (ALL_LIST_ELEMENTS (lsa_to_refresh, node, nnode, lsa))
    ospf_lsa_refresh (ospf, lsa);
  
  list_delete (lsa_to_refresh);
  
  if (IS_DEBUG_OSPF (lsa, LSA_REFRESH))
    zlog_debug ("LSA[Refresh]: ospf_lsa_refresh_walker(): end");
  
  return 0;
}
<|MERGE_RESOLUTION|>--- conflicted
+++ resolved
@@ -308,15 +308,7 @@
 struct lsa_header *
 ospf_lsa_data_new (size_t size)
 {
-<<<<<<< HEAD
-  return XCALLOC (MTYPE_OSPF_LSA_DATA, size);
-=======
-  struct lsa_header *new;
-
-  new = (struct lsa_header *) XMALLOC (MTYPE_OSPF_LSA_DATA, size);
-
-  return new;
->>>>>>> 63d5bf4e
+  return (struct lsa_header *) XMALLOC (MTYPE_OSPF_LSA_DATA, size);
 }
 
 /* Duplicate LSA data. */
