/* OSPF SPF calculation.
   Copyright (C) 1999, 2000 Kunihiro Ishiguro, Toshiaki Takada

This file is part of GNU Zebra.

GNU Zebra is free software; you can redistribute it and/or modify it
under the terms of the GNU General Public License as published by the
Free Software Foundation; either version 2, or (at your option) any
later version.

GNU Zebra is distributed in the hope that it will be useful, but
WITHOUT ANY WARRANTY; without even the implied warranty of
MERCHANTABILITY or FITNESS FOR A PARTICULAR PURPOSE.  See the GNU
General Public License for more details.

You should have received a copy of the GNU General Public License
along with GNU Zebra; see the file COPYING.  If not, write to the Free
Software Foundation, Inc., 59 Temple Place - Suite 330, Boston, MA
02111-1307, USA.  */

#include <zebra.h>

#include "thread.h"
#include "memory.h"
#include "hash.h"
#include "linklist.h"
#include "prefix.h"
#include "if.h"
#include "table.h"
#include "log.h"
#include "sockunion.h"          /* for inet_ntop () */
#include "pqueue.h"

#include "ospfd/ospfd.h"
#include "ospfd/ospf_interface.h"
#include "ospfd/ospf_ism.h"
#include "ospfd/ospf_asbr.h"
#include "ospfd/ospf_lsa.h"
#include "ospfd/ospf_lsdb.h"
#include "ospfd/ospf_neighbor.h"
#include "ospfd/ospf_nsm.h"
#include "ospfd/ospf_spf.h"
#include "ospfd/ospf_route.h"
#include "ospfd/ospf_ia.h"
#include "ospfd/ospf_ase.h"
#include "ospfd/ospf_abr.h"
#include "ospfd/ospf_dump.h"

static void ospf_vertex_free (void *);
/* List of allocated vertices, to simplify cleanup of SPF.
 * Not thread-safe obviously. If it ever needs to be, it'd have to be
 * dynamically allocated at begin of ospf_spf_calculate
 */
static struct list vertex_list = { .del = ospf_vertex_free };

/* Heap related functions, for the managment of the candidates, to
 * be used with pqueue. */
static int
cmp (void * node1 , void * node2)
{
  struct vertex * v1 = (struct vertex *) node1;
  struct vertex * v2 = (struct vertex *) node2;
  if (v1 != NULL && v2 != NULL )
    {
      /* network vertices must be chosen before router vertices of same
       * cost in order to find all shortest paths
       */
      if ( ((v1->distance - v2->distance) == 0)
          && (v1->type != v2->type))
        {
          switch (v1->type)
            {
              case OSPF_VERTEX_NETWORK:
                return -1;
              case OSPF_VERTEX_ROUTER:
                return 1;
            }
        }
      else
        return (v1->distance - v2->distance);
    }
  return 0;
}

static void
update_stat (void *node , int position)
{
  struct vertex *v = node;

  /* Set the status of the vertex, when its position changes. */
  *(v->stat) = position;
}

static struct vertex_nexthop *
vertex_nexthop_new (void)
{
  return XCALLOC (MTYPE_OSPF_NEXTHOP, sizeof (struct vertex_nexthop));
}

static void
vertex_nexthop_free (struct vertex_nexthop *nh)
{
  XFREE (MTYPE_OSPF_NEXTHOP, nh);
}

/* Free the canonical nexthop objects for an area, ie the nexthop objects
 * attached to the first-hop router vertices, and any intervening network
 * vertices.
 */
static void
ospf_canonical_nexthops_free (struct vertex *root)
{
  struct listnode *node, *nnode;
  struct vertex *child;
  
  for (ALL_LIST_ELEMENTS (root->children, node, nnode, child))
    {
      struct listnode *n2, *nn2;
      struct vertex_parent *vp;
      
      /* router vertices through an attached network each
       * have a distinct (canonical / not inherited) nexthop
       * which must be freed.
       *
       * A network vertex can only have router vertices as its
       * children, so only one level of recursion is possible.
       */
      if (child->type == OSPF_VERTEX_NETWORK)
        ospf_canonical_nexthops_free (child);
      
      /* Free child nexthops pointing back to this root vertex */
      for (ALL_LIST_ELEMENTS (child->parents, n2, nn2, vp))
        if (vp->parent == root && vp->nexthop)
          vertex_nexthop_free (vp->nexthop);
    }
}      

/* TODO: Parent list should be excised, in favour of maintaining only
 * vertex_nexthop, with refcounts.
 */
static struct vertex_parent *
vertex_parent_new (struct vertex *v, int backlink, struct vertex_nexthop *hop)
{
  struct vertex_parent *new;
  
  new = XMALLOC (MTYPE_OSPF_VERTEX_PARENT, sizeof (struct vertex_parent));
  
  if (new == NULL)
    return NULL;
  
  new->parent = v;
  new->backlink = backlink;
  new->nexthop = hop;
  return new;
}

static void
vertex_parent_free (void *p)
{
  XFREE (MTYPE_OSPF_VERTEX_PARENT, p);
}

static struct vertex *
ospf_vertex_new (struct ospf_lsa *lsa)
{
  struct vertex *new;

  new = XCALLOC (MTYPE_OSPF_VERTEX, sizeof (struct vertex));

  new->flags = 0;
  new->stat = &(lsa->stat);
  new->type = lsa->data->type;
  new->id = lsa->data->id;
  new->lsa = lsa->data;
  new->children = list_new ();
  new->parents = list_new ();
  new->parents->del = vertex_parent_free;
  
  listnode_add (&vertex_list, new);
  
  if (IS_DEBUG_OSPF_EVENT)
    zlog_debug ("%s: Created %s vertex %s", __func__,
                new->type == OSPF_VERTEX_ROUTER ? "Router" : "Network",
                inet_ntoa (new->lsa->id));
  return new;
}

static void
ospf_vertex_free (void *data)
{
  struct vertex *v = data;
  
  if (IS_DEBUG_OSPF_EVENT)
    zlog_debug ("%s: Free %s vertex %s", __func__,
                v->type == OSPF_VERTEX_ROUTER ? "Router" : "Network",
                inet_ntoa (v->lsa->id));
  
  /* There should be no parents potentially holding references to this vertex
   * Children however may still be there, but presumably referenced by other
   * vertices
   */
  //assert (listcount (v->parents) == 0);
  
  if (v->children)
    list_delete (v->children);
  v->children = NULL;
  
  if (v->parents)
    list_delete (v->parents);
  v->parents = NULL;
  
  v->lsa = NULL;
  
  XFREE (MTYPE_OSPF_VERTEX, v);
}

static void
ospf_vertex_dump(const char *msg, struct vertex *v,
		 int print_parents, int print_children)
{
  if ( ! IS_DEBUG_OSPF_EVENT)
    return;

  zlog_debug("%s %s vertex %s  distance %u flags %u",
            msg,
	    v->type == OSPF_VERTEX_ROUTER ? "Router" : "Network",
	    inet_ntoa(v->lsa->id),
	    v->distance,
	    (unsigned int)v->flags);

  if (print_parents)
    {
      struct listnode *node;
      struct vertex_parent *vp;
      
      for (ALL_LIST_ELEMENTS_RO (v->parents, node, vp))
        {
	  char buf1[BUFSIZ];
	  
	  if (vp)
	    {
	      zlog_debug ("parent %s backlink %d nexthop %s  interface %s",
	                 inet_ntoa(vp->parent->lsa->id), vp->backlink,
			 inet_ntop(AF_INET, &vp->nexthop->router, buf1, BUFSIZ),
			 vp->nexthop->oi ? IF_NAME(vp->nexthop->oi) : "NULL");
	    }
	}
    }

  if (print_children)
    {
      struct listnode *cnode;
      struct vertex *cv;
      
      for (ALL_LIST_ELEMENTS_RO (v->children, cnode, cv))
        ospf_vertex_dump(" child:", cv, 0, 0);
    }
}


/* Add a vertex to the list of children in each of its parents. */
static void
ospf_vertex_add_parent (struct vertex *v)
{
  struct vertex_parent *vp;
  struct listnode *node;
  
  assert (v && v->parents);
  
  for (ALL_LIST_ELEMENTS_RO (v->parents, node, vp))
    {
      assert (vp->parent && vp->parent->children);
      
      /* No need to add two links from the same parent. */
      if (listnode_lookup (vp->parent->children, v) == NULL)
        listnode_add (vp->parent->children, v);
    }
}

static void
ospf_spf_init (struct ospf_area *area)
{
  struct vertex *v;
  
  /* Create root node. */
  v = ospf_vertex_new (area->router_lsa_self);
  
  area->spf = v;

  /* Reset ABR and ASBR router counts. */
  area->abr_count = 0;
  area->asbr_count = 0;
}

/* return index of link back to V from W, or -1 if no link found */
static int
ospf_lsa_has_link (struct lsa_header *w, struct lsa_header *v)
{
  unsigned int i, length;
  struct router_lsa *rl;
  struct network_lsa *nl;

  /* In case of W is Network LSA. */
  if (w->type == OSPF_NETWORK_LSA)
    {
      if (v->type == OSPF_NETWORK_LSA)
        return -1;

      nl = (struct network_lsa *) w;
      length = (ntohs (w->length) - OSPF_LSA_HEADER_SIZE - 4) / 4;

      for (i = 0; i < length; i++)
        if (IPV4_ADDR_SAME (&nl->routers[i], &v->id))
          return i;
      return -1;
    }

  /* In case of W is Router LSA. */
  if (w->type == OSPF_ROUTER_LSA)
    {
      rl = (struct router_lsa *) w;

      length = ntohs (w->length);

      for (i = 0;
           i < ntohs (rl->links) && length >= sizeof (struct router_lsa);
           i++, length -= 12)
        {
          switch (rl->link[i].type)
            {
            case LSA_LINK_TYPE_POINTOPOINT:
            case LSA_LINK_TYPE_VIRTUALLINK:
              /* Router LSA ID. */
              if (v->type == OSPF_ROUTER_LSA &&
                  IPV4_ADDR_SAME (&rl->link[i].link_id, &v->id))
                {
                  return i;
                }
              break;
            case LSA_LINK_TYPE_TRANSIT:
              /* Network LSA ID. */
              if (v->type == OSPF_NETWORK_LSA &&
                  IPV4_ADDR_SAME (&rl->link[i].link_id, &v->id))
                {
                  return i;
                }
              break;
            case LSA_LINK_TYPE_STUB:
              /* Stub can't lead anywhere, carry on */
              continue;
            default:
              break;
            }
        }
    }
  return -1;
}

#define ROUTER_LSA_MIN_SIZE 12
#define ROUTER_LSA_TOS_SIZE 4

/* Find the next link after prev_link from v to w.  If prev_link is
 * NULL, return the first link from v to w.  Ignore stub and virtual links;
 * these link types will never be returned.
 */
static struct router_lsa_link *
ospf_get_next_link (struct vertex *v, struct vertex *w,
                    struct router_lsa_link *prev_link)
{
  u_char *p;
  u_char *lim;
  u_char lsa_type =  LSA_LINK_TYPE_TRANSIT;
  struct router_lsa_link *l;

  if (w->type == OSPF_VERTEX_ROUTER)
    lsa_type = LSA_LINK_TYPE_POINTOPOINT;

  if (prev_link == NULL)
    p = ((u_char *) v->lsa) + OSPF_LSA_HEADER_SIZE + 4;
  else
    {
      p = (u_char *) prev_link;
      p += (ROUTER_LSA_MIN_SIZE +
            (prev_link->m[0].tos_count * ROUTER_LSA_TOS_SIZE));
    }

  lim = ((u_char *) v->lsa) + ntohs (v->lsa->length);

  while (p < lim)
    {
      l = (struct router_lsa_link *) p;

      p += (ROUTER_LSA_MIN_SIZE + (l->m[0].tos_count * ROUTER_LSA_TOS_SIZE));

      if (l->m[0].type != lsa_type)
        continue;

      if (IPV4_ADDR_SAME (&l->link_id, &w->id))
        return l;
    }

  return NULL;
}

static void
ospf_spf_flush_parents (struct vertex *w)
{
  struct vertex_parent *vp;
  struct listnode *ln, *nn;
  
  /* delete the existing nexthops */
  for (ALL_LIST_ELEMENTS (w->parents, ln, nn, vp))
    {
      list_delete_node (w->parents, ln);
      vertex_parent_free (vp);
    }
}

/* 
 * Consider supplied next-hop for inclusion to the supplied list of
 * equal-cost next-hops, adjust list as neccessary.  
 */
static void
ospf_spf_add_parent (struct vertex *v, struct vertex *w,
                     struct vertex_nexthop *newhop,
                     unsigned int distance)
{
  struct vertex_parent *vp;
    
  /* we must have a newhop, and a distance */
  assert (v && w && newhop);
  assert (distance);
  
  /* IFF w has already been assigned a distance, then we shouldn't get here
   * unless callers have determined V(l)->W is shortest / equal-shortest
   * path (0 is a special case distance (no distance yet assigned)).
   */
  if (w->distance)
    assert (distance <= w->distance);
  else
    w->distance = distance;
  
  if (IS_DEBUG_OSPF_EVENT)
    {
      char buf[2][INET_ADDRSTRLEN];
      zlog_debug ("%s: Adding %s as parent of %s",
                __func__,
                inet_ntop(AF_INET, &v->lsa->id, buf[0], sizeof(buf[0])),
                inet_ntop(AF_INET, &w->lsa->id, buf[1], sizeof(buf[1])));
    }           

  /* Adding parent for a new, better path: flush existing parents from W. */
  if (distance < w->distance)
    {
      if (IS_DEBUG_OSPF_EVENT)
        zlog_debug ("%s: distance %d better than %d, flushing existing parents",
                    __func__, distance, w->distance);
      ospf_spf_flush_parents (w);
      w->distance = distance;
    }
  
  /* new parent is <= existing parents, add it to parent list */  
  vp = vertex_parent_new (v, ospf_lsa_has_link (w->lsa, v->lsa), newhop);
  listnode_add (w->parents, vp);

  return;
}

/* 16.1.1.  Calculate nexthop from root through V (parent) to
 * vertex W (destination), with given distance from root->W.
 *
 * The link must be supplied if V is the root vertex. In all other cases
 * it may be NULL.
 *
 * Note that this function may fail, hence the state of the destination
 * vertex, W, should /not/ be modified in a dependent manner until
 * this function returns. This function will update the W vertex with the
 * provided distance as appropriate.
 */
static unsigned int
ospf_nexthop_calculation (struct ospf_area *area, struct vertex *v,
                          struct vertex *w, struct router_lsa_link *l,
                          unsigned int distance, int lsa_pos)
{
  struct listnode *node, *nnode;
  struct vertex_nexthop *nh;
  struct vertex_parent *vp;
  struct ospf_interface *oi = NULL;
  unsigned int added = 0;
  char buf1[BUFSIZ];
  char buf2[BUFSIZ];


  if (IS_DEBUG_OSPF_EVENT)
    {
      zlog_debug ("ospf_nexthop_calculation(): Start");
      ospf_vertex_dump("V (parent):", v, 1, 1);
      ospf_vertex_dump("W (dest)  :", w, 1, 1);
      zlog_debug ("V->W distance: %d", distance);
    }

  if (v == area->spf)
    {      
      /* 16.1.1 para 4.  In the first case, the parent vertex (V) is the
	 root (the calculating router itself).  This means that the 
	 destination is either a directly connected network or directly
	 connected router.  The outgoing interface in this case is simply 
         the OSPF interface connecting to the destination network/router.
      */

      /* we *must* be supplied with the link data */
      assert (l != NULL);

      oi = router_lsa_to_oi(area->router_lsa_self, lsa_pos);
      if (!oi)
	{
	  zlog_debug("%s: OI not found in LSA: lsa_pos:%d link_id:%s link_data:%s",
		     __func__, lsa_pos,
		     inet_ntop (AF_INET, &l->link_id, buf1, BUFSIZ),
		     inet_ntop (AF_INET, &l->link_data, buf2, BUFSIZ));
	  return 0;
	}

      if (w->type == OSPF_VERTEX_ROUTER)
        {
          /* l  is a link from v to w
           * l2 will be link from w to v
           */
          struct router_lsa_link *l2 = NULL;

          if (IS_DEBUG_OSPF_EVENT)
            {
              zlog_debug("%s: considering link "
                        "type %d link_id %s link_data %s",
			 __func__, l->m[0].type,
                        inet_ntop (AF_INET, &l->link_id, buf1, BUFSIZ),
                        inet_ntop (AF_INET, &l->link_data, buf2, BUFSIZ));
            }

          if (l->m[0].type == LSA_LINK_TYPE_POINTOPOINT)
            {
	      int nh_found = 0;
	      struct in_addr nexthop;
	      unsigned long ifindex;

              /* If the destination is a router which connects to
                 the calculating router via a Point-to-MultiPoint
                 network, the destination's next hop IP address(es)
                 can be determined by examining the destination's
                 router-LSA: each link pointing back to the
                 calculating router and having a Link Data field
                 belonging to the Point-to-MultiPoint network
                 provides an IP address of the next hop router.

                 At this point l is a link from V to W, and V is the
                 root ("us").  Find the local interface associated 
                 with l (its address is in l->link_data).  If it
                 is a point-to-multipoint interface, then look through
                 the links in the opposite direction (W to V).  If
                 any of them have an address that lands within the
                 subnet declared by the PtMP link, then that link
                 is a constituent of the PtMP link, and its address is 
                 a nexthop address for V.
              */
	      if (oi->type == OSPF_IFTYPE_POINTOPOINT)
		{
		  if (ntohl(l->link_data.s_addr) <= 0x00ffffff)
		    nh_found = 1; /* Unnumbered */
		  else if (IPV4_ADDR_SAME (&oi->address->u.prefix4,
					   &l->link_data))
		    nh_found = 1;
		  nexthop.s_addr = 0; /* Nexthop not required */
		}
	      else if (oi->type == OSPF_IFTYPE_POINTOMULTIPOINT)
		{
		  struct prefix_ipv4 la;

		  la.family = AF_INET;
		  la.prefixlen = oi->address->prefixlen;

		  /* V links to W on PtMP interface
		     - find the interface address on W */
		  while ((l2 = ospf_get_next_link (w, v, l2)))
		    {
		      la.prefix = l2->link_data;

		      if (prefix_cmp ((struct prefix *) &la,
				      oi->address) != 0)
			continue;
		      /* link_data is on our PtMP network */
		      nh_found = 1;
		      nexthop = l2->link_data;
		      break;
		    }
		}

              if (nh_found)
                {
                  /* found all necessary info to build nexthop */
                  nh = vertex_nexthop_new ();
                  nh->oi = oi;
                  nh->router = nexthop;
                  ospf_spf_add_parent (v, w, nh, distance);
                  return 1;
                }
              else
                zlog_info("%s: could not determine nexthop for link",
			  __func__);
            } /* end point-to-point link from V to W */
          else if (l->m[0].type == LSA_LINK_TYPE_VIRTUALLINK)
            {
              struct ospf_vl_data *vl_data;
              
              /* VLink implementation limitations: 
               * a) vl_data can only reference one nexthop, so no ECMP
               *    to backbone through VLinks. Though transit-area 
               *    summaries may be considered, and those can be ECMP.
               * b) We can only use /one/ VLink, even if multiple ones
               *    exist this router through multiple transit-areas.
               */
              vl_data = ospf_vl_lookup (area->ospf, NULL, l->link_id);
              
              if (vl_data 
                  && CHECK_FLAG (vl_data->flags, OSPF_VL_FLAG_APPROVED))
                {
                  nh = vertex_nexthop_new ();
                  nh->oi = vl_data->nexthop.oi;
                  nh->router = vl_data->nexthop.router;
                  ospf_spf_add_parent (v, w, nh, distance);
                  return 1;
                }
              else
                  zlog_info("ospf_nexthop_calculation(): "
                            "vl_data for VL link not found");
            } /* end virtual-link from V to W */
          return 0;
        } /* end W is a Router vertex */
      else
        {
          assert(w->type == OSPF_VERTEX_NETWORK);
	  if (!IPV4_ADDR_SAME (&oi->address->u.prefix4,
			       &l->link_data))
            {
	      zlog_info("%s: Interface %s:%s does not match Link Data:%s",
			__func__, oi->ifp->name,
			inet_ntop (AF_INET, &oi->address->u.prefix4, buf1, BUFSIZ),
			inet_ntop (AF_INET, &l->link_id, buf2, BUFSIZ));
	      return 0;
	    }

	  nh = vertex_nexthop_new ();
	  nh->oi = oi;
	  nh->router.s_addr = 0;
	  ospf_spf_add_parent (v, w, nh, distance);
	  return 1;
        }
    } /* end V is the root */
  /* Check if W's parent is a network connected to root. */
  else if (v->type == OSPF_VERTEX_NETWORK)
    {
      int root_found = 0;
      /* See if any of V's parents are the root. */
      for (ALL_LIST_ELEMENTS (v->parents, node, nnode, vp))
        {
          if (vp->parent == area->spf) /* connects to root? */
	    {
	      /* 16.1.1 para 5. ...the parent vertex is a network that
	       * directly connects the calculating router to the destination
	       * router.  The list of next hops is then determined by
	       * examining the destination's router-LSA...
	       */
	      root_found = 1; /* We are connected to the root */
	      assert(w->type == OSPF_VERTEX_ROUTER);
              while ((l = ospf_get_next_link (w, v, l)))
                {
		  /* ...For each link in the router-LSA that points back to the
		   * parent network, the link's Link Data field provides the IP
		   * address of a next hop router.  The outgoing interface to
		   * use can then be derived from the next hop IP address (or 
		   * it can be inherited from the parent network).
		   */
		  nh = vertex_nexthop_new ();
		  nh->oi = vp->nexthop->oi;
		  nh->router = l->link_data;
		  added = 1;
                  ospf_spf_add_parent (v, w, nh, distance);
                }
            }
        }
<<<<<<< HEAD
      if (root_found)
=======
      /* NB: This code is non-trivial.
       * 
       * E.g. it is not enough to know that V connects to the root. It is
       * also important that the while above, looping through all links from
       * W->V found at least one link, so that we know there is
       * bi-directional connectivity between V and W.  Otherwise, if we
       * /always/ return here, but don't check that W->V exists then we
       * we will prevent SPF from finding/using higher cost paths..
       *
       * See also bug #330, and also:
       *
       * http://blogs.sun.com/paulj/entry/the_difference_a_line_makes
       */
      if (added)
>>>>>>> 065de903
        return added;
    }

  /* 16.1.1 para 4.  If there is at least one intervening router in the
   * current shortest path between the destination and the root, the
   * destination simply inherits the set of next hops from the
   * parent.
   */
  if (IS_DEBUG_OSPF_EVENT)
    zlog_debug ("%s: Intervening routers, adding parent(s)", __func__);

  for (ALL_LIST_ELEMENTS (v->parents, node, nnode, vp))
    {
      added = 1;
      ospf_spf_add_parent (v, w, vp->nexthop, distance);
    }
  
  return added;
}

/* RFC2328 Section 16.1 (2).
 * v is on the SPF tree.  Examine the links in v's LSA.  Update the list
 * of candidates with any vertices not already on the list.  If a lower-cost
 * path is found to a vertex already on the candidate list, store the new cost.
 */
static void
ospf_spf_next (struct vertex *v, struct ospf_area *area,
	       struct pqueue * candidate)
{
  struct ospf_lsa *w_lsa = NULL;
  u_char *p;
  u_char *lim;
  struct router_lsa_link *l = NULL;
  struct in_addr *r;
  int type = 0, lsa_pos=-1, lsa_pos_next=0;

  /* If this is a router-LSA, and bit V of the router-LSA (see Section
     A.4.2:RFC2328) is set, set Area A's TransitCapability to TRUE.  */
  if (v->type == OSPF_VERTEX_ROUTER)
    {
      if (IS_ROUTER_LSA_VIRTUAL ((struct router_lsa *) v->lsa))
        area->transit = OSPF_TRANSIT_TRUE;
    }
  
  if (IS_DEBUG_OSPF_EVENT)
    zlog_debug ("%s: Next vertex of %s vertex %s",
                __func__, 
                v->type == OSPF_VERTEX_ROUTER ? "Router" : "Network",
                inet_ntoa(v->lsa->id));
  
  p = ((u_char *) v->lsa) + OSPF_LSA_HEADER_SIZE + 4;
  lim = ((u_char *) v->lsa) + ntohs (v->lsa->length);

  while (p < lim)
    {
      struct vertex *w;
      unsigned int distance;
      
      /* In case of V is Router-LSA. */
      if (v->lsa->type == OSPF_ROUTER_LSA)
        {
          l = (struct router_lsa_link *) p;
	  lsa_pos = lsa_pos_next; /* LSA link position */
	  lsa_pos_next++;
          p += (ROUTER_LSA_MIN_SIZE +
                (l->m[0].tos_count * ROUTER_LSA_TOS_SIZE));

          /* (a) If this is a link to a stub network, examine the next
             link in V's LSA.  Links to stub networks will be
             considered in the second stage of the shortest path
             calculation. */
          if ((type = l->m[0].type) == LSA_LINK_TYPE_STUB)
            continue;
          
          /* Infinite distance links shouldn't be followed, except
           * for local links (a stub-routed router still wants to
           * calculate tree, so must follow its own links).
           */
          if ((v != area->spf) && l->m[0].metric >= OSPF_OUTPUT_COST_INFINITE)
            continue;

          /* (b) Otherwise, W is a transit vertex (router or transit
             network).  Look up the vertex W's LSA (router-LSA or
             network-LSA) in Area A's link state database. */
          switch (type)
            {
            case LSA_LINK_TYPE_POINTOPOINT:
            case LSA_LINK_TYPE_VIRTUALLINK:
              if (type == LSA_LINK_TYPE_VIRTUALLINK)
                {
                  if (IS_DEBUG_OSPF_EVENT)
                    zlog_debug ("looking up LSA through VL: %s",
                               inet_ntoa (l->link_id));
                }

              w_lsa = ospf_lsa_lookup (area, OSPF_ROUTER_LSA, l->link_id,
                                       l->link_id);
              if (w_lsa)
                {
                  if (IS_DEBUG_OSPF_EVENT)
                    zlog_debug ("found Router LSA %s", inet_ntoa (l->link_id));
                }
              break;
            case LSA_LINK_TYPE_TRANSIT:
              if (IS_DEBUG_OSPF_EVENT)
                zlog_debug ("Looking up Network LSA, ID: %s",
                           inet_ntoa (l->link_id));
              w_lsa = ospf_lsa_lookup_by_id (area, OSPF_NETWORK_LSA,
                                             l->link_id);
              if (w_lsa)
                if (IS_DEBUG_OSPF_EVENT)
                  zlog_debug ("found the LSA");
              break;
            default:
              zlog_warn ("Invalid LSA link type %d", type);
              continue;
            }
        }
      else
        {
          /* In case of V is Network-LSA. */
          r = (struct in_addr *) p;
          p += sizeof (struct in_addr);

          /* Lookup the vertex W's LSA. */
          w_lsa = ospf_lsa_lookup_by_id (area, OSPF_ROUTER_LSA, *r);
          if (w_lsa)
            {
              if (IS_DEBUG_OSPF_EVENT)
                zlog_debug ("found Router LSA %s", inet_ntoa (w_lsa->data->id));
            }
        }

      /* (b cont.) If the LSA does not exist, or its LS age is equal
         to MaxAge, or it does not have a link back to vertex V,
         examine the next link in V's LSA.[23] */
      if (w_lsa == NULL)
        {
          if (IS_DEBUG_OSPF_EVENT)
            zlog_debug ("No LSA found");
          continue;
        }

      if (IS_LSA_MAXAGE (w_lsa))
        {
          if (IS_DEBUG_OSPF_EVENT)
            zlog_debug ("LSA is MaxAge");
          continue;
        }

      if (ospf_lsa_has_link (w_lsa->data, v->lsa) < 0 )
        {
          if (IS_DEBUG_OSPF_EVENT)
            zlog_debug ("The LSA doesn't have a link back");
          continue;
        }

      /* (c) If vertex W is already on the shortest-path tree, examine
         the next link in the LSA. */
      if (w_lsa->stat == LSA_SPF_IN_SPFTREE)
	{
	  if (IS_DEBUG_OSPF_EVENT)
	    zlog_debug ("The LSA is already in SPF");
	  continue;
	}

      /* (d) Calculate the link state cost D of the resulting path
         from the root to vertex W.  D is equal to the sum of the link
         state cost of the (already calculated) shortest path to
         vertex V and the advertised cost of the link between vertices
         V and W.  If D is: */

      /* calculate link cost D. */
      if (v->lsa->type == OSPF_ROUTER_LSA)
	distance = v->distance + ntohs (l->m[0].metric);
      else /* v is not a Router-LSA */
	distance = v->distance;

      /* Is there already vertex W in candidate list? */
      if (w_lsa->stat == LSA_SPF_NOT_EXPLORED)
	{
          /* prepare vertex W. */
          w = ospf_vertex_new (w_lsa);

          /* Calculate nexthop to W. */
          if (ospf_nexthop_calculation (area, v, w, l, distance, lsa_pos))
            pqueue_enqueue (w, candidate);
          else if (IS_DEBUG_OSPF_EVENT)
            zlog_debug ("Nexthop Calc failed");
	}
      else if (w_lsa->stat >= 0)
	{
	  /* Get the vertex from candidates. */
	  w = candidate->array[w_lsa->stat];

	  /* if D is greater than. */  
	  if (w->distance < distance)
            {
              continue;
            }
          /* equal to. */
	  else if (w->distance == distance)
            {
	      /* Found an equal-cost path to W.  
               * Calculate nexthop of to W from V. */
	      ospf_nexthop_calculation (area, v, w, l, distance, lsa_pos);
            }
           /* less than. */
	  else
            {
              /* Found a lower-cost path to W.
               * nexthop_calculation is conditional, if it finds
               * valid nexthop it will call spf_add_parents, which
               * will flush the old parents
               */
	      if (ospf_nexthop_calculation (area, v, w, l, distance, lsa_pos))
                /* Decrease the key of the node in the heap.
                 * trickle-sort it up towards root, just in case this
                 * node should now be the new root due the cost change. 
                 * (next pqueu_{de,en}queue will fully re-heap the queue).
                 */
                trickle_up (w_lsa->stat, candidate);
            }
        } /* end W is already on the candidate list */
    } /* end loop over the links in V's LSA */
}

static void
ospf_spf_dump (struct vertex *v, int i)
{
  struct listnode *cnode;
  struct listnode *nnode;
  struct vertex_parent *parent;

  if (v->type == OSPF_VERTEX_ROUTER)
    {
      if (IS_DEBUG_OSPF_EVENT)
        zlog_debug ("SPF Result: %d [R] %s", i, inet_ntoa (v->lsa->id));
    }
  else
    {
      struct network_lsa *lsa = (struct network_lsa *) v->lsa;
      if (IS_DEBUG_OSPF_EVENT)
        zlog_debug ("SPF Result: %d [N] %s/%d", i, inet_ntoa (v->lsa->id),
                   ip_masklen (lsa->mask));
    }

  if (IS_DEBUG_OSPF_EVENT)
    for (ALL_LIST_ELEMENTS_RO (v->parents, nnode, parent))
      {
        zlog_debug (" nexthop %p %s %s", 
                    parent->nexthop,
                    inet_ntoa (parent->nexthop->router),
                    parent->nexthop->oi ? IF_NAME(parent->nexthop->oi)
                                        : "NULL");
      }

  i++;

  for (ALL_LIST_ELEMENTS_RO (v->children, cnode, v))
    ospf_spf_dump (v, i);
}

/* Second stage of SPF calculation. */
static void
ospf_spf_process_stubs (struct ospf_area *area, struct vertex *v,
                        struct route_table *rt,
                        int parent_is_root)
{
  struct listnode *cnode, *cnnode;
  struct vertex *child;

  if (IS_DEBUG_OSPF_EVENT)
    zlog_debug ("ospf_process_stub():processing stubs for area %s",
               inet_ntoa (area->area_id));
  if (v->type == OSPF_VERTEX_ROUTER)
    {
      u_char *p;
      u_char *lim;
      struct router_lsa_link *l;
      struct router_lsa *rlsa;

      if (IS_DEBUG_OSPF_EVENT)
        zlog_debug ("ospf_process_stubs():processing router LSA, id: %s",
                   inet_ntoa (v->lsa->id));
      rlsa = (struct router_lsa *) v->lsa;


      if (IS_DEBUG_OSPF_EVENT)
        zlog_debug ("ospf_process_stubs(): we have %d links to process",
                   ntohs (rlsa->links));
      p = ((u_char *) v->lsa) + OSPF_LSA_HEADER_SIZE + 4;
      lim = ((u_char *) v->lsa) + ntohs (v->lsa->length);

      while (p < lim)
        {
          l = (struct router_lsa_link *) p;

          p += (ROUTER_LSA_MIN_SIZE +
                (l->m[0].tos_count * ROUTER_LSA_TOS_SIZE));

          if (l->m[0].type == LSA_LINK_TYPE_STUB)
            ospf_intra_add_stub (rt, l, v, area, parent_is_root);
        }
    }

  ospf_vertex_dump("ospf_process_stubs(): after examining links: ", v, 1, 1);

  for (ALL_LIST_ELEMENTS (v->children, cnode, cnnode, child))
    {
      if (CHECK_FLAG (child->flags, OSPF_VERTEX_PROCESSED))
        continue;
      
      /* the first level of routers connected to the root
       * should have 'parent_is_root' set, including those 
       * connected via a network vertex.
       */
      if (area->spf == v)
        parent_is_root = 1;
      else if (v->type == OSPF_VERTEX_ROUTER)
        parent_is_root = 0;
        
      ospf_spf_process_stubs (area, child, rt, parent_is_root);

      SET_FLAG (child->flags, OSPF_VERTEX_PROCESSED);
    }
}

void
ospf_rtrs_free (struct route_table *rtrs)
{
  struct route_node *rn;
  struct list *or_list;
  struct ospf_route *or;
  struct listnode *node, *nnode;

  if (IS_DEBUG_OSPF_EVENT)
    zlog_debug ("Route: Router Routing Table free");

  for (rn = route_top (rtrs); rn; rn = route_next (rn))
    if ((or_list = rn->info) != NULL)
      {
        for (ALL_LIST_ELEMENTS (or_list, node, nnode, or))
          ospf_route_free (or);

        list_delete (or_list);

        /* Unlock the node. */
        rn->info = NULL;
        route_unlock_node (rn);
      }
  route_table_finish (rtrs);
}

#if 0
static void
ospf_rtrs_print (struct route_table *rtrs)
{
  struct route_node *rn;
  struct list *or_list;
  struct listnode *ln;
  struct listnode *pnode;
  struct ospf_route *or;
  struct ospf_path *path;
  char buf1[BUFSIZ];
  char buf2[BUFSIZ];

  if (IS_DEBUG_OSPF_EVENT)
    zlog_debug ("ospf_rtrs_print() start");

  for (rn = route_top (rtrs); rn; rn = route_next (rn))
    if ((or_list = rn->info) != NULL)
      for (ALL_LIST_ELEMENTS_RO (or_list, ln, or))
        {
          switch (or->path_type)
            {
            case OSPF_PATH_INTRA_AREA:
              if (IS_DEBUG_OSPF_EVENT)
                zlog_debug ("%s   [%d] area: %s",
                           inet_ntop (AF_INET, &or->id, buf1, BUFSIZ),
                           or->cost, inet_ntop (AF_INET, &or->u.std.area_id,
                                                buf2, BUFSIZ));
              break;
            case OSPF_PATH_INTER_AREA:
              if (IS_DEBUG_OSPF_EVENT)
                zlog_debug ("%s IA [%d] area: %s",
                           inet_ntop (AF_INET, &or->id, buf1, BUFSIZ),
                           or->cost, inet_ntop (AF_INET, &or->u.std.area_id,
                                                buf2, BUFSIZ));
              break;
            default:
              break;
            }

          for (ALL_LIST_ELEMENTS_RO (or->paths, pnode, path))
            {
              if (path->nexthop.s_addr == 0)
                {
                  if (IS_DEBUG_OSPF_EVENT)
                    zlog_debug ("   directly attached to %s\r\n",
				ifindex2ifname (path->ifindex));
                }
              else
                {
                  if (IS_DEBUG_OSPF_EVENT)
                    zlog_debug ("   via %s, %s\r\n",
				inet_ntoa (path->nexthop),
				ifindex2ifname (path->ifindex));
                }
            }
        }

  zlog_debug ("ospf_rtrs_print() end");
}
#endif

/* Calculating the shortest-path tree for an area. */
static void
ospf_spf_calculate (struct ospf_area *area, struct route_table *new_table,
                    struct route_table *new_rtrs)
{
  struct pqueue *candidate;
  struct vertex *v;
  
  if (IS_DEBUG_OSPF_EVENT)
    {
      zlog_debug ("ospf_spf_calculate: Start");
      zlog_debug ("ospf_spf_calculate: running Dijkstra for area %s",
                 inet_ntoa (area->area_id));
    }

  /* Check router-lsa-self.  If self-router-lsa is not yet allocated,
     return this area's calculation. */
  if (!area->router_lsa_self)
    {
      if (IS_DEBUG_OSPF_EVENT)
        zlog_debug ("ospf_spf_calculate: "
                   "Skip area %s's calculation due to empty router_lsa_self",
                   inet_ntoa (area->area_id));
      return;
    }

  /* RFC2328 16.1. (1). */
  /* Initialize the algorithm's data structures. */
  
  /* This function scans all the LSA database and set the stat field to
   * LSA_SPF_NOT_EXPLORED. */
  ospf_lsdb_clean_stat (area->lsdb);
  /* Create a new heap for the candidates. */ 
  candidate = pqueue_create();
  candidate->cmp = cmp;
  candidate->update = update_stat;

  /* Initialize the shortest-path tree to only the root (which is the
     router doing the calculation). */
  ospf_spf_init (area);
  v = area->spf;
  /* Set LSA position to LSA_SPF_IN_SPFTREE. This vertex is the root of the
   * spanning tree. */
  *(v->stat) = LSA_SPF_IN_SPFTREE;

  /* Set Area A's TransitCapability to FALSE. */
  area->transit = OSPF_TRANSIT_FALSE;
  area->shortcut_capability = 1;
  
  for (;;)
    {
      /* RFC2328 16.1. (2). */
      ospf_spf_next (v, area, candidate);

      /* RFC2328 16.1. (3). */
      /* If at this step the candidate list is empty, the shortest-
         path tree (of transit vertices) has been completely built and
         this stage of the procedure terminates. */
      if (candidate->size == 0)
        break;

      /* Otherwise, choose the vertex belonging to the candidate list
         that is closest to the root, and add it to the shortest-path
         tree (removing it from the candidate list in the
         process). */
      /* Extract from the candidates the node with the lower key. */
      v = (struct vertex *) pqueue_dequeue (candidate);
      /* Update stat field in vertex. */
      *(v->stat) = LSA_SPF_IN_SPFTREE;

      ospf_vertex_add_parent (v);

      /* RFC2328 16.1. (4). */
      if (v->type == OSPF_VERTEX_ROUTER)
        ospf_intra_add_router (new_rtrs, v, area);
      else
        ospf_intra_add_transit (new_table, v, area);

      /* RFC2328 16.1. (5). */
      /* Iterate the algorithm by returning to Step 2. */

    } /* end loop until no more candidate vertices */

  if (IS_DEBUG_OSPF_EVENT)
    {
      ospf_spf_dump (area->spf, 0);
      ospf_route_table_dump (new_table);
    }

  /* Second stage of SPF calculation procedure's  */
  ospf_spf_process_stubs (area, area->spf, new_table, 0);

  /* Free candidate queue. */
  pqueue_delete (candidate);
  
  ospf_vertex_dump (__func__, area->spf, 0, 1);
  /* Free nexthop information, canonical versions of which are attached
   * the first level of router vertices attached to the root vertex, see
   * ospf_nexthop_calculation.
   */
  ospf_canonical_nexthops_free (area->spf);
  
  /* Free SPF vertices, but not the list. List has ospf_vertex_free
   * as deconstructor.
   */
  list_delete_all_node (&vertex_list);
  
  /* Increment SPF Calculation Counter. */
  area->spf_calculation++;

  quagga_gettime (QUAGGA_CLK_MONOTONIC, &area->ospf->ts_spf);

  if (IS_DEBUG_OSPF_EVENT)
    zlog_debug ("ospf_spf_calculate: Stop. %ld vertices",
                mtype_stats_alloc(MTYPE_OSPF_VERTEX));
}

/* Timer for SPF calculation. */
static int
ospf_spf_calculate_timer (struct thread *thread)
{
  struct ospf *ospf = THREAD_ARG (thread);
  struct route_table *new_table, *new_rtrs;
  struct ospf_area *area;
  struct listnode *node, *nnode;

  if (IS_DEBUG_OSPF_EVENT)
    zlog_debug ("SPF: Timer (SPF calculation expire)");

  ospf->t_spf_calc = NULL;

  /* Allocate new table tree. */
  new_table = route_table_init ();
  new_rtrs = route_table_init ();

  ospf_vl_unapprove (ospf);

  /* Calculate SPF for each area. */
  for (ALL_LIST_ELEMENTS (ospf->areas, node, nnode, area))
    {
      /* Do backbone last, so as to first discover intra-area paths
       * for any back-bone virtual-links
       */
      if (ospf->backbone && ospf->backbone == area)
        continue;
      
      ospf_spf_calculate (area, new_table, new_rtrs);
    }
  
  /* SPF for backbone, if required */
  if (ospf->backbone)
    ospf_spf_calculate (ospf->backbone, new_table, new_rtrs);
  
  ospf_vl_shut_unapproved (ospf);

  ospf_ia_routing (ospf, new_table, new_rtrs);

  ospf_prune_unreachable_networks (new_table);
  ospf_prune_unreachable_routers (new_rtrs);

  /* AS-external-LSA calculation should not be performed here. */

  /* If new Router Route is installed,
     then schedule re-calculate External routes. */
  if (1)
    ospf_ase_calculate_schedule (ospf);

  ospf_ase_calculate_timer_add (ospf);

  /* Update routing table. */
  ospf_route_install (ospf, new_table);

  /* Update ABR/ASBR routing table */
  if (ospf->old_rtrs)
    {
      /* old_rtrs's node holds linked list of ospf_route. --kunihiro. */
      /* ospf_route_delete (ospf->old_rtrs); */
      ospf_rtrs_free (ospf->old_rtrs);
    }

  ospf->old_rtrs = ospf->new_rtrs;
  ospf->new_rtrs = new_rtrs;

  if (IS_OSPF_ABR (ospf))
    ospf_abr_task (ospf);

  if (IS_DEBUG_OSPF_EVENT)
    zlog_debug ("SPF: calculation complete");

  return 0;
}

/* Add schedule for SPF calculation.  To avoid frequenst SPF calc, we
   set timer for SPF calc. */
void
ospf_spf_calculate_schedule (struct ospf *ospf)
{
  unsigned long delay, elapsed, ht;
  struct timeval result;

  if (IS_DEBUG_OSPF_EVENT)
    zlog_debug ("SPF: calculation timer scheduled");

  /* OSPF instance does not exist. */
  if (ospf == NULL)
    return;
  
  /* SPF calculation timer is already scheduled. */
  if (ospf->t_spf_calc)
    {
      if (IS_DEBUG_OSPF_EVENT)
        zlog_debug ("SPF: calculation timer is already scheduled: %p",
                   ospf->t_spf_calc);
      return;
    }
  
  /* XXX Monotic timers: we only care about relative time here. */
  result = tv_sub (recent_relative_time (), ospf->ts_spf);
  
  elapsed = (result.tv_sec * 1000) + (result.tv_usec / 1000);
  ht = ospf->spf_holdtime * ospf->spf_hold_multiplier;
  
  if (ht > ospf->spf_max_holdtime)
    ht = ospf->spf_max_holdtime;
  
  /* Get SPF calculation delay time. */
  if (elapsed < ht)
    {
      /* Got an event within the hold time of last SPF. We need to
       * increase the hold_multiplier, if it's not already at/past
       * maximum value, and wasn't already increased..
       */
      if (ht < ospf->spf_max_holdtime)
        ospf->spf_hold_multiplier++;
      
      /* always honour the SPF initial delay */
      if ( (ht - elapsed) < ospf->spf_delay)
        delay = ospf->spf_delay;
      else
        delay = ht - elapsed;
    }
  else
    {
      /* Event is past required hold-time of last SPF */
      delay = ospf->spf_delay;
      ospf->spf_hold_multiplier = 1;
    }
  
  if (IS_DEBUG_OSPF_EVENT)
    zlog_debug ("SPF: calculation timer delay = %ld", delay);

  ospf->t_spf_calc =
    thread_add_timer_msec (master, ospf_spf_calculate_timer, ospf, delay);
}<|MERGE_RESOLUTION|>--- conflicted
+++ resolved
@@ -692,9 +692,6 @@
                 }
             }
         }
-<<<<<<< HEAD
-      if (root_found)
-=======
       /* NB: This code is non-trivial.
        * 
        * E.g. it is not enough to know that V connects to the root. It is
@@ -709,7 +706,6 @@
        * http://blogs.sun.com/paulj/entry/the_difference_a_line_makes
        */
       if (added)
->>>>>>> 065de903
         return added;
     }
 
