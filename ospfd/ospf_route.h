/*
 * OSPF routing table.
 * Copyright (C) 1999, 2000 Toshiaki Takada
 *
 * This file is part of GNU Zebra.
 *
 * GNU Zebra is free software; you can redistribute it and/or modify it
 * under the terms of the GNU General Public License as published by the
 * Free Software Foundation; either version 2, or (at your option) any
 * later version.
 *
 * GNU Zebra is distributed in the hope that it will be useful, but
 * WITHOUT ANY WARRANTY; without even the implied warranty of
 * MERCHANTABILITY or FITNESS FOR A PARTICULAR PURPOSE.  See the GNU
 * General Public License for more details.
 *
 * You should have received a copy of the GNU General Public License
 * along with GNU Zebra; see the file COPYING.  If not, write to the Free
 * Software Foundation, Inc., 59 Temple Place - Suite 330, Boston, MA
 * 02111-1307, USA.
 */

#ifndef _ZEBRA_OSPF_ROUTE_H
#define _ZEBRA_OSPF_ROUTE_H

#define OSPF_DESTINATION_ROUTER		1
#define OSPF_DESTINATION_NETWORK	2
#define OSPF_DESTINATION_DISCARD	3

#define OSPF_PATH_MIN			0
#define OSPF_PATH_INTRA_AREA		1
#define OSPF_PATH_INTER_AREA		2
#define OSPF_PATH_TYPE1_EXTERNAL	3
#define OSPF_PATH_TYPE2_EXTERNAL	4
#define OSPF_PATH_MAX			5

/* OSPF Path. */
struct ospf_path
{
  struct in_addr nexthop;
  struct in_addr adv_router;
<<<<<<< HEAD
  int ifindex;
=======
  unsigned int ifindex;
>>>>>>> 065de903
};

/* Below is the structure linked to every
   route node. Note that for Network routing
   entries a single ospf_route is kept, while
   for ABRs and ASBRs (Router routing entries),
   we link an instance of ospf_router_route
   where a list of paths is maintained, so

   nr->info is a (struct ospf_route *) for OSPF_DESTINATION_NETWORK
   but
   nr->info is a (struct ospf_router_route *) for OSPF_DESTINATION_ROUTER
*/

struct route_standard
{
  /* Link Sate Origin. */
  struct lsa_header *origin;

  /* Associated Area. */
  struct in_addr area_id;	/* The area the route belongs to */

  /*  Area Type */
  int external_routing;

  /* Optional Capability. */
  u_char options;		/* Get from LSA header. */

  /*  */
  u_char flags; 		/* From router-LSA */
};

struct route_external
{
  /* Link State Origin. */
  struct ospf_lsa *origin;

  /* Link State Cost Type2. */
  u_int32_t type2_cost;

  /* Tag value. */
  u_int32_t tag;

  /* ASBR route. */
  struct ospf_route *asbr;
};

struct ospf_route
{
  /* Create time. */
  time_t ctime;

  /* Modified time. */
  time_t mtime;

  /* Destination Type. */
  u_char type;

  /* Destination ID. */		/* i.e. Link State ID. */
  struct in_addr id;

  /* Address Mask. */
  struct in_addr mask;		/* Only valid for networks. */

  /* Path Type. */
  u_char path_type;

  /* List of Paths. */
  struct list *paths;

  /* Link State Cost. */
  u_int32_t cost;		/* i.e. metric. */

  /* Route specific info. */
  union
  {
    struct route_standard std;
    struct route_external ext;
  } u;
};

extern struct ospf_path *ospf_path_new (void);
extern void ospf_path_free (struct ospf_path *);
extern struct ospf_path *ospf_path_lookup (struct list *, struct ospf_path *);
extern struct ospf_route *ospf_route_new (void);
extern void ospf_route_free (struct ospf_route *);
extern void ospf_route_delete (struct route_table *);
extern void ospf_route_table_free (struct route_table *);

extern void ospf_route_install (struct ospf *, struct route_table *);
extern void ospf_route_table_dump (struct route_table *);

extern void ospf_intra_add_router (struct route_table *, struct vertex *,
				   struct ospf_area *);

extern void ospf_intra_add_transit (struct route_table *, struct vertex *,
				    struct ospf_area *);

extern void ospf_intra_add_stub (struct route_table *,
				 struct router_lsa_link *, struct vertex *,
				 struct ospf_area *,
				 int parent_is_root);

extern int ospf_route_cmp (struct ospf *, struct ospf_route *,
			   struct ospf_route *);
extern void ospf_route_copy_nexthops (struct ospf_route *, struct list *);
extern void ospf_route_copy_nexthops_from_vertex (struct ospf_route *,
						  struct vertex *);

extern void ospf_route_subst (struct route_node *, struct ospf_route *,
			      struct ospf_route *);
extern void ospf_route_add (struct route_table *, struct prefix_ipv4 *,
			    struct ospf_route *, struct ospf_route *);

extern void ospf_route_subst_nexthops (struct ospf_route *, struct list *);
extern void ospf_prune_unreachable_networks (struct route_table *);
extern void ospf_prune_unreachable_routers (struct route_table *);
extern int ospf_add_discard_route (struct route_table *, struct ospf_area *,
				   struct prefix_ipv4 *);
extern void ospf_delete_discard_route (struct prefix_ipv4 *);
extern int ospf_route_match_same (struct route_table *, struct prefix_ipv4 *,
				  struct ospf_route *);

#endif /* _ZEBRA_OSPF_ROUTE_H */<|MERGE_RESOLUTION|>--- conflicted
+++ resolved
@@ -39,11 +39,7 @@
 {
   struct in_addr nexthop;
   struct in_addr adv_router;
-<<<<<<< HEAD
-  int ifindex;
-=======
   unsigned int ifindex;
->>>>>>> 065de903
 };
 
 /* Below is the structure linked to every
