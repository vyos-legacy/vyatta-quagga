/* OSPF version 2 daemon program.
   Copyright (C) 1999, 2000 Toshiaki Takada

This file is part of GNU Zebra.

GNU Zebra is free software; you can redistribute it and/or modify it
under the terms of the GNU General Public License as published by the
Free Software Foundation; either version 2, or (at your option) any
later version.

GNU Zebra is distributed in the hope that it will be useful, but
WITHOUT ANY WARRANTY; without even the implied warranty of
MERCHANTABILITY or FITNESS FOR A PARTICULAR PURPOSE.  See the GNU
General Public License for more details.

You should have received a copy of the GNU General Public License
along with GNU Zebra; see the file COPYING.  If not, write to the Free
Software Foundation, Inc., 59 Temple Place - Suite 330, Boston, MA
02111-1307, USA.  */

#include <zebra.h>

#include "thread.h"
#include "vty.h"
#include "command.h"
#include "linklist.h"
#include "prefix.h"
#include "table.h"
#include "if.h"
#include "memory.h"
#include "stream.h"
#include "log.h"
#include "sockunion.h"          /* for inet_aton () */
#include "zclient.h"
#include "plist.h"
#include "sockopt.h"

#include "ospfd/ospfd.h"
#include "ospfd/ospf_network.h"
#include "ospfd/ospf_interface.h"
#include "ospfd/ospf_ism.h"
#include "ospfd/ospf_asbr.h"
#include "ospfd/ospf_lsa.h"
#include "ospfd/ospf_lsdb.h"
#include "ospfd/ospf_neighbor.h"
#include "ospfd/ospf_nsm.h"
#include "ospfd/ospf_spf.h"
#include "ospfd/ospf_packet.h"
#include "ospfd/ospf_dump.h"
#include "ospfd/ospf_zebra.h"
#include "ospfd/ospf_abr.h"
#include "ospfd/ospf_flood.h"
#include "ospfd/ospf_route.h"
#include "ospfd/ospf_ase.h"



/* OSPF process wide configuration. */
static struct ospf_master ospf_master;

/* OSPF process wide configuration pointer to export. */
struct ospf_master *om;

extern struct zclient *zclient;
extern struct in_addr router_id_zebra;


static void ospf_remove_vls_through_area (struct ospf *, struct ospf_area *);
static void ospf_network_free (struct ospf *, struct ospf_network *);
static void ospf_area_free (struct ospf_area *);
static void ospf_network_run (struct prefix *, struct ospf_area *);
static void ospf_network_run_interface (struct prefix *, struct ospf_area *,
                                        struct interface *);
static void ospf_finish_final (struct ospf *);

#define OSPF_EXTERNAL_LSA_ORIGINATE_DELAY 1

void
ospf_router_id_update (struct ospf *ospf)
{
  struct in_addr router_id, router_id_old;
  struct ospf_interface *oi;
  struct interface *ifp;
  struct listnode *node;

  if (IS_DEBUG_OSPF_EVENT)
    zlog_debug ("Router-ID[OLD:%s]: Update", inet_ntoa (ospf->router_id));

  router_id_old = ospf->router_id;

  /* Select the router ID based on these priorities:
       1. Statically assigned router ID is always the first choice.
       2. If there is no statically assigned router ID, then try to stick
          with the most recent value, since changing router ID's is very
	  disruptive.
       3. Last choice: just go with whatever the zebra daemon recommends.
  */
  if (ospf->router_id_static.s_addr != 0)
    router_id = ospf->router_id_static;
  else if (ospf->router_id.s_addr != 0)
    router_id = ospf->router_id;
  else
    router_id = router_id_zebra;

  ospf->router_id = router_id;
  
  if (IS_DEBUG_OSPF_EVENT)
    zlog_debug ("Router-ID[NEW:%s]: Update", inet_ntoa (ospf->router_id));

  if (!IPV4_ADDR_SAME (&router_id_old, &router_id))
    {
      for (ALL_LIST_ELEMENTS_RO (ospf->oiflist, node, oi))
        /* Update self-neighbor's router_id. */
        oi->nbr_self->router_id = router_id;

      /* If AS-external-LSA is queued, then flush those LSAs. */
      if (router_id_old.s_addr == 0 && ospf->external_origin)
	{
	  int type;
	  /* Originate each redistributed external route. */
	  for (type = 0; type < ZEBRA_ROUTE_MAX; type++)
	    if (ospf->external_origin & (1 << type))
	      thread_add_event (master, ospf_external_lsa_originate_timer,
				ospf, type);
	  /* Originate Deafult. */
	  if (ospf->external_origin & (1 << ZEBRA_ROUTE_MAX))
	    thread_add_event (master, ospf_default_originate_timer, ospf, 0);

	  ospf->external_origin = 0;
	}

      OSPF_TIMER_ON (ospf->t_router_lsa_update,
		     ospf_router_lsa_update_timer, OSPF_LSA_UPDATE_DELAY);
      
      /* update ospf_interface's */
      for (ALL_LIST_ELEMENTS_RO (om->iflist, node, ifp))
        ospf_if_update (ospf, ifp);
    }
}

/* For OSPF area sort by area id. */
static int
ospf_area_id_cmp (struct ospf_area *a1, struct ospf_area *a2)
{
  if (ntohl (a1->area_id.s_addr) > ntohl (a2->area_id.s_addr))
    return 1;
  if (ntohl (a1->area_id.s_addr) < ntohl (a2->area_id.s_addr))
    return -1;
  return 0;
}

/* Allocate new ospf structure. */
static struct ospf *
ospf_new (void)
{
  int i;

  struct ospf *new = XCALLOC (MTYPE_OSPF_TOP, sizeof (struct ospf));

  new->router_id.s_addr = htonl (0);
  new->router_id_static.s_addr = htonl (0);

  new->abr_type = OSPF_ABR_DEFAULT;
  new->oiflist = list_new ();
  new->vlinks = list_new ();
  new->areas = list_new ();
  new->areas->cmp = (int (*)(void *, void *)) ospf_area_id_cmp;
  new->networks = route_table_init ();
  new->nbr_nbma = route_table_init ();

  new->lsdb = ospf_lsdb_new ();

  new->default_originate = DEFAULT_ORIGINATE_NONE;

  new->passive_interface_default = OSPF_IF_ACTIVE;
  
  new->new_external_route = route_table_init ();
  new->old_external_route = route_table_init ();
  new->external_lsas = route_table_init ();
  
  new->stub_router_startup_time = OSPF_STUB_ROUTER_UNCONFIGURED;
  new->stub_router_shutdown_time = OSPF_STUB_ROUTER_UNCONFIGURED;
  
  /* Distribute parameter init. */
  for (i = 0; i <= ZEBRA_ROUTE_MAX; i++)
    {
      new->dmetric[i].type = -1;
      new->dmetric[i].value = -1;
    }
  new->default_metric = -1;
  new->ref_bandwidth = OSPF_DEFAULT_REF_BANDWIDTH;

  /* SPF timer value init. */
  new->spf_delay = OSPF_SPF_DELAY_DEFAULT;
  new->spf_holdtime = OSPF_SPF_HOLDTIME_DEFAULT;
  new->spf_max_holdtime = OSPF_SPF_MAX_HOLDTIME_DEFAULT;
  new->spf_hold_multiplier = 1;

  /* MaxAge init. */
  new->maxage_lsa = list_new ();
  new->t_maxage_walker =
    thread_add_timer (master, ospf_lsa_maxage_walker,
                      new, OSPF_LSA_MAXAGE_CHECK_INTERVAL);

  /* Distance table init. */
  new->distance_table = route_table_init ();

  new->lsa_refresh_queue.index = 0;
  new->lsa_refresh_interval = OSPF_LSA_REFRESH_INTERVAL_DEFAULT;
  new->t_lsa_refresher = thread_add_timer (master, ospf_lsa_refresh_walker,
					   new, new->lsa_refresh_interval);
  new->lsa_refresher_started = quagga_time (NULL);

  if ((new->fd = ospf_sock_init()) < 0)
    {
      zlog_err("ospf_new: fatal error: ospf_sock_init was unable to open "
	       "a socket");
      exit(1);
    }
  new->maxsndbuflen = getsockopt_so_sendbuf (new->fd);
  if (IS_DEBUG_OSPF (zebra, ZEBRA_INTERFACE))
    zlog_debug ("%s: starting with OSPF send buffer size %d",
      __func__, new->maxsndbuflen);
  if ((new->ibuf = stream_new(OSPF_MAX_PACKET_SIZE+1)) == NULL)
    {
      zlog_err("ospf_new: fatal error: stream_new(%u) failed allocating ibuf",
	       OSPF_MAX_PACKET_SIZE+1);
      exit(1);
    }
  new->t_read = thread_add_read (master, ospf_read, new, new->fd);
  new->oi_write_q = list_new ();
  
  return new;
}

struct ospf *
ospf_lookup ()
{
  if (listcount (om->ospf) == 0)
    return NULL;

  return listgetdata (listhead (om->ospf));
}

static void
ospf_add (struct ospf *ospf)
{
  listnode_add (om->ospf, ospf);
}

static void
ospf_delete (struct ospf *ospf)
{
  listnode_delete (om->ospf, ospf);
}

struct ospf *
ospf_get ()
{
  struct ospf *ospf;

  ospf = ospf_lookup ();
  if (ospf == NULL)
    {
      ospf = ospf_new ();
      ospf_add (ospf);

      if (ospf->router_id_static.s_addr == 0)
	ospf_router_id_update (ospf);

#ifdef HAVE_OPAQUE_LSA
      ospf_opaque_type11_lsa_init (ospf);
#endif /* HAVE_OPAQUE_LSA */
    }

  return ospf;
}

/* Handle the second half of deferred shutdown. This is called either
 * from the deferred-shutdown timer thread, or directly through
 * ospf_deferred_shutdown_check.
 *
 * Function is to cleanup G-R state, if required then call ospf_finish_final
 * to complete shutdown of this ospf instance. Possibly exit if the
 * whole process is being shutdown and this was the last OSPF instance.
 */
static void
ospf_deferred_shutdown_finish (struct ospf *ospf)
{
  ospf->stub_router_shutdown_time = OSPF_STUB_ROUTER_UNCONFIGURED;  
  OSPF_TIMER_OFF (ospf->t_deferred_shutdown);
  
  ospf_finish_final (ospf);
  
  /* *ospf is now invalid */
  
  /* ospfd being shut-down? If so, was this the last ospf instance? */
  if (CHECK_FLAG (om->options, OSPF_MASTER_SHUTDOWN)
      && (listcount (om->ospf) == 0))
    exit (0);

  return;
}

/* Timer thread for G-R */
static int
ospf_deferred_shutdown_timer (struct thread *t)
{
  struct ospf *ospf = THREAD_ARG(t);
  
  ospf_deferred_shutdown_finish (ospf);
  
  return 0;
}

/* Check whether deferred-shutdown must be scheduled, otherwise call
 * down directly into second-half of instance shutdown.
 */
static void
ospf_deferred_shutdown_check (struct ospf *ospf)
{
  unsigned long timeout;
  struct listnode *ln;
  struct ospf_area *area;
  
  /* deferred shutdown already running? */
  if (ospf->t_deferred_shutdown)
    return;
  
  /* Should we try push out max-metric LSAs? */
  if (ospf->stub_router_shutdown_time != OSPF_STUB_ROUTER_UNCONFIGURED)
    {
      for (ALL_LIST_ELEMENTS_RO (ospf->areas, ln, area))
        {
          SET_FLAG (area->stub_router_state, OSPF_AREA_ADMIN_STUB_ROUTED);
          
          if (!CHECK_FLAG (area->stub_router_state, OSPF_AREA_IS_STUB_ROUTED))
              ospf_router_lsa_timer_add (area);
        }
      timeout = ospf->stub_router_shutdown_time;
    }
  else
    {
      /* No timer needed */
      ospf_deferred_shutdown_finish (ospf);
      return;
    }
  
  OSPF_TIMER_ON (ospf->t_deferred_shutdown, ospf_deferred_shutdown_timer,
                 timeout);
  return;
}

/* Shut down the entire process */
void
ospf_terminate (void)
{
  struct ospf *ospf;
  struct listnode *node, *nnode;
  
  /* shutdown already in progress */
  if (CHECK_FLAG (om->options, OSPF_MASTER_SHUTDOWN))
    return;
  
  SET_FLAG (om->options, OSPF_MASTER_SHUTDOWN);

  /* exit immediately if OSPF not actually running */
  if (listcount(om->ospf) == 0)
    exit(0);

  for (ALL_LIST_ELEMENTS (om->ospf, node, nnode, ospf))
    ospf_finish (ospf);

  /* Deliberately go back up, hopefully to thread scheduler, as
   * One or more ospf_finish()'s may have deferred shutdown to a timer
   * thread
   */
}

void
ospf_finish (struct ospf *ospf)
{
  /* let deferred shutdown decide */
  ospf_deferred_shutdown_check (ospf);
      
  /* if ospf_deferred_shutdown returns, then ospf_finish_final is
   * deferred to expiry of G-S timer thread. Return back up, hopefully
   * to thread scheduler.
   */
  return;
}

/* Final cleanup of ospf instance */
static void
ospf_finish_final (struct ospf *ospf)
{
  struct route_node *rn;
  struct ospf_nbr_nbma *nbr_nbma;
  struct ospf_lsa *lsa;
  struct ospf_interface *oi;
  struct ospf_area *area;
  struct ospf_vl_data *vl_data;
  struct listnode *node, *nnode;
  int i;

#ifdef HAVE_OPAQUE_LSA
  ospf_opaque_type11_lsa_term (ospf);
#endif /* HAVE_OPAQUE_LSA */
  
  /* be nice if this worked, but it doesn't */
  /*ospf_flush_self_originated_lsas_now (ospf);*/
  
  /* Unregister redistribution */
  for (i = 0; i < ZEBRA_ROUTE_MAX; i++)
    ospf_redistribute_unset (ospf, i);
  ospf_redistribute_default_unset (ospf);

  for (ALL_LIST_ELEMENTS (ospf->areas, node, nnode, area))
    ospf_remove_vls_through_area (ospf, area);
  
  for (ALL_LIST_ELEMENTS (ospf->vlinks, node, nnode, vl_data))
    ospf_vl_delete (ospf, vl_data);
  
  list_delete (ospf->vlinks);

  /* Reset interface. */
  for (ALL_LIST_ELEMENTS (ospf->oiflist, node, nnode, oi))
    ospf_if_free (oi);

  /* Clear static neighbors */
  for (rn = route_top (ospf->nbr_nbma); rn; rn = route_next (rn))
    if ((nbr_nbma = rn->info))
      {
	OSPF_POLL_TIMER_OFF (nbr_nbma->t_poll);

	if (nbr_nbma->nbr)
	  {
	    nbr_nbma->nbr->nbr_nbma = NULL;
	    nbr_nbma->nbr = NULL;
	  }

	if (nbr_nbma->oi)
	  {
	    listnode_delete (nbr_nbma->oi->nbr_nbma, nbr_nbma);
	    nbr_nbma->oi = NULL;
	  }

	XFREE (MTYPE_OSPF_NEIGHBOR_STATIC, nbr_nbma);
      }

  route_table_finish (ospf->nbr_nbma);

  /* Clear networks and Areas. */
  for (rn = route_top (ospf->networks); rn; rn = route_next (rn))
    {
      struct ospf_network *network;

      if ((network = rn->info) != NULL)
	{
	  ospf_network_free (ospf, network);
	  rn->info = NULL;
	  route_unlock_node (rn);
	}
    }

  for (ALL_LIST_ELEMENTS (ospf->areas, node, nnode, area))
    {
      listnode_delete (ospf->areas, area);
      ospf_area_free (area);
    }

  /* Cancel all timers. */
  OSPF_TIMER_OFF (ospf->t_external_lsa);
  OSPF_TIMER_OFF (ospf->t_router_lsa_update);
  OSPF_TIMER_OFF (ospf->t_spf_calc);
  OSPF_TIMER_OFF (ospf->t_ase_calc);
  OSPF_TIMER_OFF (ospf->t_maxage);
  OSPF_TIMER_OFF (ospf->t_maxage_walker);
  OSPF_TIMER_OFF (ospf->t_abr_task);
  OSPF_TIMER_OFF (ospf->t_asbr_check);
  OSPF_TIMER_OFF (ospf->t_distribute_update);
  OSPF_TIMER_OFF (ospf->t_lsa_refresher);
  OSPF_TIMER_OFF (ospf->t_read);
  OSPF_TIMER_OFF (ospf->t_write);
#ifdef HAVE_OPAQUE_LSA
  OSPF_TIMER_OFF (ospf->t_opaque_lsa_self);
#endif

  close (ospf->fd);
  stream_free(ospf->ibuf);
   
#ifdef HAVE_OPAQUE_LSA
  LSDB_LOOP (OPAQUE_AS_LSDB (ospf), rn, lsa)
    ospf_discard_from_db (ospf, ospf->lsdb, lsa);
#endif /* HAVE_OPAQUE_LSA */
  LSDB_LOOP (EXTERNAL_LSDB (ospf), rn, lsa)
    ospf_discard_from_db (ospf, ospf->lsdb, lsa);

  ospf_lsdb_delete_all (ospf->lsdb);
  ospf_lsdb_free (ospf->lsdb);

  for (ALL_LIST_ELEMENTS (ospf->maxage_lsa, node, nnode, lsa))
    ospf_lsa_unlock (&lsa); /* maxage_lsa */

  list_delete (ospf->maxage_lsa);

  if (ospf->old_table)
    ospf_route_table_free (ospf->old_table);
  if (ospf->new_table)
    {
      ospf_route_delete (ospf->new_table);
      ospf_route_table_free (ospf->new_table);
    }
  if (ospf->old_rtrs)
    ospf_rtrs_free (ospf->old_rtrs);
  if (ospf->new_rtrs)
    ospf_rtrs_free (ospf->new_rtrs);
  if (ospf->new_external_route)
    {
      ospf_route_delete (ospf->new_external_route);
      ospf_route_table_free (ospf->new_external_route);
    }
  if (ospf->old_external_route)
    {
      ospf_route_delete (ospf->old_external_route);
      ospf_route_table_free (ospf->old_external_route);
    }
  if (ospf->external_lsas)
    {
      ospf_ase_external_lsas_finish (ospf->external_lsas);
    }

  list_delete (ospf->areas);
  
  for (i = ZEBRA_ROUTE_SYSTEM; i <= ZEBRA_ROUTE_MAX; i++)
    if (EXTERNAL_INFO (i) != NULL)
      for (rn = route_top (EXTERNAL_INFO (i)); rn; rn = route_next (rn))
	{
	  if (rn->info == NULL)
	    continue;
	  
	  XFREE (MTYPE_OSPF_EXTERNAL_INFO, rn->info);
	  rn->info = NULL;
	  route_unlock_node (rn);
	}

  ospf_distance_reset (ospf);
  route_table_finish (ospf->distance_table);

  ospf_delete (ospf);

  XFREE (MTYPE_OSPF_TOP, ospf);
}


/* allocate new OSPF Area object */
static struct ospf_area *
ospf_area_new (struct ospf *ospf, struct in_addr area_id)
{
  struct ospf_area *new;

  /* Allocate new config_network. */
  new = XCALLOC (MTYPE_OSPF_AREA, sizeof (struct ospf_area));

  new->ospf = ospf;

  new->area_id = area_id;

  new->external_routing = OSPF_AREA_DEFAULT;
  new->default_cost = 1;
  new->auth_type = OSPF_AUTH_NULL;
  
  /* New LSDB init. */
  new->lsdb = ospf_lsdb_new ();

  /* Self-originated LSAs initialize. */
  new->router_lsa_self = NULL;

#ifdef HAVE_OPAQUE_LSA
  ospf_opaque_type10_lsa_init (new);
#endif /* HAVE_OPAQUE_LSA */

  new->oiflist = list_new ();
  new->ranges = route_table_init ();

  if (area_id.s_addr == OSPF_AREA_BACKBONE)
    ospf->backbone = new;

  return new;
}

void
ospf_area_free (struct ospf_area *area)
{
  struct route_node *rn;
  struct ospf_lsa *lsa;

  /* Free LSDBs. */
  LSDB_LOOP (ROUTER_LSDB (area), rn, lsa)
    ospf_discard_from_db (area->ospf, area->lsdb, lsa);
  LSDB_LOOP (NETWORK_LSDB (area), rn, lsa)
    ospf_discard_from_db (area->ospf, area->lsdb, lsa);
  LSDB_LOOP (SUMMARY_LSDB (area), rn, lsa)
    ospf_discard_from_db (area->ospf, area->lsdb, lsa);
  LSDB_LOOP (ASBR_SUMMARY_LSDB (area), rn, lsa)
    ospf_discard_from_db (area->ospf, area->lsdb, lsa);

  LSDB_LOOP (NSSA_LSDB (area), rn, lsa)
    ospf_discard_from_db (area->ospf, area->lsdb, lsa);
#ifdef HAVE_OPAQUE_LSA
  LSDB_LOOP (OPAQUE_AREA_LSDB (area), rn, lsa)
    ospf_discard_from_db (area->ospf, area->lsdb, lsa);
  LSDB_LOOP (OPAQUE_LINK_LSDB (area), rn, lsa)
    ospf_discard_from_db (area->ospf, area->lsdb, lsa);
#endif /* HAVE_OPAQUE_LSA */

  ospf_lsdb_delete_all (area->lsdb);
  ospf_lsdb_free (area->lsdb);

  ospf_lsa_unlock (&area->router_lsa_self);
  
  route_table_finish (area->ranges);
  list_delete (area->oiflist);

  if (EXPORT_NAME (area))
    free (EXPORT_NAME (area));

  if (IMPORT_NAME (area))
    free (IMPORT_NAME (area));

  /* Cancel timer. */
  OSPF_TIMER_OFF (area->t_router_lsa_self);
  OSPF_TIMER_OFF (area->t_stub_router);
#ifdef HAVE_OPAQUE_LSA
  OSPF_TIMER_OFF (area->t_opaque_lsa_self);
#endif /* HAVE_OPAQUE_LSA */
  
  if (OSPF_IS_AREA_BACKBONE (area))
    area->ospf->backbone = NULL;

  XFREE (MTYPE_OSPF_AREA, area);
}

void
ospf_area_check_free (struct ospf *ospf, struct in_addr area_id)
{
  struct ospf_area *area;

  area = ospf_area_lookup_by_area_id (ospf, area_id);
  if (area &&
      listcount (area->oiflist) == 0 &&
      area->ranges->top == NULL &&
      area->shortcut_configured == OSPF_SHORTCUT_DEFAULT &&
      area->external_routing == OSPF_AREA_DEFAULT &&
      area->no_summary == 0 &&
      area->default_cost == 1 &&
      EXPORT_NAME (area) == NULL &&
      IMPORT_NAME (area) == NULL &&
      area->auth_type == OSPF_AUTH_NULL)
    {
      listnode_delete (ospf->areas, area);
      ospf_area_free (area);
    }
}

struct ospf_area *
ospf_area_get (struct ospf *ospf, struct in_addr area_id, int format)
{
  struct ospf_area *area;
  
  area = ospf_area_lookup_by_area_id (ospf, area_id);
  if (!area)
    {
      area = ospf_area_new (ospf, area_id);
      area->format = format;
      listnode_add_sort (ospf->areas, area);
      ospf_check_abr_status (ospf);  
    }

  return area;
}

struct ospf_area *
ospf_area_lookup_by_area_id (struct ospf *ospf, struct in_addr area_id)
{
  struct ospf_area *area;
  struct listnode *node;

  for (ALL_LIST_ELEMENTS_RO (ospf->areas, node, area))
    if (IPV4_ADDR_SAME (&area->area_id, &area_id))
      return area;

  return NULL;
}

void
ospf_area_add_if (struct ospf_area *area, struct ospf_interface *oi)
{
  listnode_add (area->oiflist, oi);
}

void
ospf_area_del_if (struct ospf_area *area, struct ospf_interface *oi)
{
  listnode_delete (area->oiflist, oi);
}


/* Config network statement related functions. */
static struct ospf_network *
ospf_network_new (struct in_addr area_id, int format)
{
  struct ospf_network *new;
  new = XCALLOC (MTYPE_OSPF_NETWORK, sizeof (struct ospf_network));

  new->area_id = area_id;
  new->format = format;
  
  return new;
}

void
ospf_network_free (struct ospf *ospf, struct ospf_network *network)
{
  ospf_area_check_free (ospf, network->area_id);
  ospf_schedule_abr_task (ospf);
  XFREE (MTYPE_OSPF_NETWORK, network);
}

int
ospf_network_set (struct ospf *ospf, struct prefix_ipv4 *p,
		  struct in_addr area_id)
{
  struct ospf_network *network;
  struct ospf_area *area;
  struct route_node *rn;
  struct external_info *ei;
  int ret = OSPF_AREA_ID_FORMAT_ADDRESS;

  rn = route_node_get (ospf->networks, (struct prefix *)p);
  if (rn->info)
    {
      /* There is already same network statement. */
      route_unlock_node (rn);
      return 0;
    }

  rn->info = network = ospf_network_new (area_id, ret);
  area = ospf_area_get (ospf, area_id, ret);

  /* Run network config now. */
  ospf_network_run ((struct prefix *)p, area);

  /* Update connected redistribute. */
  if (ospf_is_type_redistributed (ZEBRA_ROUTE_CONNECT))
    if (EXTERNAL_INFO (ZEBRA_ROUTE_CONNECT))
      for (rn = route_top (EXTERNAL_INFO (ZEBRA_ROUTE_CONNECT));
	   rn; rn = route_next (rn))
	if ((ei = rn->info) != NULL)
	  if (ospf_external_info_find_lsa (ospf, &ei->p))
	    if (!ospf_distribute_check_connected (ospf, ei))
	      ospf_external_lsa_flush (ospf, ei->type, &ei->p,
				       ei->ifindex /*, ei->nexthop */);

  ospf_area_check_free (ospf, area_id);

  return 1;
}

int
ospf_network_unset (struct ospf *ospf, struct prefix_ipv4 *p,
		    struct in_addr area_id)
{
  struct route_node *rn;
  struct ospf_network *network;
  struct external_info *ei;
  struct listnode *node, *nnode;
  struct ospf_interface *oi;

  rn = route_node_lookup (ospf->networks, (struct prefix *)p);
  if (rn == NULL)
    return 0;

  network = rn->info;
  if (!IPV4_ADDR_SAME (&area_id, &network->area_id))
    return 0;

  ospf_network_free (ospf, rn->info);
  rn->info = NULL;
  route_unlock_node (rn);

  /* Find interfaces that not configured already.  */
  for (ALL_LIST_ELEMENTS (ospf->oiflist, node, nnode, oi))
    {
      int found = 0;
      struct connected *co = oi->connected;
      
      if (oi->type == OSPF_IFTYPE_VIRTUALLINK)
        continue;
      
      for (rn = route_top (ospf->networks); rn; rn = route_next (rn))
        {
          if (rn->info == NULL)
            continue;
          
          if (ospf_network_match_iface(co,&rn->p))
            {
              found = 1;
              route_unlock_node (rn);
              break;
            }
        }

      if (found == 0)
        ospf_if_free (oi);
    }
  
  /* Update connected redistribute. */
  if (ospf_is_type_redistributed (ZEBRA_ROUTE_CONNECT))
    if (EXTERNAL_INFO (ZEBRA_ROUTE_CONNECT))
      for (rn = route_top (EXTERNAL_INFO (ZEBRA_ROUTE_CONNECT));
	   rn; rn = route_next (rn))
	if ((ei = rn->info) != NULL)
	  if (!ospf_external_info_find_lsa (ospf, &ei->p))
	    if (ospf_distribute_check_connected (ospf, ei))
	      ospf_external_lsa_originate (ospf, ei);

  return 1;
}

/* Check whether interface matches given network
 * returns: 1, true. 0, false
 */
int 
ospf_network_match_iface(struct connected *co, struct prefix *net)
{
/* #define COMPATIBILITY_MODE */
  /* The old code used to have a special case for PtP interfaces:

     if (if_is_pointopoint (co->ifp) && co->destination &&
	 IPV4_ADDR_SAME ( &(co->destination->u.prefix4), &(net->u.prefix4)))
       return 1;

     The new approach is much more general.  If a peer address is supplied,
     then we are routing to that prefix, so that's the address to compare
     against (not the local address, which may not be unique).
  */
#ifndef COMPATIBILITY_MODE
  /* new approach: more elegant and conceptually clean */
  return prefix_match(net, CONNECTED_PREFIX(co));
#else /* COMPATIBILITY_MODE */
  /* match old (strange?) behavior */

  /* Behaviour to match both Cisco where:
   *   iface address lies within network specified -> ospf
   * and zebra 0.9[2ish-3]:
   *   PtP special case: network specified == iface peer addr -> ospf
   */

  /* For PtP, match if peer address matches network address exactly.
   * This can be addr/32 or addr/p for p < 32, but the addr must match
   * exactly; this is not a test for falling within the prefix.  This
   * test is solely for compatibility with zebra.
   */
  if (CONNECTED_PEER(co) &&
      IPV4_ADDR_SAME ( &(co->destination->u.prefix4), &(net->u.prefix4)))
    return 1;

#if 0
  /* Decline to accept PtP if dst address does not match the
   * prefix. (ifdefed out because this is a workaround, not the
   * desired behavior.) */
  if (if_is_pointopoint (co->ifp) &&
      ! prefix_match (net, co->destination))
    return 0;
#endif

  /* If the address is within the prefix, accept.  Note that this
   * applies to PtP as well as other types.
   */
  if (prefix_match (net, co->address))
    return 1;

  return 0;			/* no match */

#endif /* COMPATIBILITY_MODE */
}

void
ospf_network_run_interface (struct prefix *p, struct ospf_area *area,
                            struct interface *ifp)
{
  struct listnode *cnode;
  struct connected *co;
  
  if (memcmp (ifp->name, "VLINK", 5) == 0)
    return;
  
  /* if interface prefix is match specified prefix,
     then create socket and join multicast group. */
  for (ALL_LIST_ELEMENTS_RO (ifp->connected, cnode, co))
    {
      struct prefix *addr;
      
      if (CHECK_FLAG(co->flags,ZEBRA_IFA_SECONDARY))
        continue;

      addr = CONNECTED_ID(co);

      if (p->family == co->address->family 
          && ! ospf_if_is_configured (area->ospf, &(addr->u.prefix4))
          && ospf_network_match_iface(co,p))
        {
           struct ospf_interface *oi;
            
            oi = ospf_if_new (area->ospf, ifp, co->address);
            oi->connected = co;
            
            oi->area = area;

            oi->params = ospf_lookup_if_params (ifp, oi->address->u.prefix4);
            oi->output_cost = ospf_if_get_output_cost (oi);
            
            /* Add pseudo neighbor. */
            ospf_nbr_add_self (oi);

            /* Relate ospf interface to ospf instance. */
            oi->ospf = area->ospf;

            /* update network type as interface flag */
            /* If network type is specified previously,
               skip network type setting. */
            oi->type = IF_DEF_PARAMS (ifp)->type;
            
            ospf_area_add_if (oi->area, oi);
            
            /* if router_id is not configured, dont bring up
             * interfaces.
             * ospf_router_id_update() will call ospf_if_update
             * whenever r-id is configured instead.
             */
            if ((area->ospf->router_id.s_addr != 0)
                && if_is_operative (ifp)) 
              ospf_if_up (oi);
          }
    }
}

void
ospf_network_run (struct prefix *p, struct ospf_area *area)
{
  struct interface *ifp;
  struct listnode *node;

  /* Schedule Router ID Update. */
  if (area->ospf->router_id.s_addr == 0)
    ospf_router_id_update (area->ospf);
  
  /* Get target interface. */
  for (ALL_LIST_ELEMENTS_RO (om->iflist, node, ifp))
<<<<<<< HEAD:ospfd/ospfd.c
    {
      struct listnode *cnode;
      
      if (memcmp (ifp->name, "VLINK", 5) == 0)
	continue;
	
      /* if interface prefix is match specified prefix,
	 then create socket and join multicast group. */
      for (ALL_LIST_ELEMENTS_RO (ifp->connected, cnode, co))
	{
	  struct prefix *addr;
	  
          if (CHECK_FLAG(co->flags,ZEBRA_IFA_SECONDARY))
            continue;

	  addr = CONNECTED_ID(co);

	  if (p->family == co->address->family 
	      && ! ospf_if_is_configured (ospf, &(addr->u.prefix4))
	      && ospf_network_match_iface(co,p))
	    {
	       struct ospf_interface *oi;
		
		oi = ospf_if_new (ospf, ifp, co->address);
		oi->connected = co;
		
		oi->area = area;

		oi->params = ospf_lookup_if_params (ifp, oi->address->u.prefix4);
		oi->output_cost = ospf_if_get_output_cost (oi);
		
		/* Add pseudo neighbor. */
		ospf_nbr_add_self (oi);

		/* Relate ospf interface to ospf instance. */
		oi->ospf = ospf;

		/* update network type as interface flag */
		/* If network type is specified previously,
		   skip network type setting. */
		oi->type = IF_DEF_PARAMS (ifp)->type;
		
		ospf_area_add_if (oi->area, oi);
		
		/* if router_id is not configured, dont bring up
		 * interfaces.
                 * ospf_router_id_update() will call ospf_if_update
                 * whenever r-id is configured instead.
                 */
		if ((ospf->router_id.s_addr != 0)
		    && if_is_operative (ifp)) 
		  ospf_if_up (oi);
	      }
	}
    }
=======
    ospf_network_run_interface (p, area, ifp);
>>>>>>> 41dc3488cf127a1e23333459a0c316ded67f7ff3:ospfd/ospfd.c
}

void
ospf_ls_upd_queue_empty (struct ospf_interface *oi)
{
  struct route_node *rn;
  struct listnode *node, *nnode;
  struct list *lst;
  struct ospf_lsa *lsa;

  /* empty ls update queue */
  for (rn = route_top (oi->ls_upd_queue); rn;
       rn = route_next (rn))
    if ((lst = (struct list *) rn->info))
      {
	for (ALL_LIST_ELEMENTS (lst, node, nnode, lsa))
          ospf_lsa_unlock (&lsa); /* oi->ls_upd_queue */
	list_free (lst);
	rn->info = NULL;
      }
  
  /* remove update event */
  if (oi->t_ls_upd_event)
    {
      thread_cancel (oi->t_ls_upd_event);
      oi->t_ls_upd_event = NULL;
    }
}

void
ospf_if_update (struct ospf *ospf, struct interface *ifp)
{
  struct route_node *rn;
  struct ospf_network *network;
  struct ospf_area *area;
  
  if (!ospf)
    ospf = ospf_lookup ();

  /* OSPF must be on and Router-ID must be configured. */
  if (!ospf || ospf->router_id.s_addr == 0)
    return;
  
  /* Run each netowrk for this interface. */
  for (rn = route_top (ospf->networks); rn; rn = route_next (rn))
    if (rn->info != NULL)
      {
        network = (struct ospf_network *) rn->info;
        area = ospf_area_get (ospf, network->area_id, network->format);
        ospf_network_run_interface (&rn->p, area, ifp);
      }
}

void
ospf_remove_vls_through_area (struct ospf *ospf, struct ospf_area *area)
{
  struct listnode *node, *nnode;
  struct ospf_vl_data *vl_data;

  for (ALL_LIST_ELEMENTS (ospf->vlinks, node, nnode, vl_data))
    if (IPV4_ADDR_SAME (&vl_data->vl_area_id, &area->area_id))
      ospf_vl_delete (ospf, vl_data);
}


struct message ospf_area_type_msg[] =
{
  { OSPF_AREA_DEFAULT,	"Default" },
  { OSPF_AREA_STUB,     "Stub" },
  { OSPF_AREA_NSSA,     "NSSA" },
};
int ospf_area_type_msg_max = OSPF_AREA_TYPE_MAX;

static void
ospf_area_type_set (struct ospf_area *area, int type)
{
  struct listnode *node;
  struct ospf_interface *oi;

  if (area->external_routing == type)
    {
      if (IS_DEBUG_OSPF_EVENT)
	zlog_debug ("Area[%s]: Types are the same, ignored.",
		   inet_ntoa (area->area_id));
      return;
    }

  area->external_routing = type;

  if (IS_DEBUG_OSPF_EVENT)
    zlog_debug ("Area[%s]: Configured as %s", inet_ntoa (area->area_id),
	       LOOKUP (ospf_area_type_msg, type));

  switch (area->external_routing)
    {
    case OSPF_AREA_DEFAULT:
      for (ALL_LIST_ELEMENTS_RO (area->oiflist, node, oi))
        if (oi->nbr_self != NULL)
          {
	    UNSET_FLAG (oi->nbr_self->options, OSPF_OPTION_NP);
	    SET_FLAG (oi->nbr_self->options, OSPF_OPTION_E);
          }
      break;
    case OSPF_AREA_STUB:
      for (ALL_LIST_ELEMENTS_RO (area->oiflist, node, oi))
        if (oi->nbr_self != NULL)
          {
            if (IS_DEBUG_OSPF_EVENT)
              zlog_debug ("setting options on %s accordingly", IF_NAME (oi));
            UNSET_FLAG (oi->nbr_self->options, OSPF_OPTION_NP);
            UNSET_FLAG (oi->nbr_self->options, OSPF_OPTION_E);
            if (IS_DEBUG_OSPF_EVENT)
              zlog_debug ("options set on %s: %x",
                         IF_NAME (oi), OPTIONS (oi));
          }
      break;
    case OSPF_AREA_NSSA:
      for (ALL_LIST_ELEMENTS_RO (area->oiflist, node, oi))
        if (oi->nbr_self != NULL)
          {
            zlog_debug ("setting nssa options on %s accordingly", IF_NAME (oi));
            UNSET_FLAG (oi->nbr_self->options, OSPF_OPTION_E);
            SET_FLAG (oi->nbr_self->options, OSPF_OPTION_NP);
            zlog_debug ("options set on %s: %x", IF_NAME (oi), OPTIONS (oi));
          }
      break;
    default:
      break;
    }

  ospf_router_lsa_timer_add (area);
  ospf_schedule_abr_task (area->ospf);
}

int
ospf_area_shortcut_set (struct ospf *ospf, struct ospf_area *area, int mode)
{
  if (area->shortcut_configured == mode)
    return 0;

  area->shortcut_configured = mode;
  ospf_router_lsa_timer_add (area);
  ospf_schedule_abr_task (ospf);

  ospf_area_check_free (ospf, area->area_id);

  return 1;
}

int
ospf_area_shortcut_unset (struct ospf *ospf, struct ospf_area *area)
{
  area->shortcut_configured = OSPF_SHORTCUT_DEFAULT;
  ospf_router_lsa_timer_add (area);
  ospf_area_check_free (ospf, area->area_id);
  ospf_schedule_abr_task (ospf);

  return 1;
}

static int
ospf_area_vlink_count (struct ospf *ospf, struct ospf_area *area)
{
  struct ospf_vl_data *vl;
  struct listnode *node;
  int count = 0;

  for (ALL_LIST_ELEMENTS_RO (ospf->vlinks, node, vl))
    if (IPV4_ADDR_SAME (&vl->vl_area_id, &area->area_id))
      count++;

  return count;
}

int
ospf_area_stub_set (struct ospf *ospf, struct in_addr area_id)
{
  struct ospf_area *area;
  int format = OSPF_AREA_ID_FORMAT_ADDRESS;

  area = ospf_area_get (ospf, area_id, format);
  if (ospf_area_vlink_count (ospf, area))
    return 0;

  if (area->external_routing != OSPF_AREA_STUB)
    ospf_area_type_set (area, OSPF_AREA_STUB);

  return 1;
}

int
ospf_area_stub_unset (struct ospf *ospf, struct in_addr area_id)
{
  struct ospf_area *area;

  area = ospf_area_lookup_by_area_id (ospf, area_id);
  if (area == NULL)
    return 1;

  if (area->external_routing == OSPF_AREA_STUB)
    ospf_area_type_set (area, OSPF_AREA_DEFAULT);

  ospf_area_check_free (ospf, area_id);

  return 1;
}

int
ospf_area_no_summary_set (struct ospf *ospf, struct in_addr area_id)
{
  struct ospf_area *area;
  int format = OSPF_AREA_ID_FORMAT_ADDRESS;

  area = ospf_area_get (ospf, area_id, format);
  area->no_summary = 1;

  return 1;
}

int
ospf_area_no_summary_unset (struct ospf *ospf, struct in_addr area_id)
{
  struct ospf_area *area;

  area = ospf_area_lookup_by_area_id (ospf, area_id);
  if (area == NULL)
    return 0;

  area->no_summary = 0;
  ospf_area_check_free (ospf, area_id);

  return 1;
}

int
ospf_area_nssa_set (struct ospf *ospf, struct in_addr area_id)
{
  struct ospf_area *area;
  int format = OSPF_AREA_ID_FORMAT_ADDRESS;

  area = ospf_area_get (ospf, area_id, format);
  if (ospf_area_vlink_count (ospf, area))
    return 0;

  if (area->external_routing != OSPF_AREA_NSSA)
    {
      ospf_area_type_set (area, OSPF_AREA_NSSA);
      ospf->anyNSSA++;
    }

  /* set NSSA area defaults */
  area->no_summary = 0;
  area->NSSATranslatorRole = OSPF_NSSA_ROLE_CANDIDATE;
  area->NSSATranslatorState = OSPF_NSSA_TRANSLATE_DISABLED;
  area->NSSATranslatorStabilityInterval = OSPF_NSSA_TRANS_STABLE_DEFAULT;

  return 1;
}

int
ospf_area_nssa_unset (struct ospf *ospf, struct in_addr area_id)
{
  struct ospf_area *area;

  area = ospf_area_lookup_by_area_id (ospf, area_id);
  if (area == NULL)
    return 0;

  if (area->external_routing == OSPF_AREA_NSSA)
    {
      ospf->anyNSSA--;
      ospf_area_type_set (area, OSPF_AREA_DEFAULT);
    }

  ospf_area_check_free (ospf, area_id);

  return 1;
}

int
ospf_area_nssa_translator_role_set (struct ospf *ospf, struct in_addr area_id,
				    int role)
{
  struct ospf_area *area;

  area = ospf_area_lookup_by_area_id (ospf, area_id);
  if (area == NULL)
    return 0;

  area->NSSATranslatorRole = role;

  return 1;
}

#if 0
/* XXX: unused? Leave for symmetry? */
static int
ospf_area_nssa_translator_role_unset (struct ospf *ospf,
				      struct in_addr area_id)
{
  struct ospf_area *area;

  area = ospf_area_lookup_by_area_id (ospf, area_id);
  if (area == NULL)
    return 0;

  area->NSSATranslatorRole = OSPF_NSSA_ROLE_CANDIDATE;

  ospf_area_check_free (ospf, area_id);

  return 1;
}
#endif

int
ospf_area_export_list_set (struct ospf *ospf,
			   struct ospf_area *area, const char *list_name)
{
  struct access_list *list;
  list = access_list_lookup (AFI_IP, list_name);

  EXPORT_LIST (area) = list;

  if (EXPORT_NAME (area))
    free (EXPORT_NAME (area));

  EXPORT_NAME (area) = strdup (list_name);
  ospf_schedule_abr_task (ospf);

  return 1;
}

int
ospf_area_export_list_unset (struct ospf *ospf, struct ospf_area * area)
{

  EXPORT_LIST (area) = 0;

  if (EXPORT_NAME (area))
    free (EXPORT_NAME (area));

  EXPORT_NAME (area) = NULL;

  ospf_area_check_free (ospf, area->area_id);
  
  ospf_schedule_abr_task (ospf);

  return 1;
}

int
ospf_area_import_list_set (struct ospf *ospf, struct ospf_area *area, 
                           const char *name)
{
  struct access_list *list;
  list = access_list_lookup (AFI_IP, name);

  IMPORT_LIST (area) = list;

  if (IMPORT_NAME (area))
    free (IMPORT_NAME (area));

  IMPORT_NAME (area) = strdup (name);
  ospf_schedule_abr_task (ospf);

  return 1;
}

int
ospf_area_import_list_unset (struct ospf *ospf, struct ospf_area * area)
{
  IMPORT_LIST (area) = 0;

  if (IMPORT_NAME (area))
    free (IMPORT_NAME (area));

  IMPORT_NAME (area) = NULL;
  ospf_area_check_free (ospf, area->area_id);

  ospf_schedule_abr_task (ospf);

  return 1;
}

int
ospf_timers_refresh_set (struct ospf *ospf, int interval)
{
  int time_left;

  if (ospf->lsa_refresh_interval == interval)
    return 1;

  time_left = ospf->lsa_refresh_interval -
    (quagga_time (NULL) - ospf->lsa_refresher_started);
  
  if (time_left > interval)
    {
      OSPF_TIMER_OFF (ospf->t_lsa_refresher);
      ospf->t_lsa_refresher =
	thread_add_timer (master, ospf_lsa_refresh_walker, ospf, interval);
    }
  ospf->lsa_refresh_interval = interval;

  return 1;
}

int
ospf_timers_refresh_unset (struct ospf *ospf)
{
  int time_left;

  time_left = ospf->lsa_refresh_interval -
    (quagga_time (NULL) - ospf->lsa_refresher_started);

  if (time_left > OSPF_LSA_REFRESH_INTERVAL_DEFAULT)
    {
      OSPF_TIMER_OFF (ospf->t_lsa_refresher);
      ospf->t_lsa_refresher =
	thread_add_timer (master, ospf_lsa_refresh_walker, ospf,
			  OSPF_LSA_REFRESH_INTERVAL_DEFAULT);
    }

  ospf->lsa_refresh_interval = OSPF_LSA_REFRESH_INTERVAL_DEFAULT;

  return 1;
}


static struct ospf_nbr_nbma *
ospf_nbr_nbma_new (void)
{
  struct ospf_nbr_nbma *nbr_nbma;

  nbr_nbma = XCALLOC (MTYPE_OSPF_NEIGHBOR_STATIC,
		      sizeof (struct ospf_nbr_nbma));

  nbr_nbma->priority = OSPF_NEIGHBOR_PRIORITY_DEFAULT;
  nbr_nbma->v_poll = OSPF_POLL_INTERVAL_DEFAULT;

  return nbr_nbma;
}

static void
ospf_nbr_nbma_free (struct ospf_nbr_nbma *nbr_nbma)
{
  XFREE (MTYPE_OSPF_NEIGHBOR_STATIC, nbr_nbma);
}

static void
ospf_nbr_nbma_delete (struct ospf *ospf, struct ospf_nbr_nbma *nbr_nbma)
{
  struct route_node *rn;
  struct prefix_ipv4 p;

  p.family = AF_INET;
  p.prefix = nbr_nbma->addr;
  p.prefixlen = IPV4_MAX_BITLEN;

  rn = route_node_lookup (ospf->nbr_nbma, (struct prefix *)&p);
  if (rn)
    {
      ospf_nbr_nbma_free (rn->info);
      rn->info = NULL;
      route_unlock_node (rn);
      route_unlock_node (rn);
    }
}

static void
ospf_nbr_nbma_down (struct ospf_nbr_nbma *nbr_nbma)
{
  OSPF_TIMER_OFF (nbr_nbma->t_poll);

  if (nbr_nbma->nbr)
    {
      nbr_nbma->nbr->nbr_nbma = NULL;
      OSPF_NSM_EVENT_EXECUTE (nbr_nbma->nbr, NSM_KillNbr);
    }

  if (nbr_nbma->oi)
    listnode_delete (nbr_nbma->oi->nbr_nbma, nbr_nbma);
}

static void
ospf_nbr_nbma_add (struct ospf_nbr_nbma *nbr_nbma,
		   struct ospf_interface *oi)
{
  struct ospf_neighbor *nbr;
  struct route_node *rn;
  struct prefix p;

  if (oi->type != OSPF_IFTYPE_NBMA)
    return;

  if (nbr_nbma->nbr != NULL)
    return;

  if (IPV4_ADDR_SAME (&oi->nbr_self->address.u.prefix4, &nbr_nbma->addr))
    return;
      
  nbr_nbma->oi = oi;
  listnode_add (oi->nbr_nbma, nbr_nbma);

  /* Get neighbor information from table. */
  p.family = AF_INET;
  p.prefixlen = IPV4_MAX_BITLEN;
  p.u.prefix4 = nbr_nbma->addr;

  rn = route_node_get (oi->nbrs, (struct prefix *)&p);
  if (rn->info)
    {
      nbr = rn->info;
      nbr->nbr_nbma = nbr_nbma;
      nbr_nbma->nbr = nbr;

      route_unlock_node (rn);
    }
  else
    {
      nbr = rn->info = ospf_nbr_new (oi);
      nbr->state = NSM_Down;
      nbr->src = nbr_nbma->addr;
      nbr->nbr_nbma = nbr_nbma;
      nbr->priority = nbr_nbma->priority;
      nbr->address = p;

      nbr_nbma->nbr = nbr;

      OSPF_NSM_EVENT_EXECUTE (nbr, NSM_Start);
    }
}

void
ospf_nbr_nbma_if_update (struct ospf *ospf, struct ospf_interface *oi)
{
  struct ospf_nbr_nbma *nbr_nbma;
  struct route_node *rn;
  struct prefix_ipv4 p;

  if (oi->type != OSPF_IFTYPE_NBMA)
    return;

  for (rn = route_top (ospf->nbr_nbma); rn; rn = route_next (rn))
    if ((nbr_nbma = rn->info))
      if (nbr_nbma->oi == NULL && nbr_nbma->nbr == NULL)
	{
	  p.family = AF_INET;
	  p.prefix = nbr_nbma->addr;
	  p.prefixlen = IPV4_MAX_BITLEN;

	  if (prefix_match (oi->address, (struct prefix *)&p))
	    ospf_nbr_nbma_add (nbr_nbma, oi);
	}
}

struct ospf_nbr_nbma *
ospf_nbr_nbma_lookup (struct ospf *ospf, struct in_addr nbr_addr)
{
  struct route_node *rn;
  struct prefix_ipv4 p;

  p.family = AF_INET;
  p.prefix = nbr_addr;
  p.prefixlen = IPV4_MAX_BITLEN;

  rn = route_node_lookup (ospf->nbr_nbma, (struct prefix *)&p);
  if (rn)
    {
      route_unlock_node (rn);
      return rn->info;
    }
  return NULL;
}

struct ospf_nbr_nbma *
ospf_nbr_nbma_lookup_next (struct ospf *ospf, struct in_addr *addr, int first)
{
#if 0
  struct ospf_nbr_nbma *nbr_nbma;
  struct listnode *node;
#endif

  if (ospf == NULL)
    return NULL;

#if 0
  for (ALL_LIST_ELEMENTS_RO (ospf->nbr_nbma, node, nbr_nbma))
    {
      if (first)
	{
	  *addr = nbr_nbma->addr;
	  return nbr_nbma;
	}
      else if (ntohl (nbr_nbma->addr.s_addr) > ntohl (addr->s_addr))
	{
	  *addr = nbr_nbma->addr;
	  return nbr_nbma;
	}
    }
#endif
  return NULL;
}

int
ospf_nbr_nbma_set (struct ospf *ospf, struct in_addr nbr_addr)
{
  struct ospf_nbr_nbma *nbr_nbma;
  struct ospf_interface *oi;
  struct prefix_ipv4 p;
  struct route_node *rn;
  struct listnode *node;

  nbr_nbma = ospf_nbr_nbma_lookup (ospf, nbr_addr);
  if (nbr_nbma)
    return 0;

  nbr_nbma = ospf_nbr_nbma_new ();
  nbr_nbma->addr = nbr_addr;

  p.family = AF_INET;
  p.prefix = nbr_addr;
  p.prefixlen = IPV4_MAX_BITLEN;

  rn = route_node_get (ospf->nbr_nbma, (struct prefix *)&p);
  rn->info = nbr_nbma;

  for (ALL_LIST_ELEMENTS_RO (ospf->oiflist, node, oi))
    {
      if (oi->type == OSPF_IFTYPE_NBMA)
	if (prefix_match (oi->address, (struct prefix *)&p))
	  {
	    ospf_nbr_nbma_add (nbr_nbma, oi);
	    break;
	  }
    }

  return 1;
}

int
ospf_nbr_nbma_unset (struct ospf *ospf, struct in_addr nbr_addr)
{
  struct ospf_nbr_nbma *nbr_nbma;

  nbr_nbma = ospf_nbr_nbma_lookup (ospf, nbr_addr);
  if (nbr_nbma == NULL)
    return 0;

  ospf_nbr_nbma_down (nbr_nbma);
  ospf_nbr_nbma_delete (ospf, nbr_nbma);

  return 1;
}

int
ospf_nbr_nbma_priority_set (struct ospf *ospf, struct in_addr nbr_addr,
			    u_char priority)
{
  struct ospf_nbr_nbma *nbr_nbma;

  nbr_nbma = ospf_nbr_nbma_lookup (ospf, nbr_addr);
  if (nbr_nbma == NULL)
    return 0;

  if (nbr_nbma->priority != priority)
    nbr_nbma->priority = priority;

  return 1;
}

int
ospf_nbr_nbma_priority_unset (struct ospf *ospf, struct in_addr nbr_addr)
{
  struct ospf_nbr_nbma *nbr_nbma;

  nbr_nbma = ospf_nbr_nbma_lookup (ospf, nbr_addr);
  if (nbr_nbma == NULL)
    return 0;

  if (nbr_nbma != OSPF_NEIGHBOR_PRIORITY_DEFAULT)
    nbr_nbma->priority = OSPF_NEIGHBOR_PRIORITY_DEFAULT;

  return 1;
}

int
ospf_nbr_nbma_poll_interval_set (struct ospf *ospf, struct in_addr nbr_addr,
				 unsigned int interval)
{
  struct ospf_nbr_nbma *nbr_nbma;

  nbr_nbma = ospf_nbr_nbma_lookup (ospf, nbr_addr);
  if (nbr_nbma == NULL)
    return 0;

  if (nbr_nbma->v_poll != interval)
    {
      nbr_nbma->v_poll = interval;
      if (nbr_nbma->oi && ospf_if_is_up (nbr_nbma->oi))
	{
	  OSPF_TIMER_OFF (nbr_nbma->t_poll);
	  OSPF_POLL_TIMER_ON (nbr_nbma->t_poll, ospf_poll_timer,
			      nbr_nbma->v_poll);
	}
    }

  return 1;
}

int
ospf_nbr_nbma_poll_interval_unset (struct ospf *ospf, struct in_addr addr)
{
  struct ospf_nbr_nbma *nbr_nbma;

  nbr_nbma = ospf_nbr_nbma_lookup (ospf, addr);
  if (nbr_nbma == NULL)
    return 0;

  if (nbr_nbma->v_poll != OSPF_POLL_INTERVAL_DEFAULT)
    nbr_nbma->v_poll = OSPF_POLL_INTERVAL_DEFAULT;

  return 1;
}

void
ospf_master_init ()
{
  memset (&ospf_master, 0, sizeof (struct ospf_master));

  om = &ospf_master;
  om->ospf = list_new ();
  om->master = thread_master_create ();
  om->start_time = quagga_time (NULL);
}<|MERGE_RESOLUTION|>--- conflicted
+++ resolved
@@ -966,65 +966,7 @@
   
   /* Get target interface. */
   for (ALL_LIST_ELEMENTS_RO (om->iflist, node, ifp))
-<<<<<<< HEAD:ospfd/ospfd.c
-    {
-      struct listnode *cnode;
-      
-      if (memcmp (ifp->name, "VLINK", 5) == 0)
-	continue;
-	
-      /* if interface prefix is match specified prefix,
-	 then create socket and join multicast group. */
-      for (ALL_LIST_ELEMENTS_RO (ifp->connected, cnode, co))
-	{
-	  struct prefix *addr;
-	  
-          if (CHECK_FLAG(co->flags,ZEBRA_IFA_SECONDARY))
-            continue;
-
-	  addr = CONNECTED_ID(co);
-
-	  if (p->family == co->address->family 
-	      && ! ospf_if_is_configured (ospf, &(addr->u.prefix4))
-	      && ospf_network_match_iface(co,p))
-	    {
-	       struct ospf_interface *oi;
-		
-		oi = ospf_if_new (ospf, ifp, co->address);
-		oi->connected = co;
-		
-		oi->area = area;
-
-		oi->params = ospf_lookup_if_params (ifp, oi->address->u.prefix4);
-		oi->output_cost = ospf_if_get_output_cost (oi);
-		
-		/* Add pseudo neighbor. */
-		ospf_nbr_add_self (oi);
-
-		/* Relate ospf interface to ospf instance. */
-		oi->ospf = ospf;
-
-		/* update network type as interface flag */
-		/* If network type is specified previously,
-		   skip network type setting. */
-		oi->type = IF_DEF_PARAMS (ifp)->type;
-		
-		ospf_area_add_if (oi->area, oi);
-		
-		/* if router_id is not configured, dont bring up
-		 * interfaces.
-                 * ospf_router_id_update() will call ospf_if_update
-                 * whenever r-id is configured instead.
-                 */
-		if ((ospf->router_id.s_addr != 0)
-		    && if_is_operative (ifp)) 
-		  ospf_if_up (oi);
-	      }
-	}
-    }
-=======
     ospf_network_run_interface (p, area, ifp);
->>>>>>> 41dc3488cf127a1e23333459a0c316ded67f7ff3:ospfd/ospfd.c
 }
 
 void
@@ -1320,7 +1262,6 @@
   return 1;
 }
 
-#if 0
 /* XXX: unused? Leave for symmetry? */
 static int
 ospf_area_nssa_translator_role_unset (struct ospf *ospf,
@@ -1338,7 +1279,6 @@
 
   return 1;
 }
-#endif
 
 int
 ospf_area_export_list_set (struct ospf *ospf,
@@ -1460,8 +1400,9 @@
 {
   struct ospf_nbr_nbma *nbr_nbma;
 
-  nbr_nbma = XCALLOC (MTYPE_OSPF_NEIGHBOR_STATIC,
+  nbr_nbma = XMALLOC (MTYPE_OSPF_NEIGHBOR_STATIC,
 		      sizeof (struct ospf_nbr_nbma));
+  memset (nbr_nbma, 0, sizeof (struct ospf_nbr_nbma));
 
   nbr_nbma->priority = OSPF_NEIGHBOR_PRIORITY_DEFAULT;
   nbr_nbma->v_poll = OSPF_POLL_INTERVAL_DEFAULT;
