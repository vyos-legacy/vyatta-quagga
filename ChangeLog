<<<<<<< HEAD
2005-05-06 Hasso Tepper <hasso at quagga.net>
=======
2005-06-01 Paul Jakma <paul.jakma@sun.com>

	* NEWS: bgpd work queues and ripd auth-mode change

2005-05-07 Yar Tikhiy <yar@comp.chem.msu.su>
>>>>>>> 4f488eb2

	* configure.ac: Add action for case of crosscompiling to the
	  AC_TRY_RUN macro.

2005-04-01 Hasso Tepper <hasso at quagga.net>

	* configure.ac: Bump version to 0.98.3.

2005-03-26 Hasso Tepper <hasso at quagga.net>

	* doc/defines.texi.in, lib/version.h.in: Update copyright string to
	  include year 2005.

2005-03-12 Paul Jakma <paul.jakma@sun.com>

	* configure.ac: Solaris 8 can use the newer lifreq based methods
	  too, allows IPv6.

2005-02-19 Hasso Tepper <hasso at quagga.net>

	* configure.ac: Fix Linux detection. Host types like i686-pc-linux
	  didn't match the pattern.

2005-02-03 Paul Jakma <paul@dishone.st>

	* configure.ac: Bump version to 0.98.2

2005-01-31 Paul Jakma <paul@dishone.st>

	* configure.ac: Bump version to 0.98.1

2005-01-23 Andrew J. Schorr <ajschorr@alumni.princeton.edu>

	* configure.ac: Test for header file <ucontext.h> (for use in
	  signal processing).

2005-01-15 Andrew J. Schorr <ajschorr@alumni.princeton.edu>

	* redhat/quagga.spec.in: Fix postun script to avoid misleading error
	  message saying the postun scriptlet failed when watchquagga
	  is not running.

2005-01-12 Andrew J. Schorr <ajschorr@alumni.princeton.edu>

	* redhat/quagga.spec.in: Pass --enable-gcc-rdynamic to configure
	  to get gcc to link with -rdynamic for better backtraces.
	  When the rpm is upgraded, the restart logic now works as follows:
	  1. stop watchquagga; 2. stop all routing daemons; 3. restart zebra
	  if it was running; 4. start all routing daemons that were running;
	  and 5. start watchquagga if it was running.

2005-01-12 Andrew J. Schorr <ajschorr@alumni.princeton.edu>

	* configure.ac: If configure is invoked with --enable-snmp, but
	  the configure script is unable to find SNMP support on the platform,
	  then configure should give an error message and exit.

2005-01-07 Paul Jakma <paul@dishone.st>

	* configure.ac: Bump version to 0.98.0

2005-01-05 Paul Jakma <paul@dishone.st>

	* configure.ac: Bump version to 0.97.5

2005-01-04  Greg Troxel  <gdt@fnord.ir.bbn.com>

	* configure.ac: Use AC_MSG_CHECKING/AC_MSG_RESULT around
	CMSG_FIRSTHDR check, so it shows up in the output of configure.
	Tested on NetBSD, which doesn't define HAVE_BROKEN_CMSG_FIRSTHDR.

2005-01-04 Andrew J. Schorr <ajschorr@alumni.princeton.edu>

	* configure.ac: Added test for broken CMSG_FIRSTHDR macro
	  (relevant for Solaris 8 and unpatched Solaris 9, don't know
	  whether other platforms are affected).

2005-01-04 Andrew J. Schorr <ajschorr@alumni.princeton.edu>

	* NEWS: Note improved logging facilities.

2004-12-29 Andrew J. Schorr <ajschorr@alumni.princeton.edu>

	* configure.ac: Add new option --enable-gcc-rdynamic to link
	  with -rdynamic.

2004-12-23 Paul Jakma <paul@dishone.st>

	configure.ac: Bump version to 0.97.4

2004-12-22 Andrew J. Schorr <ajschorr@alumni.princeton.edu>

	* redhat/quagga.spec.in: daemonv6_list should contain only IPv6 daemons.

2004-12-22 Andrew J. Schorr <ajschorr@alumni.princeton.edu>

	* redhat/quagga.spec.in: Add watchquagga, and fix some other
	  logic to make sure that all daemons are restarted on upgrades
	  and stopped on package removal.

2004-12-22 Andrew J. Schorr <ajschorr@alumni.princeton.edu>

	* redhat/quagga.sysconfig: Define some variables to support watchquagga.

2004-12-22 Andrew J. Schorr <ajschorr@alumni.princeton.edu>

	* configure.ac: Add a define for DAEMON_VTY_DIR in config.h.

2004-12-22 Andrew J. Schorr <ajschorr@alumni.princeton.edu>

	* {configure.ac,Makefile.am}: Build watchquagga by default.

2004-12-21 Andrew J. Schorr <ajschorr@alumni.princeton.edu>

	* NEWS: Note addition of watchquagga.
	* HACKING: Note that watchquagga is in testing phase.

2004-12-21 Andrew J. Schorr <ajschorr@alumni.princeton.edu>

	* watchquagga: New watchquagga daemon.

2004-12-21 Andrew J. Schorr <ajschorr@alumni.princeton.edu>

	* redhat/Makefile.am: Added watchquagga.init to EXTRA_DIST.

2004-12-21 Andrew J. Schorr <ajschorr@alumni.princeton.edu>

	* redhat/watchquagga.init: New file, init script for watchquagga.

2004-12-03 Andrew J. Schorr <ajschorr@alumni.princeton.edu>

	* HACKING: Indicate that header files should be consulted for
	  documentation, particularly logging levels in lib/log.h.

2004-11-24 Paul Jakma <paul@dishone.st>

	* TODO: Add source routing, zebra filtering and lib/ documenting.

2004-11-19 Andrew J. Schorr <ajschorr@alumni.princeton.edu>

	* global: Replace strerror with safe_strerror.  And vtysh/vtysh.c
	  needs to include "log.h" to pick up the declaration.

2004-11-19 Hasso Tepper <hasso at quagga.net>

	* configure.ac: Avoid regeneration of doc/quagga.info for now.

2004-11-17 Paul Jakma <paul@dishone.st>

	* INSTALL.quagga.txt: texinfo version corrected, so section on
          that 4.7-x being unknown is not needed.

2004-11-12 Paul Jakma <paul@dishone.st>

	* configure.ac: Fix AC_CONFIG_FILES, the chmod seems to run for
          every input file, should be only be for vtysh/extract.pl, so that
	  should be a seperate AC_CONFIG_FILES.
	* INSTALL: update-autotools, autoreconf -i will install this, remove
	  the file so it always matches the autoconf which created
          configure (ie the quagga snapshot producing host).
	* INSTALL.quagga.txt: Some quagga specific INSTALL notes.
	* README: s/GNU Zebra/Quagga/ and refer to IS-IS support.

2004-11-10 Andrew J. Schorr <ajschorr@alumni.princeton.edu>

	* redhat/quagga.spec.in: add comments showing how to get gcc verbosity

2004-11-08 Paul Jakma <paul@dishone.st>

	* configure.ac: bump version to 0.97.3, release imminent.

2004-11-06 Paul Jakma <paul@dishone.st>

	* configure.ac: Arguments to AC_OUTPUT is deprecated, use
          AC_CONFIG_FILES instead. Rearrange the order slightly to put the
          Makefiles first (silly aesthetic thing, dont know why I had to do
          this ;) ). Add doc/defines.texi to the list.
	* NEWS: bgp route-server support added, refer to docs.
	* update-autotools: call automake with --add-missing and --copy,
          former is important for obvious reasons, latter for dist files,
          and --gnu to enable whatever extra goodness checks.
	* {depcomp, install-sh, missing}: removed, auto-generated files.

2004-11-05 Paul Jakma <paul@dishone.st>

	* HACKING: Expand on ChangeLogs, eg current practice for certain
          directories and certain other meta-data is not to maintain a 
          ChangeLog. Expand on the commit message, IMHO, commit message
          should always be ChangeLog for files where ChangeLog is kept.
	  Solaris is supported on any platform (with, at moment, an
          additional patch).

2004-10-23 Paul Jakma <paul@dishone.st>

	* configure.ac: bump version to 0.97.2, release imminent.

2004-10-22 Paul Jakma <paul@dishone.st>

	* configure.ac: fix up enable help alignment slightly
          Add --enable-gcc-ultra-verbose to set various gcc warnings which
          should one day be fixed but are not serious problems or which
          could be false-positives.

2004-10-19 Andrew J. Schorr <aschorr@telemetry-investments.com>

	* lib, zebra, ripd, ospfd, bgpd: Support NULL connected destination
	  pointers properly everywhere.  Fix point-to-point logic to
	  support links where a dedicated subnet has been assigned.
	  PtP links with /31 subnets should now work where supported by O/S.

2004-10-11 Paul Jakma <paul@dishone.st>

	* bump version to 0.97.1, release imminent.

2004-10-07 Paul Jakma <paul@dishone.st>

	* bump version to 0.97.0, release imminent.

2004-10-07  Greg Troxel  <gdt@sunpal7.mit.edu>

	* configure.ac: remove -Wpacked; 2.95.3 doesn't support it.	

2004-10-05 Hasso Tepper <hasso at quagga.net>

	* configure.ac: Removed -Wpadded. I don't have sooo much time that I
	  could care about padding ;).

2004-09-30 Paul Jakma <paul@dishone.st>

	* Update default CFLAGS for gcc to keep Hasso busy.

2004-09-27 Paul Jakma <paul@dishone.st>

	* update-autotools: libtoolize should copy files, rather than link.
	  the whole idea is that dist files should not need auto*, etc.
	  installed to be able to compile.

2004-09-13  Hasso Tepper  <hasso at quagga.net>

	* configure.ac: Disable isisd compiling by default.

2004-09-13 Paul Jakma <paul@dishone.st>

	* configure.ac: capitalise the package name. autoconf lowercases
          it for PACKAGE_TARNAME.

2004-09-13 Jose Luis Rubio <jrubio@dit.upm.es>
           (at Technical University of Madrid as part of Euro6ix Project)

        Enhanced Route Server functionality and Route-Maps:

        * bgpd/bgpd.h: Modified 'struct peer' and 'struct bgp_filter' to
        support rs-clients. A 'struct bgp_table *rib' has been added to the
        first (to mantain a separated RIB for each rs-client) and two new
        route-maps have been added to the last (for import/export policies).
        Added the following #defines: RMAP_{IN|OUT|IMPORT|EXPORT|MAX},
        PEER_RMAP_TYPE_{IMPORT|EXPORT} and BGP_CLEAR_SOFT_RSCLIENT.

        * bgpd/bgpd.c: Modified the functions that create/delete/etc peers in
        order to consider the new fields included in 'struct peer' for
        supporting rs-clients, i.e. the import/export route-maps and the
        'struct bgp_table'.

        * bgpd/bgp_route.{ch}: Modified several functions related with
        receiving/sending announces in order to support the new Route Server
        capabilities.
        Function 'bgp_process' has been reorganized, creating an auxiliar
        function for best path selection ('bgp_best_selection').
        Modified 'bgp_show' and 'bgp_show_route' for displaying information
        about any RIB (and not only the main bgp RIB).
        Added commands for displaying information about RS-clients RIBs:
        'show bgp rsclient (A.B.C.D|X:X::X:X)', 'show bgp rsclient
        (A.B.C.D|X:X::X:X) X:X::X:X/M', etc

        * bgpd/bgp_table.{ch}: The structure 'struct bgp_table' now has two
        new fields: type (which can take the values BGP_TABLE_{MAIN|RSCLIENT})
        and 'void *owner' which points to 'struct bgp' or 'struct peer' which
        owns the table.
        When creating a new bgp_table by default 'type=BGP_TABLE_MAIN' is set.

        * bgpd/bgp_vty.c: The commands 'neighbor ... route-server-client' and
        'no neighbor ... route-server-client' now not only set/unset the flag
        PEER_FLAG_RSERVER_CLIENT, but they create/destroy the 'struct
        bgp_table' of the peer. Special actions are taken for peer_groups.
        Command 'neighbor ... route-map WORD (in|out)' now also supports two
        new kinds of route-map: 'import' and 'export'.
        Added commands 'clear bgp * rsclient', etc. These commands allow a new
        kind of soft_reconfig which affects only the RIB of the specified
        RS-client.
        Added commands 'show bgp rsclient summary', etc which display a
        summary of the rs-clients configured for the corresponding address
        family.

        * bgpd/bgp_routemap.c: A new match statement is available,
        'match peer (A.B.C.D|X:X::X:X)'. This statement can only be used in
        import/export route-maps, and it matches when the peer who announces
        (when used in an import route-map) or is going to receive (when used
        in an export route-map) the route is the same than the one specified
        in the statement.
        For peer-groups the statement matches if the specified peer is member
        of the peer-group.
        A special version of the command, 'match peer local', matches with
        routes originated by the Route Server (defined with 'network ...',
        redistributed routes and default-originate).

        * lib/routemap.{ch}: Added a new clause 'call NAME' for use in
        route-maps. It jumps into the specified route-map and when it returns
        the first route-map ends if the called RM returns DENY_MATCH, or
        continues in other case.

2004-08-31  Greg Troxel  <gdt@poblano.ir.bbn.com>

	* Makefile.am: make m4 as subdir, rather the EXTRA_DISTing it

	* configure.ac: add m4/Makefile to output list

2004-08-31  Greg Troxel  <gdt@poblano.ir.bbn.com>
	
	* Makefile.am: Only put pkgsrc dir in SUBDIRS if we should install
	  rc.d files.  (Note that pkgsrc is always in DIST_SUBDIRS.)

	* configure.ac (pkgsrcdir): add new --enable-pkgsrcrcdir to give a
	  directory into which www.pkgsrc.org-style rc.d files are
	  installed.

2004-08-19 Paul Jakma <paul@dishone.st>

	* Makefile.am: add m4 directory to EXTRA_DIST, and define 
	  ACLOCAL_AMFLAGS to have aclocal pull in m4/
	* configure.ac: AM_PROG_LIBTOOL should be AC_...
	* update-autotools: print a warning that this script is deprecated  
	
2004-08-17  Greg Troxel  <gdt@fnord.ir.bbn.com>

	* update-autotools: print tools versions to aid people in sending
	bug reports.

2004-07-23  Greg Troxel  <gdt@poblano.ir.bbn.com>

	* */Makefile.am: Use ../dir/libfoo.la, rather than "-L../dir
	-lfoo", to avoid linking against installed libraries from a
	previous version.

	* {lib,ospfd,ospfclient}/Makefile.am: explicitly define the shared
	library version number to be 0.0

	* configure.ac: remove spurious , so extract.pl is chmod'd +x.
	
	* HACKING: explain shared library versioning rules
	
2004-07-22 Paul Jakma <paul@dishone.st>

	* configure.ac: modify default CFLAGS to be compiler agnostic
	  build Makefile for tests/ subdir.
	  
2004-07-14  Greg Troxel  <gdt@poblano.ir.bbn.com>

	* Makefile.am (EXTRA_DIST): Add missing \, so tools stuff is
	really in distfile.

2004-06-30  Greg Troxel  <gdt@poblano.ir.bbn.com>

	* */Makefile.am: use -L../lib -lzebra, so we pick up the shlib
	version of libzebra when available.

	* configure.ac, update-autotools: Add libtool.

2004-06-30  Greg Troxel  <gdt@poblano.ir.bbn.com>

	* Makefile.am: add files to EXTRA_DIST rather than copying, and
	omit the kludgy cleaning steps, which were failing when the list
	to clean was empty.

2004-06-30  Greg Troxel  <gdt@poblano.ir.bbn.com>
	
	* configure.ac: Look for perl, and substitute into vtysh/extract.pl.
	Search for termcap functions more expansively (fixes vtysh compile
	on NetBSD).  Clean up --enable-vtysh definition.

2004-06-30  Greg Troxel  <gdt@poblano.ir.bbn.com>

	* update-autotools: Use -rf on autom4te.cache.

2004-06-20 Hasso Tepper <hasso@estpak.ee>

	* lib/vty.c: Don't attempt to load configuration file from current
	  directory.
	* Update vty_read_config() calls in bgpd/bgp_main.c, isisd/isis_main.c,
	  ospf6d/ospf6_main.c, ospfd/ospf_main.c, ripd/rip_main.c,
	  ripngd/ripng_main.c and zebra/main.c.

2004-05-11 Paul Jakma <paul@dishone.st>

	* configure.ac: Add solaris support for the zebra/*_solaris 
	  method's, based on Sowmini's patches.

2004-04-08 Paul Jakma <paul@dishone.st>

	* ospf_spf.h: Add backlink field to struct vertex
	* ospf_spf.h: (ospf_vertex_new) initialise backlink
	  (ospf_lsa_has_link) return index of link back to
	  vertex V from candidate vertex W, or -1 if no link exists.
	  (ospf_spf_next) save backlink index for candidate vertex
	* ospf_interface.c: (ospf_vl_set_params) Use the backlink index
	  to determine correct address for virtual-link peers. Fall back 
	  to older "pick first link" method if no backlink index exists.
	  
2004-04-06 Hasso Tepper <hasso@estpak.ee>
	
	* zebra/ipforward_proc.c: Fixed lowering privileges.
	* zebra/zserv.c: Fixed "(no) ipv6 forwarding" command logic.
	* configure.ac: Added --disable-capabilities switch to configure.

2004-03-22 Hasso Tepper <hasso@estpak.ee>

	* Readded SIGTERM handling so daemons can clean up their stuff if they
	  are killed (not murdered).

2004-03-20 Michael Bruening <mike@vailsys.com>

	* ospfd/ospf_vty.c: Completed array distribute_str of route types with
	  addition of "isis". This array must be indexed by
	  ZEBRA_ROUTE_(SYSTEM|KERNEL|...) defines in zebra.h, and should
	  be updated with every route type addition. This fix allows
	  commands redistributing routes from (bgp|isis), like "router ospf
	  redistribute bgp ...", to be written to terminal, memory, file,
	  which would otherwise result in a seg fault or, possibly, config
	  file corruption. Overlooked in import of isisd.
	* Similar fixes to bgpd/bgp_vty.c ospf6d/ospf6_asbr.c ripd/rip_zebra.c
	  and ripngd/ripng_zebra.c.

2004-03-17 Jean-Yves Simon <lethalwp@tiscali.be>
	
	* zebra/main.c, ripd/rip_main.c: Fix typos sigusr1 -> sigint,
	  bugzilla #82.

2004-03-16 David Young <dyoung@pobox.com>

	* (many) reference <lib/version.h> rather than "version.h",
	because version.h is a generated file and not present in the
	source tree when using objdir builds.

2004-03-03 PC Drew <pc@superiorcomm.net>

	* lib/keychain.c: typecast time_t function to long, fixes compile
	  warning.
	* lib/debug.c: wrapped function with ifdef HAVE_GLIBC_BACKTRACE fixes
	  compile warning when backtrace doesn't exist for that system.
	* zebra/rtadv.c: for OpenBSD, added include statement for
	  netinet/icmp6.h
	* zebra/zserv.c: added default case to switch statements, fixes compile
	  warning about certain NEXTHOP_TYPE enumeration values not being
	  handled.
	* zebra/rt_socket.c: set *mask = NULL by default, fixes compile
	  warning, about mask possibly being used uninitialized.
	* bgpd/bgp_nexthop.c: added default case to switch statements, fixes
	  compile warning about certain NEXTHOP_TYPE enumeration values not
	  being handled.
	* ospfd/ospf_spf.c: typecast time_t to long, fixes compile warning.
	* ospfd/ospf_route.c: typecast route_node->prefix to prefix_ipv4, fixes
	  compile warning.
	* ospfd/ospf_route.c: typecast prefix_ipv4 to prefix, fixes compile
	  warning.
	* ospfd/ospf_abr.c: typecast prefix to prefix_ipv4 in two instances,
	  fixes compile warning.
	* vtysh/vtysh.c: fixed null pointer sentinel value when doing execl and
	  friends, fixes compile warning.
	* ospf6d/ospf6_damp.c: typecast time_t to long in 4 instances, fixes
	  compile warning.
	* ospf6d/ospf6_main.c: use MAXPATHLEN (if set) instead of 64 for the
	  _cwd array, fixes compile warning.

2004-01-19 Paul Jakma <paul@dishone.st>

	* tests/test-sig.c: New file, regression test for sigevents.
	* lib/Makefile.am: add sigevent.{c,h}
	* (isis|rip|ripng|ospf|ospf6|bgp)d/\1_main.c: modify for sigevents.
	* zebra/main.c: ditto.
	
2004-01-10 Paul Jakma <paul@dishone.st>

	* Makefile.am: redhat/ is a dist subdir too.
	
2004-01-10 Vincent Jardin <jardin@6wind.com>

	* configure.ac: add the redhat/Makefile as a AC_OUTPUT() argument.
	It fixes build on FreeBSD 5.1 and FreeBSD 4.7

2004-01-08 Paul Jakma <paul@dishone.st>

	* Makefile.am: as per gdt, specify the redhat dir as a DIST_SUBDIR,
	  remove the redhat/... dist targets - instead these now go in..
	  redhat/Makefile.am: (new) proper place to describe redhat/ dist 
	  files, as well as allow quagga.spec to be regenerated properly.
	  redhat/quagga.sysconfig: specify conf file location.
	  redhat/quagga.spec.in: Add 2 patches to RPM build.
	  
2003-12-30 Paul Jakma <paul@dishone.st>

	* redhat/isisd.init: new file, init script for isisd.
	  redhat/quagga.sysconfig: new file, sysconfig file for quagga
	  initscripts. 
	  redhat/quagga.spec.in: various cleanups, including sysconfig patch
	  from RH, fixed UID/GID as per RH EL, shell changed to 
	  /sbin/nologin, daemon vty's listen to 127.1 only per default and 
	  isisd packaged.
	  redhat/*.init: sysconfig support and runlevels specified.
	  
2003-12-30 Paul Jakma <paul@dishone.st>

	* Makefile.am: put the redhat/ stuff into EXTRA_DIST rather than
	  copying via dist-hook. Remove ~ files backup cruft from dists.
	  isisd/Makefile.am: sysconf example should go via
	  dist_examples_DATA. The include-netbsd/ headers werent mentioned
	  as sources and werent being copied into dists.
	  
2003-12-23 Vincent Jardin <jardin@6wind.com>

	* isisd: Import isisd from Sampo Saaristo's source code.

2003-12-22 Christian Hammers <ch@lathspell.de>

	* configure.ac (and everywhere a regular file is opened for
	  writing): use file permissions from configure rather than
	  compiled-in umask.

2003-12-22 Hasso Tepper <hasso@estpak.ee>

	* lib/linklist.c: Revert microfix I commited while reverting 
	  [quagga-dev 227]. Caused by misreading code.

2003-12-21 Hasso Tepper <hasso@estpak.ee>

	* lib/linklist.c: Revert patch [quagga-dev 227]. listnode_add_sort()
	  function should not drop nodes in any case. But fix behavior where
	  nodes were added to the end of list when cmp returned 0.
	* lib/if.c: Check for duplicates before calling listnode_add_sort().

2003-12-08  Greg Troxel  <gdt@fnord.ir.bbn.com>

	* {lib,ospfd,ospfapi}/Makefile.am: Use pkginclude_HEADERS rather
	than include_HEADERS to place includes in
	${prefix}/include/quaggainstead of polluting ${prefix}/include.

2003-12-04  Greg Troxel  <gdt@poblano.ir.bbn.com>

	* configure.ac: When setting exampledir to sysconfdir as a
	default, don't quote ${sysconfdir}.  (Bug reported by Vincent
	Jardin.)

2003-12-03  Greg Troxel  <gdt@poblano.ir.bbn.com>

	* configure.ac: Compile in Router Advertisement support by
	default.  Note that this does not default to sending RAs; it just
	makes 'ipv6 nd send-ra' and 'ipv6 nd prefix-advertisement'
	available.  While others may prefer other tools, no argument has
	been made that router advertisement support is such bloat that it
	should be compiled out by default (it 9556 bytes on NetBSD/i386 vs
	8 bytes with the support compiled out). This reversion of a
	previous change was done in consultation with Paul.

2003-12-03  Greg Troxel  <gdt@poblano.ir.bbn.com>

	* configure.ac: Move tests for v6 header files to after the check
	for v6 code version, and conditionalize on the right variable.
	(Fixes problem where v6 header files are not included when v6 is
	enabled implicitly.)

2003-12-03  Greg Troxel  <gdt@poblano.ir.bbn.com>

	* configure.ac: Add --enable-exampledir to specify where example
	config files should go, defaulting to sysconfdir.

	* */Makefile.am: use exampledir instead of sysconfdif for examples

2003-11-02 Paul Jakma <paul@dishone.st>

        * bgpd/bgp_routemap.c: Fix up 'set ip next-hop A.B.C.D|peer-address'
          route map command so that vtysh can use it. Modified version of   
          Hasso Tepper's patch. Fixes bug #52.
        * configure.ac: FreeBSD has net-snmp in /usr/local.
        * redhat/quagga.spec.in: Install libzebra headers with -devel
          package.

2003-11-02 Krzysztof Oledzki <oleq@ans.pl>

        * zebra/zebra_rib.c: Revert patch (dating from zebra.org) which  
          caused zebra to read all routes in all tables, rather than just
          the main table. See [quagga-dev 280].

2003-10-30 Paul Jakma <paul@dishone.st>

        * configure.ac: netinet/in_systm.h is yet another well-known
          header file we really should be checking for

2003-10-27 kamatchi soundaram <kamatchi@tdd.sj.nec.com>

        * ospfd/ospfd.c: Do not increment act_int for an area, as it is done
          by ospf_ism.c::ism_change_state() - results in incorrect figure
          for active interfaces in an area.

2003-10-27 Paul Jakma <paul@dishone.st>

        * lib/if.{ch}: remove ifc_pointtopoint() - left over from the
          reverted RFC3021 patch.

2003-10-27 Simon <lists@routemeister.net>

        * ospfd/ospfd.c: if_is_pointopoint() takes (struct interface *), was
          being called with struct connected. Change to co->ifp.

2003-10-27 Gilad Arnold <gilad.arnold@terayon.com>

        * zebra/zebra_rib.c: (nexthop_active_update) Check for multipath
          limit when setting changed flag to avoid spurious changes.
          (static_install_ipv{4,6}) dont uninstall by default, might not be
          required - avoid spurious uninstalls.
          (static_uninstall_ipv{4,6}) only uninstall the route if its
          actually FIB route.

2003-10-24 sowmini.varadhan@sun.com

        * ospfd/ospf_network.c: (ospf_sock_init) Exit if socket can not be
          created.

2003-10-24 Jose Luis Rubio Guivernau <jrubio@dit.upm.es>

        * Better 'show bgp' support for views (eg ipv6), see [quagga-dev 238]
        * bgpd/bgp_route.c: (bgp_show) Take a struct bgp argument instead of
          view string.
          (bgp_show_neighbor_route) Take a struct peer argument instead of
          ip string.
          (peer_adj_routes) ditto
          (show_adj_routes) ditto
          (peer_lookup_in_view) new function to return appropriate struct
          peer for a given view string.
          (misc) Fixup all calls to above to reflect new calling arguments,
          and use peer_lookup_in_view as needed. Additional commands
          installed to use expanded functionality above, existing commands
          modified to suit as well.
        * bgpd/bgp_vty.c: 2 new aliases.

2003-10-24 Paul Jakma <paul@dishone.st>

        * configure.ac: Check for fcntl()
        * {bgpd,ospf,ospf6d,ripd,ripngd}/Makefile.am: Install conf file via
          regular automake means, not magic install incantations, see
          bug #38.
        * lib/Makefile.am: install the headers, needed to link libzebra.a
          (and hence libospf.a, OSPF-API, etc.)

2003-10-24 waldi@debian.org

        * vtysh/Makefile.am: vtysh_cmd.c rebuild was broken because it
          depended against source files without specification, i.e. it
          used ../zebra instead of $(top_srcdir)/zebra.

2003-10-23 Paul Jakma <paul@dishone.st>

        * configure.ac: IRIX configure.ac support. Sort of works.
          sysctl() crashes though (ipforward), there's some kind of odd
          padding in the PF_ROUTE socket messages and setsockopt() on
          SOCK_RAW does not work (so ospfd doesnt work).

2003-10-22 Paul Jakma <paul@dishone.st>

        * vtysh/Makefile.am: do not include vtysh_cmd.c in dists, its
          configure dependent. (still need to find a way to make building of
          it dependent on configure options or include all commands.)

2003-10-22 Paul Jakma <paul@dishone.st>

        * lib/zebra.h: include limits.h if its there, its a portable header
          and useful and not just solaris specific. net/route.h is also
          useful.

2003-10-22 Paul Jakma <paul@dishone.st>

        * lib/regex.c: bzero -> memset
        * zebra/ioctl.c: ditto. bzero is not portable.

2003-10-22 Paul Jakma <paul@dishone.st>

        * zebra/kernel_socket.c: HAVE_IPV6 conditional for WRAPUP when
          HAVE_SA_LEN is not defined. bcopy -> memcpy, bcopy is not
          portable.

2003-10-22 Paul Jakma <paul@dishone.st>

        * configure.ac: Split up header checks into non-net, net and ipv6
          related. Checking of IPv6 is conditional. Add some more output
          text for the end of the configure run.

2003-10-18 Lorenzo Colitti <lorenzo@ripe.net>

        * bgpd/bgp_attr.c: (bgp_dump_routes_attr) Dont dump IPv4 nexthop
          for IP. Dump MP_NLRI attr with IPv6 next-hop for AF_INET6 address
          family prefixes. Accept prefix as argument.
        * bgpd/bgp_attr.c: modify bgp_dump_routes_attr declaration.
        * bgpd/bgp_dump.c: (bgp_dump_routes_entry) Modify calls to
          bgp_dump_routes_attr.
          (bgp_dump_common) Go by the family of the peering socket, not
          configured address family when dumping peering information.
          Add HAVE_IPV6 conditionals, eg missing from previous bgp interval
          patch.

2003-10-18 Lorenzo Colitti <lorenzo@ripe.net>

        * bgpd/bgp_dump.{c,h}: (bgp_dump_interval_add) Dump at discrete
          fixed intervals rather than fixed intervals from startup time.
          (bgp_dump_interval_func) Dont return immediately if file cant be
          openeded, but reschedule interval dumps, even - admin might
          fix problem in meantime. Close the dump file in between intervals.
          (bgp_dump_init) account for MSG header when initialising stream
          size.

2003-10-15 Paul Jakma <paul@dishone.st>

        * ospfd/ospf_interface: (ospf_if_lookup_table) new function to
          lookup oi for a given prefix in a given interfaces table of oi's.
          (ospf_if_new) use ospf_if_lookup_table to deal with zebra
          reporting new interface multiple times.
          NB: This patch is a complete plaster-band of a hack. First, why is
          zebra reporting interface events multiple times? Second, why does
          ospfd maintain so many damn lists and tables relating to oi's -
          these should be reconciled into one or two tables.

2003-10-15 sowmini.varadhan@sun.com

        * ripd/ripd.c: (rip_send_packet) use rip->sock for mcast sends,
          instead of creating one socket per send. send source addr to
          rip_update_interface.
          (rip_update_process) should send an update on every connected
          network for each interface.
          (rip_request_send) should send a request on every connected
          network for each interface.
        * ripd/ripd.h: update prototype for rip_interface_multicast_set
        * ripd/rip_interface.c: (rip_interface_multicast_set) reorganized
          so that it can be called repeatedly for aliased interfaces (on
          multiple networks).

2003-10-15 Jay Fenlason <fenlason@redhat.com>

        * lib/vty.c: (vty_telnet_option) Remote DoS exists if a telnet
          end-sub-negotation is sent when no sub-negotation data has been
          sent. Return immediately if no sub-negotation is in progress.
          (vty_read) do not attempt to process options if no sub-negotation
          is in progress.

2003-10-15 Paul Jakma <paul@dishone.st>

        * lib/vty.c: (vty_save_cwd) dont crash if getcwd fails. try fallback
          to SYSCONFDIR. Allocate cwd from the stack rather than relying on
          (non-portable) getcwd() allocation (which we didnt seem to be
          freeing).

2003-10-13 Jay Fenlason <fenlason@redhat.com>

        * lib/zebra.h: define UINT32_MAX for those systems which do not
          provide it.
        * bgp_attr.h: define BGP_MED_MAX.
        * bgp_route.c: update defines/constants to BGP_MED_MAX.
        * bgp_routemap.c: ditto. clean up route_match_metric_compile
          slightly to avoid unneccesary XMALLOC.

2003-10-13 sowmini.varadhan@sun.com

        * ospf_lsa.h: Add OSPF_LSA_PREMATURE_AGE flag.
        * ospf_lsa.c: added better debug comments. check sequence number in
          ospf_lsa_install. ospf_maxage_lsa_remover() checks for
          OSPF_LSA_PREMATURE_AGE and re-originates the lsa after ls_acks are
          received.
        * ospf_flood.c: improve debug statement- print ls_seqnum.

2003-10-13 Douglas Fraser <doug+quagga@idmf.net>

        * zebra/connected.c: PtP revert fixup. Zebra was not creating
        connected route for PtP peer.

2003-10-07 Tarhon-Onu Victor <mituc@iasi.rdsnet.ro>

        * zebra/ipforward_proc.c: (ipforward) Close the fd for
        /proc/net/snmp. See [quagga-dev 284]

2003-09-29 Gilad Arnold <gilad.arnold@terayon.com>

        * zebra/zebra_rib.c: Fix possible dangling reference to rib
        route_nodes - unlock it the appropriate number of times. (twice,
        because of the implicit lock). see [quagga-dev 251].

2003-09-29 Paul Jakma <paul@dishone.st>

        * zebra/connected.c: revert the 'generic PtP' patch as it causes
        far too many problems. People who use FreeSWAN should investigate
        native linux ipsec.
        * zebra/rt_netlink.c: ditto
        * lib/if.c: ditto
        * ripd/ripd.h: ditto
        * ripd/ripd.c: ditto
        * ripd/rip_interface.c: ditto
        * ospfd/ospfd.c: ditto
        * ospfd/ospf_snmp.c: ditto
        * bgpd/bgp_nexthop.c: ditto
        * ospfd/ospf_packet.c: Add debug output for some of the previously
          completely silent drops of 'bad' packets.
        * configure.ac: bump version

2003-08-27 Jay Fenlason <fenlason@redhat.com>

        * lib/Makefile.am: Do not use a lib (libcap) as a dependency
        * zebra/Makefile.am: Link in libcap
        * bgpd/bgp_routemap.c: attr->med is type u_in32_t, should be
          compared with UINT32_MAX
        * ospfd/ospfd.c: remove redundant assert
        * zebra/rtadv.c: add missing include for zebra/rib.h

2003-09-24 Paul Jakma <paul@dishone.st>

        * lib/version.h: moved to version.h.in
        * lib/version.h.in: New file, from version.h. Change hardcoded
          package name and version to use the autoconf defined substition
          variables.
        * configure.ac: Fix up AC/AM_INIT* to new style. Remove the sed'ing
          through lib/version.h for VERSION. Add lib/version.h to the
          AC_OUTPUT list. Update the text output of quagga version at end
          of configure run to use PACKAGE_VERSION.
        * doc/.cvsignore: ignore quagga.pdf
        * doc/.cvsignore: ignore version.h, its now autogenerated.

2003-09-24 sowmini.varadhan@sun.com

        * lib/if.c: (if_cmp_func) fix infinite loop if
          ifp1->name == ifp2->name
        * lib/linklist.c: (if_cmp_func) Fix handling of case where
          list->cmp returns 0.
        * rip_interface.c: (rip_interface_address_add) call
          rip_enable_apply(), or the interface is never considered up.
          see [quagga-dev 225].
        * zebra/kernel_socket.c: Fix up WRAPUP macro to deal with multiple
          address families in the absence of sa_len element in struct
          sockaddr.
          (ifm_read): Handle solaris 9 if_msghdr_t.
          Deal with interfaces which are incomplete, lookup on name rather
          than the placeholder interface index of -1.

2003-09-24 Thomas Giger TGC <thomas.giger@tgc.de>

        * ospf_packet.c (ospf_associate_packet_vl): pass NULL struct
          interface to ospf_if_lookup_by_local_addr() rather than the
          receiving interface ifp, packets for VL's could come in any
          interface. See quagga-dev 250.

2003-04-13 Paul Jakma <paul@dishone.st>

	* Amir: Opaque LSA bug fix for deletion of Type11's
	* configure.ac: use --localstatedir for Unix sockets
	* Hasso Tepper: When flushing as-ext LSAs flush associated NSSA
	  LSAs.

2003-04-04 Paul Jakma <paul@dishone.st>

	* Sync to Zebra CVS
	* Fix lib/thread.h leak
	* Fix small Opaque LSA leak
	* Do not configure OSPF interfaces for secondary addresses
	* vtysh fixes from Hasso
	* Dave Watson's missing ntohs fix

2003-03-25 Paul Jakma <paul@dishone.st>

	* Sync to Zebra CVS

2003-03-17 Amir Guindehi <amir@datacore.ch>

	* Extended SNMP checks in configure.ac so that net-snmp works

2003-03-17 Amir Guindehi <amir@datacore.ch>
           Ralph Keller <keller@tik.ee.ethz.ch>
	* merge OSPF-API 

2003-02-07 Paul Jakma <paul@dishone.st>

	* Sync to zebra CVS

2003-02-03 Paul Jakma <paul@dishone.st>

	* Sync to zebra CVS

2003-01-19 Paul Jakma <paul@dishone.st>

	* Temporary fix for Generic PtP wrt to IPv6

2003-01-17 Paul Jakma <paul@dishone.st>

	* Sync up to latest zebra.org CVS
	* [zebra 16823] Bugfix and new feature in Opaque-LSA handling
	  Masahiko Endo <endo@suri.co.jp>
	* [zebra 16824] [PATCH] nsm_kill_neighbor 
	  Masahiko Endo <endo@suri.co.jp>
	* [zebra 17217] [PATCH] show thread CPU
	  Yon Uriarte <havanna_moon@gmx.net>
	* [zebra 17218] Re: [PATCH] CLI extensions.
	  Yon Uriarte <havanna_moon@gmx.net>

2002-12-13 Paul Jakma <paul@dishone.st>

	* added support for vtysh 'write file' command to 
	  write either per-daamon and/or integrated file
	* ospfd md5 buffer copying fix (Greg Troxel) 
	* ospfd md5 sequence number derived from time()
	* RIPv1 fixes and improvements (John Hay)
	* link state detection (linux) ([zebra 12269])
	* Generic PtP and RFC3021 interface addressing support
	  (Frank van Maarseveen)
	* Michal Ludvig <michal@logix.cz>:
	  [zebra 16525] PATCH: Bugfixes for KAME systems
	* Kevin C Miller <kevinm@andrew.cmu.edu>
	  [zebra 16681] OSPF NSSA Patches
	* Yon Uriarte <havanna_moon@gmx.net>
	  [zebra 16671] [PATCH] CLI extensions
	* Masahiko Endo: [zebra 15475] - MPLS-TE docs

2002-07-07  Kunihiro Ishiguro  <kunihiro@ipinfusion.com>

	* zebra-0.93 released.

2002-06-28  Kunihiro Ishiguro  <kunihiro@ipinfusion.com>

	* update-autotools: Change file name from update-auto-tools.sh.

2002-06-21  Kunihiro Ishiguro  <kunihiro@ipinfusion.com>

	* update-auto-tools.sh: Add a new script to clean up build
	environment.

2002-06-18  Kunihiro Ishiguro  <kunihiro@ipinfusion.com>

	* Shift to the latest build environment autoconf-2.53 and
	automake-1.6.2.

2001-10-22  Kunihiro Ishiguro  <kunihiro@ipinfusion.com>

	* Integrate Glen Turner <glen.turner@aarnet.edu.au>'s pid option.

2001-08-19  Kunihiro Ishiguro  <kunihiro@ipinfusion.com>

	* zebra-0.92a released.

2001-08-19  "Peter Galbavy" <peter.galbavy@knowtion.net>

	* configure.in: SNMP library check problem fix when the library is
	installed under /usr/local/lib.

2001-08-15  Kunihiro Ishiguro  <kunihiro@ipinfusion.com>

	* zebra-0.92 released.

2001-04-22  Kunihiro Ishiguro  <kunihiro@zebra.org>

	* configure.in (LIBPAM): Use ZEBRA_AC_C_BIGENDIAN to avoid a
	warning.
	(IF_METHOD): Use test -r instead of AC_CHECK_FILE to avoid
	warnings.

	* config.guess: Update to 2000-11-10 version.

2001-04-11  Kunihiro Ishiguro  <kunihiro@zebra.org>

	* configure.in: Use AC_TRY_COMPILE instead of AC_EGREP_HEADER to
	detect in_pktinfo structure.  Suggested by: Vlad Lungu
	<vlad@rls.roknet.ro>.

2001-03-07  Michael Rozhavsky <mrozhavsky@opticalaccess.com>

	* configure.in: Add check for structure in_pktinfo.

2001-02-07  "Bjoern A. Zeeb" <bzeeb+zebra@zabbadoz.net>

	* configure.in (USE_PAM): Fix PAM library detection code.

2001-02-01  Kunihiro Ishiguro  <kunihiro@zebra.org>

	* zebra-0.91 is released.

2001-01-12  Kunihiro Ishiguro  <kunihiro@zebra.org>

	* configure.in: Remove guile related definition.

2001-01-11  Kunihiro Ishiguro  <kunihiro@zebra.org>

	* configure.in (ac_cv_htonl_works): HAVE_REPAIRABLE_HTONL is
	removed.  htonl should work fine on any platform.

2001-01-10  Kunihiro Ishiguro  <kunihiro@zebra.org>

	* configure.in: Remove --enable-oldrib option.

	* acconfig.h: OLD_RIB definition is removed.

	* zebra-0.90 is released.

	* configure.in (LIBS): Add check for sun_len field in struct
	sun_len.

2001-01-09  Kunihiro Ishiguro  <kunihiro@zebra.org>

	* Makefile.am: Include init/redhat files to distribution.

2001-01-07  Yasuhiro Ohara  <yasu@sfc.wide.ad.jp>

	* configure.in: check libm.a for BGPd compile error.
	AC_CHECK_LIB(m, main) was added.

2000-12-29  Kunihiro Ishiguro  <kunihiro@zebra.org>

	* configure.in: --enable-unixdomain becomes default.  Add
	--enable-tcp-zebra for TCP/IP communication between protocol
	daemon and zebra.

	* COPYING.LIB: Added for lib/getopt.c, lib/getopt.h,
	lib/getopt1.c, lib/md5-gnu.h, lib/md5.c, lib/regex-gnu.h,
	lib/regex.c.

	* Makefile.am (dist-hook): Include tools/*.cgi to distribution.

2000-12-26  Kunihiro Ishiguro  <kunihiro@zebra.org>

	* configure.in (MULTIPATH_NUM): --enable-multipath=ARG specify
	multipath number.  ARG must be digit.

2000-12-11  Kunihiro Ishiguro  <kunihiro@zebra.org>

	* configure.in: Add --enable-newrib for test new RIB code.

2000-11-25  Yasuhiro Ohara  <yasu@sfc.wide.ad.jp>

	* configure.in, config.h.in: Add check for libutil.h and
	setproctitle().

2000-10-26  Kunihiro Ishiguro  <kunihiro@zebra.org>

	* configure.in: Add --enable-nssa for OSPF NSSA option.

	* acconfig.h: Define HAVE_NSSA.

2000-10-25  "Bjoern A. Zeeb" <bzeeb+zebra@zabbadoz.net>

	* configure.in: pam_misc is only linked when the platform is
	GNU/Linux.

2000-10-24  Arkadiusz Miskiewicz <misiek@pld.org.pl>

	* configure.in (LIBS): Add check for crypto library.  test x`ls
	${ac_snmp}` is replaced with sipmle test -f.

2000-10-23  Kunihiro Ishiguro  <kunihiro@zebra.org>

	* configure.in: Add --enable-unixdomain option.  This will be
	default behavior in zebra-0.90.

2000-10-02  Kunihiro Ishiguro  <kunihiro@zebra.org>

	* zebra-0.89 is released.

2000-09-27  Kunihiro Ishiguro  <kunihiro@zebra.org>

	* configure.in: Add check for Intel CPU for Solaris on x86 check.

2000-09-21  Kunihiro Ishiguro  <kunihiro@zebra.org>

	* configure.in: Add check for getifaddrs().
	Set AM_INIT_AUTOMAKE version to 0.89.

2000-09-14  Kunihiro Ishiguro  <kunihiro@zebra.org>

	* config.guess: Update to the latest version.

	* config.sub: Likewise

2000-09-14  David Lipovkov <dlipovkov@OpticalAccess.com>

	* REPORTING-BUGS: New file is added.

2000-08-27  itojun@iijlab.net

	* configure.in: Add ncurses library check when --enable-vtysh is
	specified.

2000-08-22  Kunihiro Ishiguro  <kunihiro@zebra.org>

	* configure.in: Add check for readline/history.h.

	* acconfig.h: Remove pthread related variables.

	* configure.in: Add --with-libpam option for vtysh PAM
	authentication.  Remove --disable-pthread because we don't support
	pthread.

2000-08-17  Kunihiro Ishiguro  <kunihiro@zebra.org>

	* zebra-0.88 is released.

	* configure.in: Add Solaris -lcurses for vtysh.

2000-08-02  Kunihiro Ishiguro  <kunihiro@zebra.org>

	* configure.in: Add check for ncurses for compiling on Solaris.

2000-07-27  Kunihiro Ishiguro  <kunihiro@zebra.org>

	* configure.in: Add check for libreadline when --enable-vtysh is
	specified.

2000-07-23  Kunihiro Ishiguro  <kunihiro@zebra.org>

	* configure.in: Add AC_DEFINE(OPEN_BSD). When OS is OpenBSD
	interface method is if_ioctl.o

2000-07-09  Chris Dunlop <chris@onthe.net.au>

	* acconfig.h: Add HAVE_BROKEN_ALIASES.
	
	* configure.in: Add --enable-broken-aliases.

2000-06-12  Kunihiro Ishiguro  <kunihiro@zebra.org>

	* Set version to zebra-0.87.

2000-06-05  Kunihiro Ishiguro  <kunihiro@zebra.org>

	* configure.in: Remove --enable-mpls-vpn.  Now MPLS-VPN support is
	default.

	* Set version to zebra-0.87-pre

	* Makefile.am: Likewise.

2000-04-27  Kunihiro Ishiguro  <kunihiro@zebra.org>

	* Set version to 0.86.

2000-03-21  Kunihiro Ishiguro  <kunihiro@zebra.org>

	* Set version to 0.85b for ospfd test.

2000-03-20  Kunihiro Ishiguro  <kunihiro@zebra.org>

	* Set version to 0.85a for ospfd test.

2000-03-08  Kunihiro Ishiguro  <kunihiro@zebra.org>

	* Set version to 0.85.

2000-01-26  Kunihiro Ishiguro  <kunihiro@zebra.org>

	* Makefile.in: Regenerated by patched automake for fixing "make
	clean" problem on FreeBSD.

1999-12-08  Kunihiro Ishiguro  <kunihiro@zebra.org>

	* Set version to 0.83a.  This is for *BSD static route lookup
	problem.

1999-12-06  Kunihiro Ishiguro  <kunihiro@zebra.org>

	* Set version to 0.83.

1999-11-29  Kunihiro Ishiguro  <kunihiro@zebra.org>

	* Set version to 0.82.

1999-11-23  Kunihiro Ishiguro  <kunihiro@zebra.org>

	* aczebra.m4: New file added.

1999-11-21  Michael Handler <handler@sub-rosa.com>

	* configure.in (LIBS): Add sa_len check of sockaddr.

	* acconfig.h: Add HAVE_SA_LEN.

1999-11-12  Kunihiro Ishiguro  <kunihiro@zebra.org>

	* version.h: Update version to zebra-0.81b for bgpd test.

1999-11-09  Kunihiro Ishiguro  <kunihiro@zebra.org>

	* configure.in: Add --enable-mbgp.

1999-11-05  Kunihiro Ishiguro  <kunihiro@zebra.org>

	* Makefile.am (EXTRA_DIST): Add TODO to the distribution.

1999-11-04  Kunihiro Ishiguro  <kunihiro@zebra.org>

	* TODO: New file is added.

1999-11-03  Kunihiro Ishiguro  <kunihiro@zebra.org>

	* version.h: Update version to zebra-0.81a for ospfd test.

1999-10-28  Kunihiro Ishiguro  <kunihiro@zebra.org>

	* configure.in: New option --enable-snmp is added.

1999-10-24  Kunihiro Ishiguro  <kunihiro@zebra.org>

	* version.h: Update version to zebra-0.80.

1999-10-21  Kunihiro Ishiguro  <kunihiro@zebra.org>

	* version.h: Update version to zebra-0.80-pre3

1999-10-18  Kunihiro Ishiguro  <kunihiro@zebra.org>

	* configure.in (LIBS): SNMP check is done by ucd-snmp/asn1.h.

1999-10-10  Peter Galbavy <Peter.Galbavy@knowledge.com>

	* configure.in: Add support of OpenBSD.

1999-10-04  Kunihiro Ishiguro  <kunihiro@zebra.org>

	* version.h: Update version to zebra-0.80-pre2.

1999-09-27  Kunihiro Ishiguro  <kunihiro@zebra.org>

	* version.h: Update version to zebra-0.80-pre.  From this version,
	access-list and prefix-list's name space is divided into IPv4 and
	IPv6.

1999-09-17  Kunihiro Ishiguro  <kunihiro@zebra.org>

	* version.h: For test recent fixes Set version to zebra-0.79a.

1999-09-14  Kunihiro Ishiguro  <kunihiro@zebra.org>

	* version.h: zebra-0.79 is out.

1999-09-08  Kunihiro Ishiguro  <kunihiro@zebra.org>

	* version.h: For ospfd's virtual link test.  Set version to 0.78h.

1999-09-07  Kunihiro Ishiguro  <kunihiro@zebra.org>

	* version.h: For ospfd test.  Set version to 0.78g.

1999-09-05  Kunihiro Ishiguro  <kunihiro@zebra.org>

	* version.h: For internal test of ospfd. Set version to 0.78f.

1999-09-02  Kunihiro Ishiguro  <kunihiro@zebra.org>

	* version.h: To test ospfd's fix, set version to 0.78e.

1999-09-01  Kunihiro Ishiguro  <kunihiro@zebra.org>

	* version.h: To test ospfd's area related bug fix, set version 
	to 0.78d.

1999-09-01  Kunihiro Ishiguro  <kunihiro@zebra.org>

	* version.h: To test ospfd, set version to 0.78c.

1999-08-31  Janos Farkas <chexum@shadow.banki.hu>

	* Many misspelling correction.

1999-08-31  Kunihiro Ishiguro  <kunihiro@zebra.org>

	* version.h: To test ospfd, set version to 0.78b.

1999-08-31  Kunihiro Ishiguro  <kunihiro@zebra.org>

	* configure.in (LIBS): Add UCD-SNMP include path check.

1999-08-31  Lars Fenneberg  <lf@elemental.net>

	* configure.in: The logic which detects the UCD-SNMP library
	should first check in the default system locations for the library
	and then in /usr/local.

1999-08-27  itojun@iijlab.net

	* configure.in (LIBS): Fix problem about libsnmp.a check.

1999-08-26  kay <kay@v6.access.co.jp>

	* configure.in (CFLAGS): Add <sys/socket.h> to check socklen_t.

1999-08-24  VOP <vop@unity.net>

	* filter.c: Include "sockunion.h".
	plist.c: Likewise.
	table.c: Likewise.

1999-08-24  Kunihiro Ishiguro  <kunihiro@zebra.org>

	* configure.in: Add netinet6/in6.h check.

1999-08-21  Masaki Minami <masaki@minami.org>

	* BSD/OS 4.0 porting.

1999-08-15  Kunihiro Ishiguro  <kunihiro@zebra.org>

	* configure.in: Add --enable-netlink option to force to use Linux
	netlink interface.
	(CFLAGS): Add ucd-snmp library check.

	* acconfig.h: If socklen_t is not defined, typedef int to
	socklen_t.

1999-08-15  Arkadiusz Miskiewicz <misiek@misiek.eu.org>

	* configure.in: When --enable-ipv6 specified, then only kernel
	version is checked.

1999-08-14  Kunihiro Ishiguro  <kunihiro@zebra.org>

	* configure.in: Add GNU libc 2.1 check.

1999-08-02  Kunihiro Ishiguro  <kunihiro@zebra.org>

	* configure.in: Fix privious Linux IPv6 check changes.

1999-08-02  Arkadiusz Miskiewicz <misiek@misiek.eu.org>

	* configure.in: Improve Linux IPv6 feature check.

1999-07-29  Rick Payne <rickp@rossfell.co.uk>

	* Changed route-maps to behave in a more cisco-like fashion

1999-07-27  Gerhard Poul <gpoul@gnu.org>

	* SERVICES: New file added.

1999-07-12  itojun@iijlab.net

	* configure.in: Add check for getaddrinfo.  Improve Kame related
	library check.

1999-07-07  Yasuhiro Ohara  <yasu@sfc.wide.ad.jp>

	* configure.in, acconfig.h: Add check for FreeBSD 3.2.

1999-07-07  Kunihiro Ishiguro  <kunihiro@zebra.org>

	* configure.in: Delete check for netinet/ip6.h.

1999-06-30  Gerhard Poul  <gpoul@gnu.org>

	* README: remixed the old files and added some new parts.
	moved some INSTALL stuff into INSTALL file.
	moved some other stuff to doc/zebra.texi

1999-06-29  Kunihiro Ishiguro  <kunihiro@zebra.org>

	* configure.in (LIBS): Add libresolv check.
	Change --enabe-all-in-one option to --enable-one-vty.

1999-06-20  Kunihiro Ishiguro  <kunihiro@zebra.org>

	* configure.in: Add --enabe-all-in-one option.

1999-06-16  Kunihiro Ishiguro  <kunihiro@zebra.org>

	* configure.in: Add socklen_t check.

1999-06-16  Gerhard Poul <gpoul@gnu.org>

	* Many compile warnings fixed.

1999-05-31  Kunihiro Ishiguro  <kunihiro@zebra.org>

	* configure.in: Change message from Linux 2.2.X IPv6 to Linux IPv6.
	OpenBSD (NRL) check is enabled.

1999-05-30  Kunihiro Ishiguro  <kunihiro@zebra.org>

	* configure.in (LIBS): Add crypt library check.

1999-05-08  Kunihiro Ishiguro  <kunihiro@zebra.org>

	* configure.in: Add sin6_scope_id in struct sockaddr_in6 check.

1999-04-30  Kunihiro Ishiguro  <kunihiro@zebra.org>

	* Set version to 0.63 for first beta package.

1999-04-15  Kunihiro Ishiguro  <kunihiro@zebra.org>

	* guile.m4: Added from guile package.

1999-04-14  Kunihiro Ishiguro  <kunihiro@zebra.org>

	* Set version to 0.60 for beta package preparation.

1999-04-12  Kunihiro Ishiguro  <kunihiro@zebra.org>

	* Makefile.am: Add noninst_LIBRARIES each directory's Makefile.am.
	This change is for linking these libraries to guile.

1999-04-08  Kunihiro Ishiguro  <kunihiro@zebra.org>

	* configure.in (LIBS): Add struct rt_addrinfo check.

1999-04-07  Kunihiro Ishiguro  <kunihiro@zebra.org>

	* configure.in: AC_STDC_HEADERS added.

1999-03-29  Kunihiro Ishiguro  <kunihiro@zebra.org>

	* Add dependencies to each directory's Makefile.am.

1999-03-02  Peter Galbavy  <Peter.Galbavy@knowledge.com>

	* reworked include file structure, and configure so that all
 	source files get all system-dependent include files by including
 	<zebra.h> which is really lib/zebra.h. This means that the
 	different programs include files are now available as #include
 	"zebra/zebra.h" - note the use of quotes, not <> as delimiters.

	In practical terms, if I haven't really screwed up, the main file
 	that maintainers for other OSes have to change is lib/zebra.h for
 	all the conditional includes etc.

	* added --disable-pthread for those systems that seem to have
 	POSIX threads, but do not work. OpenBSD 2.4+ is like that just
 	now. Changed all occurance of #ifdef PTHREAD to use HAVE_PTHREAD
 	instead.

1999-02-24    <kunihiro@zebra.org>

	* configure.in: update to AC_PREREQ(1.13).
	Change message from Linux 2.1.x to Linux 2.2.x.
	* Added ospf6d directory support.

1999-02-22  Peter Galbavy  <Peter.Galbavy@knowledge.com>

	* added a "log" element to the BGPd peer structure, enabling us to
 	start thinging about a log stream per peer. This is currently
 	ignored by the wrapper code, but developers should try to use the
 	"appropriate" ZLOG stream. Documentation will follow, when the
 	real routines start to exist.

	The current plan is to use a copy of the BSD syslog() routines and
 	replace the syslog library function with our own. I will need
 	feedback from users of other platforms as this work is done to see
 	if all is well elsewhere.
	
	* preliminary work on zlog() library. directly replaces syslog()
 	currently with zlog(ZLOG *, ...) where the new first argument
	is a pointer to a ZLOG structure (defined in lib/log.h) and will
	encapsulate all the information necessary to maintain multiple
	logging streams.

1999-02-19  Peter Galbavy  <Peter.Galbavy@knowledge.com>

	* added vsnprintf() macro to lib/str.h if required and removed
	#ifdef SUNOS_5 dependency on it

1999-02-18  Peter Galbavy  <Peter.Galbavy@knowledge.com>

	* syslog support added

1999-02-18  Peter Galbavy <Peter.Galbavy@knowledge.com>

	* configure.in: Add daemon function check.

1999-01-21  Kunihiro Ishiguro  <kunihiro@zebra.org>

	* configure.in: Add --disable-ipv6, --disable-zebra,
	--disable-bgpd, --disable-ripd, --disable-ripngd, --disable-ospfd
	options to configure.

1998-12-07  Kunihiro Ishiguro  <kunihiro@zebra.org>

	* configure.in: Check /usr/inet6/lib/libinet6.a exists or not.

1998-10-14  Kunihiro Ishiguro  <kunihiro@zebra.org>

	* configure.in: Comment out FreeBSD's libc_r detect section. At
	this moment it doesn't work correctly with zebra.

	Netlink interface is only enabled when Linux kernel version is
	upper than 2.1.0.

1998-09-15  HEO SeonMeyong <seirios@matrix.iri.co.jp>

	* Hydrangea is now called KAME, so change all defines.

1998-08-16  Kunihiro Ishiguro  <kunihiro@zebra.org>

	* configure.in: ifaliasreq check added.

1998-08-12  Katsuhiro Kondou <kondou@nec.co.jp>

	* Patch is applied for compile under EWS4800

1998-06-09  Kunihiro Ishiguro  <kunihiro@zebra.org>

	* configure.in: delete old mtu_method check.

	* doc/zebra.texi (Kernel interface): chapter `Kernel interface' added

1998-06-08  Kunihiro Ishiguro  <kunihiro@zebra.org>

	* configure.in: add new netlink check for GNU/Linux

1998-06-07  Kunihiro Ishiguro  <kunihiro@zebra.org>

	* doc/zebra.texi: Update Linux netlink chapter.

1998-05-18  Yamashita TAKAO  <jargon@lares.dti.ne.jp>

	* config.h.in: define PTHREAD if work on Solaris 2.6
		why delete the definition? I miss?

1998-05-08  Kunihiro Ishiguro  <kunihiro@zebra.org>

	* configure.in: add net/if.h header check.

1998-05-02  SeonMeyong HEO <seirios@Matrix.iri.co.jp>

        * zebra.tex,archfig.tex,zebra.sty: Manual file is added.
	* zebra.texi: Modify Introduction text.
	* RIPngd.c: Patch Hydrangea code.

1998-05-01  Kunihiro Ishiguro  <kunihiro@zebra.org>

	* .cvsignore: added.

	* Makerule.in: is gone.
	* Makefile.am: Now we use automake to generate Makefile.in

1998-03-19  Yamashita TAKAO  <jargon@lares.dti.ne.jp>

	* lib/vty.c: modified the definition of *master
	* lib/sockunion.c (inet_aton): add, but don't work. uum...


1998-03-15  Yamashita TAKAO  <jargon@lares.dti.ne.jp>

	* configure.in: define PTHREAD if work on Solaris 2.6
	* config.h.in: likewise
	* lib/thread.c: likewise
	* lib/vty.c: likewise
	
1998-03-15  SeonMeyong HEO  <seirios@Matrix.iri.co.jp>

	* config.h.in: define INET6 if defined HAVE_IPV6 & HYDRANGEA
	* bgpd/: remove include <netinet6/in6.h> line.
	* lib/: remove include <netinet6/in6.h> line.
	* ripbgd/: remove include <netinet6/in6.h> line.
	* zebra/: remove include <netinet6/in6.h> line.
	* ripd/*.c: remove include <netinet6/in6.h> line.
	undefine IPV6 difinitions because RIPd is not worked for
	IPv6 protocol.

	
1998-01-30  Kunihiro Ishiguro  <kunihiro@zebra.org>

	* configure.in: Change routing socket check method from
	AC_TRY_COMPILE to AC_TRY_RUN because GNU libc version 2 has
	AF_ROUTE but over linux it's meenigless.

1998-01-06  Kunihiro Ishiguro  <kunihiro@zebra.org>

	* config.h.in: remove err_t define.

1997-11-18  Kunihiro Ishiguro  <kunihiro@zebra.org>

	* configure.in (canonical): add check of IF_METHOD

1997-09-27  Kunihiro Ishiguro  <kunihiro@note.digital-magic.co.jp>

	* configure.in: add INRIA check

1997-09-25  Kunihiro Ishiguro  <kunihiro@note.digital-magic.co.jp>

	* configure.in (canonical): change ipforward_snmp.o to ipforward_proc.o

1997-09-12  Kunihiro Ishiguro  <kunihiro@zebra.org>

	* configure.in: change IRDPD to NDPD

1997-08-18  Kunihiro Ishiguro  <kunihiro@zebra.org>

	* INSTALL: new file

1997-08-14  Kunihiro Ishiguro  <kunihiro@zebra.org>

	* config.h: add XCALLOC()
<|MERGE_RESOLUTION|>--- conflicted
+++ resolved
@@ -1,12 +1,8 @@
-<<<<<<< HEAD
+2005-06-07 Hasso Tepper <hasso at quagga.net>
+
+	* solaris: Backported S10 packages directory from HEAD.
+
 2005-05-06 Hasso Tepper <hasso at quagga.net>
-=======
-2005-06-01 Paul Jakma <paul.jakma@sun.com>
-
-	* NEWS: bgpd work queues and ripd auth-mode change
-
-2005-05-07 Yar Tikhiy <yar@comp.chem.msu.su>
->>>>>>> 4f488eb2
 
 	* configure.ac: Add action for case of crosscompiling to the
 	  AC_TRY_RUN macro.
