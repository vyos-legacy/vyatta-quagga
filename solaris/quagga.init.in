--- conflicted
+++ resolved
@@ -20,11 +20,7 @@
 # Software Foundation, Inc., 59 Temple Place - Suite 330, Boston, MA
 # 02111-1307, USA.
 #
-<<<<<<< HEAD:solaris/quagga.init.in
-# $Id: quagga.init.in,v 1.8 2008/07/03 20:41:08 paul Exp $
-=======
 # $Id$
->>>>>>> 41dc3488cf127a1e23333459a0c316ded67f7ff3:solaris/quagga.init.in
 #
 # Starts/stops the given daemon
 
