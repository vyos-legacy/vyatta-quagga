/*
 * Router ID for zebra daemon.
 *
 * Copyright (C) 2004 James R. Leu 
 *
 * This file is part of Quagga routing suite.
 *
 * Quagga is free software; you can redistribute it and/or modify it
 * under the terms of the GNU General Public License as published by the
 * Free Software Foundation; either version 2, or (at your option) any
 * later version.
 *
 * Quagga is distributed in the hope that it will be useful, but
 * WITHOUT ANY WARRANTY; without even the implied warranty of
 * MERCHANTABILITY or FITNESS FOR A PARTICULAR PURPOSE.  See the GNU
 * General Public License for more details.
 *
 * You should have received a copy of the GNU General Public License
 * along with GNU Zebra; see the file COPYING.  If not, write to the Free
 * Software Foundation, Inc., 59 Temple Place - Suite 330, Boston, MA
 * 02111-1307, USA.
 */

#include <zebra.h>

#include "if.h"
#include "vty.h"
#include "sockunion.h"
#include "prefix.h"
#include "stream.h"
#include "command.h"
#include "memory.h"
#include "ioctl.h"
#include "connected.h"
#include "network.h"
#include "log.h"
#include "table.h"
#include "rib.h"

#include "zebra/zserv.h"
#include "zebra/router-id.h"
#include "zebra/redistribute.h"

static struct list rid_all_list;
static struct list rid_lo_list;
static struct prefix rid_user_assigned;

/* master zebra server structure */
extern struct zebra_t zebrad;

static struct connected *
router_id_find_node (struct list *l, struct connected *ifc)
{
  struct listnode *node;
  struct connected *c;

  for (ALL_LIST_ELEMENTS_RO (l, node, c))
    if (prefix_same (ifc->address, c->address))
      return c;

  return NULL;
}

static int
router_id_bad_address (const struct connected *ifc)
{
  if (ifc->address->family != AF_INET)
    return 1;
  
  /* non-redistributable addresses shouldn't be used for RIDs either */
  if (!zebra_check_addr (ifc->address))
    return 1;
  
  return 0;
}

void
router_id_get (struct prefix *p)
{
  struct listnode *node;

  p->u.prefix4.s_addr = 0;
  p->family = AF_INET;
  p->prefixlen = 32;

  if (rid_user_assigned.u.prefix4.s_addr)
    p->u.prefix4.s_addr = rid_user_assigned.u.prefix4.s_addr;
  else if ((node = listhead (&rid_lo_list)) != NULL ||
	   (node = listhead (&rid_all_list)) != NULL)
    {
      const struct connected *c = listgetdata (node);
      p->u.prefix4.s_addr = c->address->u.prefix4.s_addr;
    }
}

static void
router_id_set (const struct prefix *p)
{
  struct prefix p2;
  struct listnode *node;
  struct zserv *client;

  rid_user_assigned.u.prefix4.s_addr = p->u.prefix4.s_addr;

  router_id_get (&p2);

  for (ALL_LIST_ELEMENTS_RO (zebrad.client_list, node, client))
    zsend_router_id_update (client, &p2);
}

void
router_id_add_address (struct connected *ifc)
{
  struct list *l = NULL;
  struct listnode *node;
  struct prefix before;
  struct prefix after;
  struct zserv *client;

  if (router_id_bad_address (ifc))
    return;

  router_id_get (&before);

  if (!strncmp (ifc->ifp->name, "lo", 2)
      || !strncmp (ifc->ifp->name, "dummy", 5))
    l = &rid_lo_list;
  else
    l = &rid_all_list;
  
  if (!router_id_find_node (l, ifc))
    listnode_add_sort (l, ifc);

  router_id_get (&after);

  if (prefix_same (&before, &after))
    return;

  for (ALL_LIST_ELEMENTS_RO (zebrad.client_list, node, client))
    zsend_router_id_update (client, &after);
}

void
router_id_del_address (struct connected *ifc)
{
  struct connected *c;
  struct list *l;
  struct prefix after;
  struct prefix before;
  struct listnode *node;
  struct zserv *client;

  if (router_id_bad_address (ifc))
    return;

  router_id_get (&before);

  if (!strncmp (ifc->ifp->name, "lo", 2)
      || !strncmp (ifc->ifp->name, "dummy", 5))
    l = &rid_lo_list;
  else
    l = &rid_all_list;

  if ((c = router_id_find_node (l, ifc)))
    listnode_delete (l, c);

  router_id_get (&after);

  if (prefix_same (&before, &after))
    return;

  for (ALL_LIST_ELEMENTS_RO (zebrad.client_list, node, client))
    zsend_router_id_update (client, &after);
}

void
router_id_write (struct vty *vty)
{
  if (rid_user_assigned.u.prefix4.s_addr)
    vty_out (vty, "router-id %s%s", inet_ntoa (rid_user_assigned.u.prefix4),
	     VTY_NEWLINE);
}

DEFUN (router_id,
       router_id_cmd,
       "router-id A.B.C.D",
       "Manually set the router-id\n"
       "IP address to use for router-id\n")
{
  struct prefix rid;

  rid.u.prefix4.s_addr = inet_addr (argv[0]);
  if (!rid.u.prefix4.s_addr)
    return CMD_WARNING;

  rid.prefixlen = 32;
  rid.family = AF_INET;

  router_id_set (&rid);

  return CMD_SUCCESS;
}

DEFUN (no_router_id,
       no_router_id_cmd,
       "no router-id",
       NO_STR
       "Remove the manually configured router-id\n")
{
  struct prefix rid;

  rid.u.prefix4.s_addr = 0;
  router_id_set (&rid);

  return CMD_SUCCESS;
}

<<<<<<< HEAD
=======
static int
router_id_cmp (void *a, void *b)
{
  const struct connected *ifa = (const struct connected *)a;
  const struct connected *ifb = (const struct connected *)b;
  unsigned int A = ntohl(ifa->address->u.prefix4.s_addr);
  unsigned int B = ntohl(ifb->address->u.prefix4.s_addr);

  return (int) (A - B);
}

>>>>>>> 65957886
void
router_id_init (void)
{
  install_element (CONFIG_NODE, &router_id_cmd);
  install_element (CONFIG_NODE, &no_router_id_cmd);

  rid_user_assigned.family = AF_INET;
  rid_user_assigned.prefixlen = 32;
}<|MERGE_RESOLUTION|>--- conflicted
+++ resolved
@@ -215,8 +215,6 @@
   return CMD_SUCCESS;
 }
 
-<<<<<<< HEAD
-=======
 static int
 router_id_cmp (void *a, void *b)
 {
@@ -228,7 +226,6 @@
   return (int) (A - B);
 }
 
->>>>>>> 65957886
 void
 router_id_init (void)
 {
