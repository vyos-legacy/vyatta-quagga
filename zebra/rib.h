/*
 * Routing Information Base header
 * Copyright (C) 1997 Kunihiro Ishiguro
 *
 * This file is part of GNU Zebra.
 *
 * GNU Zebra is free software; you can redistribute it and/or modify it
 * under the terms of the GNU General Public License as published by the
 * Free Software Foundation; either version 2, or (at your option) any
 * later version.
 *
 * GNU Zebra is distributed in the hope that it will be useful, but
 * WITHOUT ANY WARRANTY; without even the implied warranty of
 * MERCHANTABILITY or FITNESS FOR A PARTICULAR PURPOSE.  See the GNU
 * General Public License for more details.
 *
 * You should have received a copy of the GNU General Public License
 * along with GNU Zebra; see the file COPYING.  If not, write to the Free
 * Software Foundation, Inc., 59 Temple Place - Suite 330, Boston, MA
 * 02111-1307, USA.  
 */

#ifndef _ZEBRA_RIB_H
#define _ZEBRA_RIB_H

#include "prefix.h"

#define DISTANCE_INFINITY  255

/* Routing information base. */

union g_addr {
  struct in_addr ipv4;
#ifdef HAVE_IPV6
  struct in6_addr ipv6;
#endif /* HAVE_IPV6 */
};

struct rib
{
<<<<<<< HEAD
=======
  /* Status Flags for the *route_node*, but kept in the head RIB.. */
  u_char rn_status;
#define RIB_ROUTE_QUEUED(x)	(1 << (x))

>>>>>>> 560f4b14
  /* Link list. */
  struct rib *next;
  struct rib *prev;
  
  /* Nexthop structure */
  struct nexthop *nexthop;
  
  /* Reference count. */
  unsigned long refcnt;
  
  /* Uptime. */
  time_t uptime;

  /* Metric */
  u_int32_t metric;

  /* Which routing table */
  u_int32_t table;			

  /* Type for this route. < ZEBRA_ROUTE_MAX */
  u_int8_t type;

  /* Status Flags for the *route_node*, but kept in the head RIB.. */
  u_char rn_status;
#define RIB_ROUTE_QUEUED	(1 << 0)

  /* Distance. */
  u_char distance;

  /* Flags of this route.
   * This flag's definition is in lib/zebra.h ZEBRA_FLAG_* and is exposed
   * to clients via Zserv
   */
  u_char flags;

  /* RIB internal status */
  u_char status;
#define RIB_ENTRY_REMOVED	(1 << 0)

  /* Nexthop information. */
  u_char nexthop_num;
  u_char nexthop_active_num;
  u_char nexthop_fib_num;
};

/* meta-queue structure:
 * sub-queue 0: connected, kernel
 * sub-queue 1: static
 * sub-queue 2: RIP, RIPng, OSPF, OSPF6, IS-IS
 * sub-queue 3: iBGP, eBGP
 * sub-queue 4: any other origin (if any)
 */
#define MQ_SIZE 5
struct meta_queue
{
  struct list *subq[MQ_SIZE];
  u_int32_t size; /* sum of lengths of all subqueues */
};

/* Static route information. */
struct static_ipv4
{
  /* For linked list. */
  struct static_ipv4 *prev;
  struct static_ipv4 *next;

  /* Nexthop value. */
  union 
  {
    struct in_addr ipv4;
    char *ifname;
  } gate;

  /* Administrative distance. */
  u_char distance;

  /* Flag for this static route's type. */
  u_char type;
#define STATIC_IPV4_GATEWAY     1
#define STATIC_IPV4_IFNAME      2
#define STATIC_IPV4_BLACKHOLE   3

  /* bit flags */
  u_char flags;
/*
 see ZEBRA_FLAG_REJECT
     ZEBRA_FLAG_BLACKHOLE
 */
};

#ifdef HAVE_IPV6
/* Static route information. */
struct static_ipv6
{
  /* For linked list. */
  struct static_ipv6 *prev;
  struct static_ipv6 *next;

  /* Nexthop value. */
  struct in6_addr ipv6;
  char *ifname;

  /* Administrative distance. */
  u_char distance;

  /* Flag for this static route's type. */
  u_char type;
#define STATIC_IPV6_GATEWAY          1
#define STATIC_IPV6_GATEWAY_IFNAME   2
#define STATIC_IPV6_IFNAME           3
  /* bit flags */
  u_char flags;
/*
 see ZEBRA_FLAG_REJECT
     ZEBRA_FLAG_BLACKHOLE
 */
};
#endif /* HAVE_IPV6 */

enum nexthop_types_t
{
  NEXTHOP_TYPE_IFINDEX = 1,      /* Directly connected.  */
  NEXTHOP_TYPE_IFNAME,           /* Interface route.  */
  NEXTHOP_TYPE_IPV4,             /* IPv4 nexthop.  */
  NEXTHOP_TYPE_IPV4_IFINDEX,     /* IPv4 nexthop with ifindex.  */
  NEXTHOP_TYPE_IPV4_IFNAME,      /* IPv4 nexthop with ifname.  */
  NEXTHOP_TYPE_IPV6,             /* IPv6 nexthop.  */
  NEXTHOP_TYPE_IPV6_IFINDEX,     /* IPv6 nexthop with ifindex.  */
  NEXTHOP_TYPE_IPV6_IFNAME,      /* IPv6 nexthop with ifname.  */
  NEXTHOP_TYPE_BLACKHOLE,        /* Null0 nexthop.  */
};

/* Nexthop structure. */
struct nexthop
{
  struct nexthop *next;
  struct nexthop *prev;

  /* Interface index. */
  char *ifname;
  unsigned int ifindex;

  /* Nexthop address or interface name. */
  union g_addr gate;

  unsigned int rifindex;
  union g_addr rgate;
  union g_addr src;
  
/* Really enum nexthop_types_t but safe space */
  u_char type;

  u_char flags;
#define NEXTHOP_FLAG_ACTIVE     (1 << 0) /* This nexthop is alive. */
#define NEXTHOP_FLAG_FIB        (1 << 1) /* FIB nexthop. */
#define NEXTHOP_FLAG_RECURSIVE  (1 << 2) /* Recursive nexthop. */

  /* Recursive lookup nexthop. */
  u_char rtype;
};

/* Routing table instance.  */
struct vrf
{
  /* Identifier.  This is same as routing table vector index.  */
  u_int32_t id;

  /* Routing table name.  */
  char *name;

  /* Description.  */
  char *desc;

  /* FIB identifier.  */
  u_char fib_id;

  /* Routing table.  */
  struct route_table *table[AFI_MAX][SAFI_MAX];

  /* Static route configuration.  */
  struct route_table *stable[AFI_MAX][SAFI_MAX];
};

extern struct nexthop *nexthop_ifindex_add (struct rib *, unsigned int);
extern struct nexthop *nexthop_ifname_add (struct rib *, char *);
extern struct nexthop *nexthop_blackhole_add (struct rib *);
extern struct nexthop *nexthop_ipv4_add (struct rib *, struct in_addr *,
					 struct in_addr *);
extern void rib_lookup_and_dump (struct prefix_ipv4 *);
extern void rib_lookup_and_pushup (struct prefix_ipv4 *);
extern void rib_dump (const char *, const struct prefix_ipv4 *, const struct rib *);
extern int rib_lookup_ipv4_route (struct prefix_ipv4 *, union sockunion *);
#define ZEBRA_RIB_LOOKUP_ERROR -1
#define ZEBRA_RIB_FOUND_EXACT 0
#define ZEBRA_RIB_FOUND_NOGATE 1
#define ZEBRA_RIB_FOUND_CONNECTED 2
#define ZEBRA_RIB_NOTFOUND 3

#ifdef HAVE_IPV6
extern struct nexthop *nexthop_ipv6_add (struct rib *, struct in6_addr *);
#endif /* HAVE_IPV6 */

extern struct vrf *vrf_lookup (u_int32_t);
extern struct route_table *vrf_table (afi_t afi, safi_t safi, u_int32_t id);
extern struct route_table *vrf_static_table (afi_t afi, safi_t safi, u_int32_t id);

/* NOTE:
 * All rib_add_ipv[46]* functions will not just add prefix into RIB, but
 * also implicitly withdraw equal prefix of same type. */
extern int rib_add_ipv4 (int type, int flags, struct prefix_ipv4 *p, 
			 struct in_addr *gate, struct in_addr *src,
			 unsigned int ifindex, u_int32_t vrf_id,
			 u_int32_t, u_char);

extern int rib_add_ipv4_multipath (struct prefix_ipv4 *, struct rib *);

extern int rib_delete_ipv4 (int type, int flags, struct prefix_ipv4 *p,
		            struct in_addr *gate, unsigned int ifindex, 
		            u_int32_t);

extern struct rib *rib_match_ipv4 (struct in_addr);

extern struct rib *rib_lookup_ipv4 (struct prefix_ipv4 *);

extern void rib_update (void);
extern void rib_weed_tables (void);
extern void rib_sweep_route (void);
extern void rib_close (void);
extern void rib_init (void);

extern int
static_add_ipv4 (struct prefix *p, struct in_addr *gate, const char *ifname,
       u_char flags, u_char distance, u_int32_t vrf_id);

extern int
static_delete_ipv4 (struct prefix *p, struct in_addr *gate, const char *ifname,
		    u_char distance, u_int32_t vrf_id);

#ifdef HAVE_IPV6
extern int
rib_add_ipv6 (int type, int flags, struct prefix_ipv6 *p,
	      struct in6_addr *gate, unsigned int ifindex, u_int32_t vrf_id,
	      u_int32_t metric, u_char distance);

extern int
rib_delete_ipv6 (int type, int flags, struct prefix_ipv6 *p,
		 struct in6_addr *gate, unsigned int ifindex, u_int32_t vrf_id);

extern struct rib *rib_lookup_ipv6 (struct in6_addr *);

extern struct rib *rib_match_ipv6 (struct in6_addr *);

extern struct route_table *rib_table_ipv6;

extern int
static_add_ipv6 (struct prefix *p, u_char type, struct in6_addr *gate,
		 const char *ifname, u_char flags, u_char distance,
		 u_int32_t vrf_id);

extern int
static_delete_ipv6 (struct prefix *p, u_char type, struct in6_addr *gate,
		    const char *ifname, u_char distance, u_int32_t vrf_id);

#endif /* HAVE_IPV6 */

#endif /*_ZEBRA_RIB_H */<|MERGE_RESOLUTION|>--- conflicted
+++ resolved
@@ -38,13 +38,6 @@
 
 struct rib
 {
-<<<<<<< HEAD
-=======
-  /* Status Flags for the *route_node*, but kept in the head RIB.. */
-  u_char rn_status;
-#define RIB_ROUTE_QUEUED(x)	(1 << (x))
-
->>>>>>> 560f4b14
   /* Link list. */
   struct rib *next;
   struct rib *prev;
@@ -69,7 +62,7 @@
 
   /* Status Flags for the *route_node*, but kept in the head RIB.. */
   u_char rn_status;
-#define RIB_ROUTE_QUEUED	(1 << 0)
+#define RIB_ROUTE_QUEUED(x)	(1 << (x))
 
   /* Distance. */
   u_char distance;
