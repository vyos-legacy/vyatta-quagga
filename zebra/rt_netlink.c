--- conflicted
+++ resolved
@@ -774,19 +774,8 @@
   int len;
   struct rtmsg *rtm;
   struct rtattr *tb[RTA_MAX + 1];
-<<<<<<< HEAD
   uint32_t index, table, metric;
   const void *dest;
-=======
-
-  char anyaddr[16] = { 0 };
-
-  int index;
-  int table;
-  int metric;
-
-  void *dest;
->>>>>>> 52ecbbea
   void *gate;
   void *src;
   static const uint32_t anyaddr[4];
@@ -848,10 +837,6 @@
 
   index = 0;
   metric = 0;
-<<<<<<< HEAD
-=======
-  dest = NULL;
->>>>>>> 52ecbbea
   gate = NULL;
   src = NULL;
 
@@ -864,13 +849,8 @@
   if (tb[RTA_PREFSRC])
     src = RTA_DATA (tb[RTA_PREFSRC]);
 
-<<<<<<< HEAD
-  if (tb[RTA_PRIORITY])
-    metric = *(uint32_t *) RTA_DATA(tb[RTA_PRIORITY]);
-=======
   if (h->nlmsg_type == RTM_NEWROUTE && tb[RTA_PRIORITY])
     metric = *(int *) RTA_DATA(tb[RTA_PRIORITY]);
->>>>>>> 52ecbbea
 
   if (rtm->rtm_family == AF_INET)
     {
@@ -890,12 +870,8 @@
         }
 
       if (h->nlmsg_type == RTM_NEWROUTE)
-<<<<<<< HEAD
-        rib_add_ipv4 (ZEBRA_ROUTE_KERNEL, 0, &p, gate, src, index, table,
-		      metric, 0, rtm->rtm_scope, rtm->rtm_protocol);
-=======
-        rib_add_ipv4 (ZEBRA_ROUTE_KERNEL, 0, &p, gate, src, index, table, metric, 0);
->>>>>>> 52ecbbea
+        rib_add_ipv4 (ZEBRA_ROUTE_KERNEL, 0, &p, gate, src, index, table, metric, 0,
+		      rtm->rtm_scope, rtm->rtm_protocol);
       else
         rib_delete_ipv4 (ZEBRA_ROUTE_KERNEL, 0, &p, gate, index, table);
     }
