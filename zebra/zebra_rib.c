/* Routing Information Base.
 * Copyright (C) 1997, 98, 99, 2001 Kunihiro Ishiguro
 *
 * This file is part of GNU Zebra.
 *
 * GNU Zebra is free software; you can redistribute it and/or modify it
 * under the terms of the GNU General Public License as published by the
 * Free Software Foundation; either version 2, or (at your option) any
 * later version.
 *
 * GNU Zebra is distributed in the hope that it will be useful, but
 * WITHOUT ANY WARRANTY; without even the implied warranty of
 * MERCHANTABILITY or FITNESS FOR A PARTICULAR PURPOSE.  See the GNU
 * General Public License for more details.
 *
 * You should have received a copy of the GNU General Public License
 * along with GNU Zebra; see the file COPYING.  If not, write to the Free
 * Software Foundation, Inc., 59 Temple Place - Suite 330, Boston, MA
 * 02111-1307, USA.  
 */

#include <zebra.h>

#include "prefix.h"
#include "table.h"
#include "memory.h"
#include "str.h"
#include "command.h"
#include "if.h"
#include "log.h"
#include "sockunion.h"
#include "linklist.h"
#include "thread.h"
#include "workqueue.h"
#include "prefix.h"
#include "routemap.h"

#include "zebra/rib.h"
#include "zebra/rt.h"
#include "zebra/zserv.h"
#include "zebra/redistribute.h"
#include "zebra/debug.h"

/* Default rtm_table for all clients */
extern struct zebra_t zebrad;

/* Should kernel routes be removed on link down? */
int set_interface_mode;

/* Hold time for RIB update processing.
 * By default limit to 250ms ( 4 per second)
 * overhead of full RIB scan, and limit flapping if interface
 * goes up/down to often
 */
int rib_process_hold_time = 250;

/* Each route type's string and default distance value. */
static const struct
{  
  int key;
  int distance;
} route_info[] =
{
  {ZEBRA_ROUTE_SYSTEM,    0},
  {ZEBRA_ROUTE_KERNEL,    0},
  {ZEBRA_ROUTE_CONNECT,   0},
  {ZEBRA_ROUTE_STATIC,    1},
  {ZEBRA_ROUTE_RIP,     120},
  {ZEBRA_ROUTE_RIPNG,   120},
  {ZEBRA_ROUTE_OSPF,    110},
  {ZEBRA_ROUTE_OSPF6,   110},
  {ZEBRA_ROUTE_ISIS,    115},
  {ZEBRA_ROUTE_BGP,      20  /* IBGP is 200. */}
};

/* Vector for routing table.  */
static vector vrf_vector;

/* Allocate new VRF.  */
static struct vrf *
vrf_alloc (const char *name)
{
  struct vrf *vrf;

  vrf = XCALLOC (MTYPE_VRF, sizeof (struct vrf));

  /* Put name.  */
  if (name)
    vrf->name = XSTRDUP (MTYPE_VRF_NAME, name);

  /* Allocate routing table and static table.  */
  vrf->table[AFI_IP][SAFI_UNICAST] = route_table_init ();
  vrf->table[AFI_IP6][SAFI_UNICAST] = route_table_init ();
  vrf->stable[AFI_IP][SAFI_UNICAST] = route_table_init ();
  vrf->stable[AFI_IP6][SAFI_UNICAST] = route_table_init ();

  return vrf;
}

/* Lookup VRF by identifier.  */
static struct vrf *
vrf_lookup (u_int32_t id)
{
  return vector_lookup (vrf_vector, id);
}

/* Initialize VRF.  */
static void
vrf_init (void)
{
  struct vrf *default_table;

  /* Allocate VRF vector.  */
  vrf_vector = vector_init (1);

  /* Allocate default main table.  */
  default_table = vrf_alloc ("Default-IP-Routing-Table");

  /* Default table index must be 0.  */
  vector_set_index (vrf_vector, 0, default_table);
}

/* Lookup route table.  */
struct route_table *
vrf_table (afi_t afi, safi_t safi, u_int32_t id)
{
  struct vrf *vrf;

  vrf = vrf_lookup (id);
  if (! vrf)
    return NULL;

  return vrf->table[afi][safi];
}

/* Lookup static route table.  */
struct route_table *
vrf_static_table (afi_t afi, safi_t safi, u_int32_t id)
{
  struct vrf *vrf;

  vrf = vrf_lookup (id);
  if (! vrf)
    return NULL;

  return vrf->stable[afi][safi];
}

/* Add nexthop to the end of the list.  */
static void
nexthop_add (struct rib *rib, struct nexthop *nexthop)
{
  struct nexthop *last;

  for (last = rib->nexthop; last && last->next; last = last->next)
    ;
  if (last)
    last->next = nexthop;
  else
    rib->nexthop = nexthop;
  nexthop->prev = last;

  rib->nexthop_num++;
}

/* Delete specified nexthop from the list. */
static void
nexthop_delete (struct rib *rib, struct nexthop *nexthop)
{
  if (nexthop->next)
    nexthop->next->prev = nexthop->prev;
  if (nexthop->prev)
    nexthop->prev->next = nexthop->next;
  else
    rib->nexthop = nexthop->next;
  rib->nexthop_num--;
}

/* Free nexthop. */
static void
nexthop_free (struct nexthop *nexthop)
{
  if (nexthop->ifname)
    XFREE (0, nexthop->ifname);
  XFREE (MTYPE_NEXTHOP, nexthop);
}

struct nexthop *
nexthop_ifindex_add (struct rib *rib, unsigned int ifindex,
		     struct in_addr *src)
{
  struct nexthop *nexthop;

  nexthop = XCALLOC (MTYPE_NEXTHOP, sizeof (struct nexthop));
  nexthop->type = NEXTHOP_TYPE_IFINDEX;
  nexthop->ifindex = ifindex;

  if (src)
    nexthop->src.ipv4 = *src;
  nexthop_add (rib, nexthop);

  return nexthop;
}

struct nexthop *
nexthop_ifname_add (struct rib *rib, char *ifname)
{
  struct nexthop *nexthop;

  nexthop = XCALLOC (MTYPE_NEXTHOP, sizeof (struct nexthop));
  nexthop->type = NEXTHOP_TYPE_IFNAME;
  nexthop->ifname = XSTRDUP (0, ifname);

  nexthop_add (rib, nexthop);

  return nexthop;
}

struct nexthop *
nexthop_ipv4_add (struct rib *rib, struct in_addr *ipv4, struct in_addr *src)
{
  struct nexthop *nexthop;

  nexthop = XCALLOC (MTYPE_NEXTHOP, sizeof (struct nexthop));
  nexthop->type = NEXTHOP_TYPE_IPV4;
  nexthop->gate.ipv4 = *ipv4;
  if (src)
    nexthop->src.ipv4 = *src;

  nexthop_add (rib, nexthop);

  return nexthop;
}

static struct nexthop *
nexthop_ipv4_ifindex_add (struct rib *rib, struct in_addr *ipv4, 
                          struct in_addr *src, unsigned int ifindex)
{
  struct nexthop *nexthop;

  nexthop = XCALLOC (MTYPE_NEXTHOP, sizeof (struct nexthop));
  nexthop->type = NEXTHOP_TYPE_IPV4_IFINDEX;
  nexthop->gate.ipv4 = *ipv4;
  if (src)
    nexthop->src.ipv4 = *src;
  nexthop->ifindex = ifindex;

  nexthop_add (rib, nexthop);

  return nexthop;
}

#ifdef HAVE_IPV6
struct nexthop *
nexthop_ipv6_add (struct rib *rib, struct in6_addr *ipv6)
{
  struct nexthop *nexthop;

  nexthop = XCALLOC (MTYPE_NEXTHOP, sizeof (struct nexthop));
  nexthop->type = NEXTHOP_TYPE_IPV6;
  nexthop->gate.ipv6 = *ipv6;

  nexthop_add (rib, nexthop);

  return nexthop;
}

static struct nexthop *
nexthop_ipv6_ifname_add (struct rib *rib, struct in6_addr *ipv6,
			 char *ifname)
{
  struct nexthop *nexthop;

  nexthop = XCALLOC (MTYPE_NEXTHOP, sizeof (struct nexthop));
  nexthop->type = NEXTHOP_TYPE_IPV6_IFNAME;
  nexthop->gate.ipv6 = *ipv6;
  nexthop->ifname = XSTRDUP (0, ifname);

  nexthop_add (rib, nexthop);

  return nexthop;
}

static struct nexthop *
nexthop_ipv6_ifindex_add (struct rib *rib, struct in6_addr *ipv6,
			  unsigned int ifindex)
{
  struct nexthop *nexthop;

  nexthop = XCALLOC (MTYPE_NEXTHOP, sizeof (struct nexthop));
  nexthop->type = NEXTHOP_TYPE_IPV6_IFINDEX;
  nexthop->gate.ipv6 = *ipv6;
  nexthop->ifindex = ifindex;

  nexthop_add (rib, nexthop);

  return nexthop;
}
#endif /* HAVE_IPV6 */

struct nexthop *
nexthop_blackhole_add (struct rib *rib)
{
  struct nexthop *nexthop;

  nexthop = XCALLOC (MTYPE_NEXTHOP, sizeof (struct nexthop));
  nexthop->type = NEXTHOP_TYPE_BLACKHOLE;
  SET_FLAG (rib->flags, ZEBRA_FLAG_BLACKHOLE);

  nexthop_add (rib, nexthop);

  return nexthop;
}

static int
nexthop_isactive(const struct nexthop *nexthop)
{
  struct interface *ifp;

  switch(nexthop->type)
    {
    case NEXTHOP_TYPE_IPV4:
    case NEXTHOP_TYPE_IPV6:
      if (nexthop->ifindex == 0)
	return 0;
      /* fall through */
    case NEXTHOP_TYPE_IFINDEX:
    case NEXTHOP_TYPE_IPV4_IFINDEX:
    case NEXTHOP_TYPE_IPV6_IFINDEX:
      ifp = if_lookup_by_index (nexthop->ifindex);
      return (ifp && if_is_operative (ifp));

    case NEXTHOP_TYPE_IFNAME:
    case NEXTHOP_TYPE_IPV4_IFNAME:
    case NEXTHOP_TYPE_IPV6_IFNAME:
      ifp = if_lookup_by_name(nexthop->ifname);
      return (ifp && if_is_operative (ifp));

    default:
      return 1;
    }
}

/* Make lookup prefix. */
static void
nexthop_to_prefix (const struct nexthop *nexthop, struct prefix *p)
{
  memset (p, 0, sizeof (*p));

  switch (nexthop->type)
    {
    case NEXTHOP_TYPE_IPV4:
    case NEXTHOP_TYPE_IPV4_IFINDEX:
    case NEXTHOP_TYPE_IPV4_IFNAME:
      p->family = AF_INET;
      p->prefixlen = IPV4_MAX_PREFIXLEN;
      p->u.prefix4 = nexthop->gate.ipv4;
      break;

#ifdef HAVE_IPV6
    case NEXTHOP_TYPE_IPV6:
    case NEXTHOP_TYPE_IPV6_IFINDEX:
    case NEXTHOP_TYPE_IPV6_IFNAME:
      p->family = AF_INET6;
      p->prefixlen = IPV6_MAX_PREFIXLEN;
      p->u.prefix6 = nexthop->gate.ipv6;
      break;
#endif
    default:
      zlog_err ("%s: called for nexthop type %d", __func__, nexthop->type);
  }
}

static int
nexthop_same (const struct nexthop *h1,
		const struct nexthop *h2)
{
  if (h1->type != h2->type)
    return 0;

  switch (h1->type)
    {
    case NEXTHOP_TYPE_IFNAME:
      return strcmp (h1->ifname, h2->ifname) == 0;

    case NEXTHOP_TYPE_IFINDEX:
      return h1->ifindex == h2->ifindex;

    case NEXTHOP_TYPE_IPV4_IFINDEX:
      return (h1->ifindex == h2->ifindex) &&
	IPV4_ADDR_SAME(&h1->gate.ipv4, &h2->gate.ipv4);

    case NEXTHOP_TYPE_IPV4_IFNAME:
      return (strcmp (h1->ifname, h2->ifname) == 0) &&
	IPV4_ADDR_SAME(&h1->gate.ipv4, &h2->gate.ipv4);

    case NEXTHOP_TYPE_IPV4:
      return IPV4_ADDR_SAME(&h1->gate.ipv4, &h2->gate.ipv4);

    case NEXTHOP_TYPE_IPV6_IFINDEX:
      return (h1->ifindex == h2->ifindex) &&
	IPV6_ADDR_SAME(&h1->gate.ipv4, &h2->gate.ipv4);

    case NEXTHOP_TYPE_IPV6_IFNAME:
      return (strcmp (h1->ifname, h2->ifname) == 0) &&
	IPV6_ADDR_SAME(&h1->gate.ipv4, &h2->gate.ipv4);

    case NEXTHOP_TYPE_IPV6:
      return IPV6_ADDR_SAME(&h1->gate.ipv4, &h2->gate.ipv4);

    default:
      return 1;
    }
}

/* If force flag is not set, do not modify flags at all for uninstall
   the route from FIB. */
static int
nexthop_active (int family,
		struct rib *rib, struct nexthop *nexthop, int set,
		struct route_node *top)
{
  struct prefix p;
  struct route_table *table;
  struct route_node *rn;
  struct rib *match = NULL;
  struct nexthop *newhop;

  if (set)
      UNSET_FLAG (nexthop->flags, NEXTHOP_FLAG_RECURSIVE);

  nexthop_to_prefix(nexthop, &p);

  /* Lookup table.  */
  table = vrf_table (family, SAFI_UNICAST, 0);
  if (! table)
    return 0;

  for (rn = route_node_match (table, &p); rn; rn = route_node_parent (rn))
    {
      route_unlock_node (rn);
      
      /* If lookup self prefix return immediately. */
      if (rn == top)
	return 0;

      /* Pick up selected route. */
      for (match = rn->info; match; match = match->next)
	{
	  if (CHECK_FLAG (match->status, RIB_ENTRY_REMOVED))
	    continue;

	  if (CHECK_FLAG (match->flags, ZEBRA_FLAG_SELECTED))
	    break;

	}

      /* If there is no selected route or matched route is BGP, go up tree. */
      if (match && match->type != ZEBRA_ROUTE_BGP)
	break;
    }

  /* Not active: no usable route found */
  if (!match)
    return 0;

  if (IS_ZEBRA_DEBUG_RIB)
    {
      char buf[INET6_ADDRSTRLEN];
      zlog_debug ("%s: %s match type %d rib flags %#x",
		  __func__, inet_ntop (p.family, &p.u.prefix, buf, sizeof buf),
		  match->type, rib->flags);
      if (match->nexthop)
	zlog_debug ("  nexthop %s flags %#x",
		    nexthop_isactive(match->nexthop) ? "active" : "inactive",
		    match->nexthop->flags);
    }

  /* If this is a connected route then see if it is alive */
  if (match->type == ZEBRA_ROUTE_CONNECT)
    {
      /* Directly point connected route. */
      newhop = match->nexthop;
      if (!newhop || !nexthop_isactive (newhop))
	return 0;	/* Not active: dead route */

      if (set)
	{
	  /* Update interface to use */
	  if (nexthop->type == NEXTHOP_TYPE_IPV4 ||
	      nexthop->type == NEXTHOP_TYPE_IPV6)
	    nexthop->ifindex = newhop->ifindex;
	}
      else
	{
	  /* If this is a recursive route and interface has
	     changed, then flag it */
	  if (nexthop->ifindex != newhop->ifindex ||
	      CHECK_FLAG (nexthop->flags, NEXTHOP_FLAG_RECURSIVE))
	    SET_FLAG (rib->flags, ZEBRA_FLAG_CHANGED);
	}

      /* Active: have live connected route */
      return 1;
    }

  /* Check/update recursive route */
  if (!CHECK_FLAG (rib->flags, ZEBRA_FLAG_INTERNAL))
    return 0;	/* Not a usable target for recursive route */

  for (newhop = match->nexthop; newhop; newhop = newhop->next)
    if (CHECK_FLAG (newhop->flags, NEXTHOP_FLAG_FIB)
	&& ! CHECK_FLAG (newhop->flags, NEXTHOP_FLAG_RECURSIVE)
	&& nexthop_isactive (newhop))
      {
	if (set)
	  {
	    /* Update recursive route (nexthop) to point to newhop */
	    SET_FLAG (nexthop->flags, NEXTHOP_FLAG_RECURSIVE);
	    nexthop->rtype = newhop->type;

	    switch (newhop->type)
	      {
	      case NEXTHOP_TYPE_IPV4:
		nexthop->rifindex = newhop->ifindex;
	      case NEXTHOP_TYPE_IPV4_IFINDEX:
	      case NEXTHOP_TYPE_IPV4_IFNAME:
		nexthop->rgate.ipv4 = newhop->gate.ipv4;
		break;

#ifdef HAVE_IPV6
	      case NEXTHOP_TYPE_IPV6:
		nexthop->rifindex = newhop->ifindex;
	      case NEXTHOP_TYPE_IPV6_IFINDEX:
	      case NEXTHOP_TYPE_IPV6_IFNAME:
		nexthop->rgate.ipv6 = newhop->gate.ipv6;
		break;
#endif

	      case NEXTHOP_TYPE_IFINDEX:
	      case NEXTHOP_TYPE_IFNAME:
		nexthop->rifindex = newhop->ifindex;
		break;

	      case NEXTHOP_TYPE_BLACKHOLE:
		break;
	      }
	  }

	/* Did destination for recursive route change? */
	if (!nexthop_same (nexthop, newhop))
	  SET_FLAG (rib->flags, ZEBRA_FLAG_CHANGED);
	return 1;
      }

  return 0;
}

struct rib *
rib_match_ipv4 (struct in_addr addr)
{
  struct prefix_ipv4 p;
  struct route_table *table;
  struct route_node *rn;
  struct rib *match;
  struct nexthop *newhop;

  /* Lookup table.  */
  table = vrf_table (AFI_IP, SAFI_UNICAST, 0);
  if (! table)
    return 0;

  memset (&p, 0, sizeof (struct prefix_ipv4));
  p.family = AF_INET;
  p.prefixlen = IPV4_MAX_PREFIXLEN;
  p.prefix = addr;

  rn = route_node_match (table, (struct prefix *) &p);

  while (rn)
    {
      route_unlock_node (rn);
      
      /* Pick up selected route. */
      for (match = rn->info; match; match = match->next)
	{
	  if (CHECK_FLAG (match->status, RIB_ENTRY_REMOVED))
	    continue;
	  if (CHECK_FLAG (match->flags, ZEBRA_FLAG_SELECTED))
	    break;
	}

      /* If there is no selected route or matched route is EGP, go up
         tree. */
      if (! match 
	  || match->type == ZEBRA_ROUTE_BGP)
	{
	  do {
	    rn = rn->parent;
	  } while (rn && rn->info == NULL);
	  if (rn)
	    route_lock_node (rn);
	}
      else
	{
	  if (match->type == ZEBRA_ROUTE_CONNECT)
	    /* Directly point connected route. */
	    return match;
	  else
	    {
	      for (newhop = match->nexthop; newhop; newhop = newhop->next)
		if (CHECK_FLAG (newhop->flags, NEXTHOP_FLAG_FIB))
		  return match;
	      return NULL;
	    }
	}
    }
  return NULL;
}

struct rib *
rib_lookup_ipv4 (struct prefix_ipv4 *p)
{
  struct route_table *table;
  struct route_node *rn;
  struct rib *match;
  struct nexthop *nexthop;

  /* Lookup table.  */
  table = vrf_table (AFI_IP, SAFI_UNICAST, 0);
  if (! table)
    return 0;

  rn = route_node_lookup (table, (struct prefix *) p);

  /* No route for this prefix. */
  if (! rn)
    return NULL;

  /* Unlock node. */
  route_unlock_node (rn);

  for (match = rn->info; match; match = match->next)
    {
      if (CHECK_FLAG (match->status, RIB_ENTRY_REMOVED))
	continue;
      if (CHECK_FLAG (match->flags, ZEBRA_FLAG_SELECTED))
	break;
    }

  if (! match || match->type == ZEBRA_ROUTE_BGP)
    return NULL;

  if (match->type == ZEBRA_ROUTE_CONNECT)
    return match;
  
  for (nexthop = match->nexthop; nexthop; nexthop = nexthop->next)
    if (CHECK_FLAG (nexthop->flags, NEXTHOP_FLAG_FIB))
      return match;

  return NULL;
}

/*
 * This clone function, unlike its original rib_lookup_ipv4(), checks
 * if specified IPv4 route record (prefix/mask -> gate) exists in
 * the whole RIB and has ZEBRA_FLAG_SELECTED set.
 *
 * Return values:
 * -1: error
 * 0: exact match found
 * 1: a match was found with a different gate
 * 2: connected route found
 * 3: no matches found
 */
int
rib_lookup_ipv4_route (struct prefix_ipv4 *p, union sockunion * qgate)
{
  struct route_table *table;
  struct route_node *rn;
  struct rib *match;
  struct nexthop *nexthop;

  /* Lookup table.  */
  table = vrf_table (AFI_IP, SAFI_UNICAST, 0);
  if (! table)
    return ZEBRA_RIB_LOOKUP_ERROR;

  /* Scan the RIB table for exactly matching RIB entry. */
  rn = route_node_lookup (table, (struct prefix *) p);

  /* No route for this prefix. */
  if (! rn)
    return ZEBRA_RIB_NOTFOUND;

  /* Unlock node. */
  route_unlock_node (rn);

  /* Find out if a "selected" RR for the discovered RIB entry exists ever. */
  for (match = rn->info; match; match = match->next)
    {
      if (CHECK_FLAG (match->status, RIB_ENTRY_REMOVED))
	continue;
      if (CHECK_FLAG (match->flags, ZEBRA_FLAG_SELECTED))
	break;
    }

  /* None such found :( */
  if (!match)
    return ZEBRA_RIB_NOTFOUND;

  if (match->type == ZEBRA_ROUTE_CONNECT)
    return ZEBRA_RIB_FOUND_CONNECTED;
  
  /* Ok, we have a good candidate, let's check it's nexthop list... */
  for (nexthop = match->nexthop; nexthop; nexthop = nexthop->next)
    if (CHECK_FLAG (nexthop->flags, NEXTHOP_FLAG_FIB))
      {
	/* We are happy with either direct or recursive hexthop */
	if (nexthop->gate.ipv4.s_addr == qgate->sin.sin_addr.s_addr ||
	    nexthop->rgate.ipv4.s_addr == qgate->sin.sin_addr.s_addr)
	  return ZEBRA_RIB_FOUND_EXACT;

	if (IS_ZEBRA_DEBUG_RIB)
	  {
	    char gate_buf[INET_ADDRSTRLEN], rgate_buf[INET_ADDRSTRLEN],
	      qgate_buf[INET_ADDRSTRLEN];
	    inet_ntop (AF_INET, &nexthop->gate.ipv4.s_addr,
		       gate_buf, INET_ADDRSTRLEN);
	    inet_ntop (AF_INET, &nexthop->rgate.ipv4.s_addr,
		       rgate_buf, INET_ADDRSTRLEN);
	    inet_ntop (AF_INET, &qgate->sin.sin_addr.s_addr,
		       qgate_buf, INET_ADDRSTRLEN);
	    zlog_debug ("%s: qgate == %s, gate == %s, rgate == %s",
			__func__, qgate_buf, gate_buf, rgate_buf);
	  }
	return ZEBRA_RIB_FOUND_NOGATE;
      }

  return ZEBRA_RIB_NOTFOUND;
}

#ifdef HAVE_IPV6
struct rib *
rib_match_ipv6 (struct in6_addr *addr)
{
  struct prefix_ipv6 p;
  struct route_table *table;
  struct route_node *rn;
  struct rib *match;
  struct nexthop *newhop;

  /* Lookup table.  */
  table = vrf_table (AFI_IP6, SAFI_UNICAST, 0);
  if (! table)
    return 0;

  memset (&p, 0, sizeof (struct prefix_ipv6));
  p.family = AF_INET6;
  p.prefixlen = IPV6_MAX_PREFIXLEN;
  IPV6_ADDR_COPY (&p.prefix, addr);

  rn = route_node_match (table, (struct prefix *) &p);

  while (rn)
    {
      route_unlock_node (rn);
      
      /* Pick up selected route. */
      for (match = rn->info; match; match = match->next)
	{
	  if (CHECK_FLAG (match->status, RIB_ENTRY_REMOVED))
	    continue;
	  if (CHECK_FLAG (match->flags, ZEBRA_FLAG_SELECTED))
	    break;
	}

      /* If there is no selected route or matched route is EGP, go up
         tree. */
      if (! match 
	  || match->type == ZEBRA_ROUTE_BGP)
	{
	  do {
	    rn = rn->parent;
	  } while (rn && rn->info == NULL);
	  if (rn)
	    route_lock_node (rn);
	}
      else
	{
	  if (match->type == ZEBRA_ROUTE_CONNECT)
	    /* Directly point connected route. */
	    return match;
	  else
	    {
	      for (newhop = match->nexthop; newhop; newhop = newhop->next)
		if (CHECK_FLAG (newhop->flags, NEXTHOP_FLAG_FIB))
		  return match;
	      return NULL;
	    }
	}
    }
  return NULL;
}
#endif /* HAVE_IPV6 */

#define RIB_SYSTEM_ROUTE(R) \
        ((R)->type == ZEBRA_ROUTE_KERNEL || (R)->type == ZEBRA_ROUTE_CONNECT)

static inline int rib_is_managed(const struct rib *rib)
{
  switch (rib->type) {
  case ZEBRA_ROUTE_KERNEL:    	return 0;
  case ZEBRA_ROUTE_CONNECT:	return set_interface_mode;
  default:			return 1;
  }
}

/* This function verifies reachability of one given nexthop, which can be
 * numbered or unnumbered, IPv4 or IPv6. The result is unconditionally stored
 * in nexthop->flags field. If the 4th parameter, 'set', is non-zero,
 * nexthop->ifindex will be updated appropriately as well.
 * An existing route map can turn (otherwise active) nexthop into inactive, but
 * not vice versa.
 *
 * The return value is the final value of 'ACTIVE' flag.
 */

static unsigned
nexthop_active_check (struct route_node *rn, struct rib *rib,
		      struct nexthop *nexthop, int set)
{
  struct interface *ifp;
  route_map_result_t ret = RMAP_MATCH;
  extern char *proto_rm[AFI_MAX][ZEBRA_ROUTE_MAX+1];
  struct route_map *rmap;
  int family;

  family = 0;
  switch (nexthop->type)
    {
    case NEXTHOP_TYPE_IFINDEX:
      ifp = if_lookup_by_index (nexthop->ifindex);
      if (ifp && if_is_operative(ifp))
	SET_FLAG (nexthop->flags, NEXTHOP_FLAG_ACTIVE);
      else
	UNSET_FLAG (nexthop->flags, NEXTHOP_FLAG_ACTIVE);
      break;

    case NEXTHOP_TYPE_IPV6_IFNAME:
      family = AFI_IP6;
    case NEXTHOP_TYPE_IFNAME:
      ifp = if_lookup_by_name (nexthop->ifname);
      if (ifp && if_is_operative(ifp))
	{
	  if (set)
	    nexthop->ifindex = ifp->ifindex;
	  SET_FLAG (nexthop->flags, NEXTHOP_FLAG_ACTIVE);
	}
      else
	{
	  if (set)
	    nexthop->ifindex = 0;
	  UNSET_FLAG (nexthop->flags, NEXTHOP_FLAG_ACTIVE);
	}
      break;

    case NEXTHOP_TYPE_IPV4:
      if (set)
	nexthop->ifindex = 0;
    case NEXTHOP_TYPE_IPV4_IFINDEX:
      family = AFI_IP;
      if (nexthop_active (family, rib, nexthop, set, rn))
	SET_FLAG (nexthop->flags, NEXTHOP_FLAG_ACTIVE);
      else
	UNSET_FLAG (nexthop->flags, NEXTHOP_FLAG_ACTIVE);
      break;

#ifdef HAVE_IPV6
    case NEXTHOP_TYPE_IPV6:
      if (set)
	nexthop->ifindex = 0;
    case NEXTHOP_TYPE_IPV6_IFINDEX:
      family = AFI_IP6;
      if (IN6_IS_ADDR_LINKLOCAL (&nexthop->gate.ipv6))
	{
	  ifp = if_lookup_by_index (nexthop->ifindex);
	  if (ifp && if_is_operative(ifp))
	    SET_FLAG (nexthop->flags, NEXTHOP_FLAG_ACTIVE);
	  else
	    UNSET_FLAG (nexthop->flags, NEXTHOP_FLAG_ACTIVE);
	  break;
	}
      else if (nexthop_active (family, rib, nexthop, set, rn))
	SET_FLAG (nexthop->flags, NEXTHOP_FLAG_ACTIVE);
      else
	UNSET_FLAG (nexthop->flags, NEXTHOP_FLAG_ACTIVE);
      break;
#endif /* HAVE_IPV6 */

    case NEXTHOP_TYPE_BLACKHOLE:
      SET_FLAG (nexthop->flags, NEXTHOP_FLAG_ACTIVE);
      break;

    default:
      break;
    }

  if (! CHECK_FLAG (nexthop->flags, NEXTHOP_FLAG_ACTIVE))
    return 0;

  if (RIB_SYSTEM_ROUTE(rib) ||
      (family == AFI_IP && rn->p.family != AF_INET) ||
      (family == AFI_IP6 && rn->p.family != AF_INET6))
    return CHECK_FLAG (nexthop->flags, NEXTHOP_FLAG_ACTIVE);

  rmap = 0;
  if (rib->type >= 0 && rib->type < ZEBRA_ROUTE_MAX &&
      proto_rm[family][rib->type])
    rmap = route_map_lookup_by_name (proto_rm[family][rib->type]);

  if (!rmap && proto_rm[family][ZEBRA_ROUTE_MAX])
    rmap = route_map_lookup_by_name (proto_rm[family][ZEBRA_ROUTE_MAX]);

  if (rmap)
    ret = route_map_apply(rmap, &rn->p, RMAP_ZEBRA, nexthop);

  if (ret == RMAP_DENYMATCH)
    UNSET_FLAG (nexthop->flags, NEXTHOP_FLAG_ACTIVE);
  return CHECK_FLAG (nexthop->flags, NEXTHOP_FLAG_ACTIVE);
}

/* Iterate over all nexthops of the given RIB entry and refresh their
 * ACTIVE flag. rib->nexthop_active_num is updated accordingly. If any
 * nexthop is found to toggle the ACTIVE flag, the whole rib structure
 * is flagged with ZEBRA_FLAG_CHANGED. The 4th 'set' argument is
 * transparently passed to nexthop_active_check().
 *
 * Return value is the new number of active nexthops.
 */

static int
nexthop_active_update (struct route_node *rn, struct rib *rib, int set)
{
  struct nexthop *nexthop;
  unsigned int prev_active, prev_index, new_active;

  rib->nexthop_active_num = 0;
  UNSET_FLAG (rib->flags, ZEBRA_FLAG_CHANGED);

  for (nexthop = rib->nexthop; nexthop; nexthop = nexthop->next)
    {
      prev_active = CHECK_FLAG (nexthop->flags, NEXTHOP_FLAG_ACTIVE);
      prev_index = nexthop->ifindex;
      if ((new_active = nexthop_active_check (rn, rib, nexthop, set)))
	rib->nexthop_active_num++;
      if (prev_active != new_active ||
	  prev_index != nexthop->ifindex)
	SET_FLAG (rib->flags, ZEBRA_FLAG_CHANGED);
    }
  return rib->nexthop_active_num;
}

static void
rib_install_kernel (struct route_node *rn, struct rib *rib)
{
  int ret = 0;
  struct nexthop *nexthop;

  switch (PREFIX_FAMILY (&rn->p))
    {
    case AF_INET:
      ret = kernel_add_ipv4 (&rn->p, rib);
      break;
#ifdef HAVE_IPV6
    case AF_INET6:
      ret = kernel_add_ipv6 (&rn->p, rib);
      break;
#endif /* HAVE_IPV6 */
    }

  /* This condition is never met, if we are using rt_socket.c */
  if (ret < 0)
    {
      for (nexthop = rib->nexthop; nexthop; nexthop = nexthop->next)
	UNSET_FLAG (nexthop->flags, NEXTHOP_FLAG_FIB);
    }
}

/* Uninstall the route from kernel. */
static int
rib_uninstall_kernel (struct route_node *rn, struct rib *rib)
{
  int ret = 0;
  struct nexthop *nexthop;

  switch (PREFIX_FAMILY (&rn->p))
    {
    case AF_INET:
      ret = kernel_delete_ipv4 (&rn->p, rib);
      break;
#ifdef HAVE_IPV6
    case AF_INET6:
      ret = kernel_delete_ipv6 (&rn->p, rib);
      break;
#endif /* HAVE_IPV6 */
    }

  for (nexthop = rib->nexthop; nexthop; nexthop = nexthop->next)
    UNSET_FLAG (nexthop->flags, NEXTHOP_FLAG_FIB);

  return ret;
}

/* Uninstall the route from kernel. */
static void
rib_uninstall (struct route_node *rn, struct rib *rib)
{
  if (CHECK_FLAG (rib->flags, ZEBRA_FLAG_SELECTED))
    {
      redistribute_delete (&rn->p, rib);
      if (rib_is_managed (rib))
	rib_uninstall_kernel (rn, rib);
      UNSET_FLAG (rib->flags, ZEBRA_FLAG_SELECTED);
    }
}

static void rib_unlink (struct route_node *, struct rib *);

/* Core function for processing routing information base. */
static void
rib_process (struct route_node *rn)
{
  struct rib *rib;
  struct rib *next;
  struct rib *fib = NULL;
  struct rib *select = NULL;
  struct rib *del = NULL;
  int installed = 0;
  struct nexthop *nexthop = NULL;
  char buf[INET6_ADDRSTRLEN];
  
  assert (rn);
  
  if (IS_ZEBRA_DEBUG_RIB || IS_ZEBRA_DEBUG_RIB_Q)
    inet_ntop (rn->p.family, &rn->p.u.prefix, buf, INET6_ADDRSTRLEN);

  for (rib = rn->info; rib; rib = next)
    {
      /* The next pointer is saved, because current pointer
       * may be passed to rib_unlink() in the middle of iteration.
       */
      next = rib->next;
      
      /* Currently installed rib. */
      if (CHECK_FLAG (rib->flags, ZEBRA_FLAG_SELECTED))
        {
          assert (fib == NULL);
          fib = rib;
        }
      
      /* Unlock removed routes, so they'll be freed, bar the FIB entry,
       * which we need to do do further work with below.
       */
      if (CHECK_FLAG (rib->status, RIB_ENTRY_REMOVED))
        {
          if (rib != fib)
            {
              if (IS_ZEBRA_DEBUG_RIB)
                zlog_debug ("%s: %s/%d: rn %p, removing rib %p", __func__,
                  buf, rn->p.prefixlen, rn, rib);
                rib_unlink (rn, rib);
            }
          else
            del = rib;
          
          continue;
        }
      
      /* Skip unreachable nexthop. */
      if (! nexthop_active_update (rn, rib, 0))
        continue;

      /* Infinit distance. */
      if (rib->distance == DISTANCE_INFINITY)
        continue;

      /* Newly selected rib, the common case. */
      if (!select)
        {
          select = rib;
          continue;
        }
      
      /* filter route selection in following order:
       * - connected beats other types
       * - lower distance beats higher
       * - lower metric beats higher for equal distance
       * - last, hence oldest, route wins tie break.
       */
      
      /* Connected routes. Pick the last connected
       * route of the set of lowest metric connected routes.
       */
      if (rib->type == ZEBRA_ROUTE_CONNECT)
        {
          if (select->type != ZEBRA_ROUTE_CONNECT
              || rib->metric <= select->metric)
            select = rib;
          continue;
        }
      else if (select->type == ZEBRA_ROUTE_CONNECT)
        continue;
      
      /* higher distance loses */
      if (rib->distance > select->distance)
        continue;
      
      /* lower wins */
      if (rib->distance < select->distance)
        {
          select = rib;
          continue;
        }
      
      /* metric tie-breaks equal distance */
      if (rib->metric <= select->metric)
        select = rib;
    } /* for (rib = rn->info; rib; rib = next) */

  /* After the cycle is finished, the following pointers will be set:
   * select --- the winner RIB entry, if any was found, otherwise NULL
   * fib    --- the SELECTED RIB entry, if any, otherwise NULL
   * del    --- equal to fib, if fib is queued for deletion, NULL otherwise
   * rib    --- NULL
   */

  /* Same RIB entry is selected. Update FIB and finish. */
  if (select && select == fib)
    {
      if (IS_ZEBRA_DEBUG_RIB)
        zlog_debug ("%s: %s/%d: Updating existing route, select %p, fib %p",
                     __func__, buf, rn->p.prefixlen, select, fib);
      if (CHECK_FLAG (select->flags, ZEBRA_FLAG_CHANGED))
        {
          redistribute_delete (&rn->p, select);
          if (rib_is_managed (select))
            rib_uninstall_kernel (rn, select);

          /* Set real nexthop. */
          nexthop_active_update (rn, select, 1);
  
          if (rib_is_managed (select))
            rib_install_kernel (rn, select);
          redistribute_add (&rn->p, select);
        }
      else if (rib_is_managed (select))
        {
          /* Housekeeping code to deal with 
             race conditions in kernel with Linux
             netlink reporting interface up before IPv4 or IPv6 protocol
             is ready to add routes.
             This makes sure the routes are IN the kernel.
           */

          for (nexthop = select->nexthop; nexthop; nexthop = nexthop->next)
            if (CHECK_FLAG (nexthop->flags, NEXTHOP_FLAG_FIB))
            {
              installed = 1;
              break;
            }
          if (! installed) 
            rib_install_kernel (rn, select);
        }
      goto end;
    }

  /* At this point we either haven't found the best RIB entry or it is
   * different from what we currently intend to flag with SELECTED. In both
   * cases, if a RIB block is present in FIB, it should be withdrawn.
   */
  if (fib)
    {
      if (IS_ZEBRA_DEBUG_RIB)
        zlog_debug ("%s: %s/%d: Removing existing route, fib %p", __func__,
          buf, rn->p.prefixlen, fib);
      redistribute_delete (&rn->p, fib);
      if (rib_is_managed (fib))
	rib_uninstall_kernel (rn, fib);
      UNSET_FLAG (fib->flags, ZEBRA_FLAG_SELECTED);

      /* Set real nexthop. */
      nexthop_active_update (rn, fib, 1);
    }

  /* Regardless of some RIB entry being SELECTED or not before, now we can
   * tell, that if a new winner exists, FIB is still not updated with this
   * data, but ready to be.
   */
  if (select)
    {
      if (IS_ZEBRA_DEBUG_RIB)
        zlog_debug ("%s: %s/%d: Adding route, select %p", __func__, buf,
          rn->p.prefixlen, select);
      /* Set real nexthop. */
      nexthop_active_update (rn, select, 1);

      if (rib_is_managed (select))
        rib_install_kernel (rn, select);
      SET_FLAG (select->flags, ZEBRA_FLAG_SELECTED);
      redistribute_add (&rn->p, select);
    }

  /* FIB route was removed, should be deleted */
  if (del)
    {
      if (IS_ZEBRA_DEBUG_RIB)
        zlog_debug ("%s: %s/%d: Deleting fib %p, rn %p", __func__, buf,
          rn->p.prefixlen, del, rn);
      rib_unlink (rn, del);
    }

end:
  if (IS_ZEBRA_DEBUG_RIB_Q)
    zlog_debug ("%s: %s/%d: rn %p dequeued", __func__, buf, rn->p.prefixlen, rn);
}

/* Take a list of route_node structs and return 1, if there was a record
 * picked from it and processed by rib_process(). Don't process more, 
 * than one RN record; operate only in the specified sub-queue.
 */
static unsigned int
process_subq (struct list * subq, u_char qindex)
{
  struct listnode *lnode  = listhead (subq);
  struct route_node *rnode;

  if (!lnode)
    return 0;

  rnode = listgetdata (lnode);
  rib_process (rnode);

  if (rnode->info) /* The first RIB record is holding the flags bitmask. */
    UNSET_FLAG (((struct rib *)rnode->info)->rn_status, RIB_ROUTE_QUEUED(qindex));
#if 0
  else
    {
      zlog_debug ("%s: called for route_node (%p, %d) with no ribs",
                  __func__, rnode, rnode->lock);
      zlog_backtrace(LOG_DEBUG);
    }
#endif
  route_unlock_node (rnode);
  list_delete_node (subq, lnode);
  return 1;
}

/* Dispatch the meta queue by picking, processing and unlocking the next RN from
 * a non-empty sub-queue with lowest priority. wq is equal to zebra->ribq and data
 * is pointed to the meta queue structure.
 */
static wq_item_status
meta_queue_process (struct work_queue *dummy, void *data)
{
  struct meta_queue * mq = data;
  unsigned i;

  for (i = 0; i < MQ_SIZE; i++)
    if (process_subq (mq->subq[i], i))
      {
	mq->size--;
	break;
      }
  return mq->size ? WQ_REQUEUE : WQ_SUCCESS;
}

/* Map from rib types to queue type (priority) in meta queue */
static const u_char meta_queue_map[ZEBRA_ROUTE_MAX] = {
  [ZEBRA_ROUTE_SYSTEM]  = 4,
  [ZEBRA_ROUTE_KERNEL]  = 0,
  [ZEBRA_ROUTE_CONNECT] = 0,
  [ZEBRA_ROUTE_STATIC]  = 1,
  [ZEBRA_ROUTE_RIP]     = 2,
  [ZEBRA_ROUTE_RIPNG]   = 2,
  [ZEBRA_ROUTE_OSPF]    = 2,
  [ZEBRA_ROUTE_OSPF6]   = 2,
  [ZEBRA_ROUTE_ISIS]    = 2,
  [ZEBRA_ROUTE_BGP]     = 3,
  [ZEBRA_ROUTE_HSLS]    = 4,
};

/* Look into the RN and queue it into one or more priority queues,
 * increasing the size for each data push done.
 */
static void
rib_meta_queue_add (struct meta_queue *mq, struct route_node *rn)
{
  struct rib *rib;
  char buf[INET6_ADDRSTRLEN];

  if (IS_ZEBRA_DEBUG_RIB_Q)
    inet_ntop (rn->p.family, &rn->p.u.prefix, buf, INET6_ADDRSTRLEN);

  for (rib = rn->info; rib; rib = rib->next)
    {
      u_char qindex = meta_queue_map[rib->type];

      /* Invariant: at this point we always have rn->info set. */
      if (CHECK_FLAG (((struct rib *)rn->info)->rn_status, RIB_ROUTE_QUEUED(qindex)))
	{
	  if (IS_ZEBRA_DEBUG_RIB_Q)
	    zlog_debug ("%s: %s/%d: rn %p is already queued in sub-queue %u",
			__func__, buf, rn->p.prefixlen, rn, qindex);
	  continue;
	}

      SET_FLAG (((struct rib *)rn->info)->rn_status, RIB_ROUTE_QUEUED(qindex));
      listnode_add (mq->subq[qindex], rn);
      route_lock_node (rn);
      mq->size++;

      if (IS_ZEBRA_DEBUG_RIB_Q)
	zlog_debug ("%s: %s/%d: queued rn %p into sub-queue %u",
		    __func__, buf, rn->p.prefixlen, rn, qindex);
    }
}

/* Add route_node to work queue and schedule processing */
static void
rib_queue_add (struct zebra_t *zebra, struct route_node *rn)
{
  
  if (IS_ZEBRA_DEBUG_RIB_Q)
    {
<<<<<<< HEAD
      zlog_info ("%s: %s/%d: work queue added", __func__,
		 inet_ntop (AF_INET, &rn->p.u.prefix, buf, INET_ADDRSTRLEN),
		 rn->p.prefixlen);
      zlog_backtrace(LOG_DEBUG);
      return;
    }

=======
      char buf[INET6_ADDRSTRLEN];

      zlog_info ("%s: %s/%d: work queue added", __func__,
		 inet_ntop (rn->p.family, &rn->p.u.prefix, buf, INET6_ADDRSTRLEN),
		 rn->p.prefixlen);
    }

>>>>>>> cc2dd928
  /*
   * The RIB queue should normally be either empty or holding the only
   * work_queue_item element. In the latter case this element would
   * hold a pointer to the meta queue structure, which must be used to
   * actually queue the route nodes to process. So create the MQ
   * holder, if necessary, then push the work into it in any case.
   * This semantics was introduced after 0.99.9 release.
   */
  if (!zebra->ribq->items->count)
    work_queue_add (zebra->ribq, zebra->mq);

  rib_meta_queue_add (zebra->mq, rn);
}

/* Create new meta queue.
   A destructor function doesn't seem to be necessary here.
 */
static struct meta_queue *
meta_queue_new (void)
{
  struct meta_queue *new;
  unsigned i;

  new = XCALLOC (MTYPE_WORK_QUEUE, sizeof (struct meta_queue));
  assert(new);

  for (i = 0; i < MQ_SIZE; i++)
    {
      new->subq[i] = list_new ();
      assert(new->subq[i]);
    }

  return new;
}

/* initialize zebra rib work queue */
static void
rib_queue_init (struct zebra_t *zebra)
{
  if (! (zebra->ribq = work_queue_new (zebra->master, 
                                       "route_node processing")))
    {
      zlog_err ("%s: could not initialize work queue!", __func__);
      return;
    }

  /* fill in the work queue spec */
  zebra->ribq->spec.workfunc = &meta_queue_process;
  zebra->ribq->spec.errorfunc = NULL;
  /* XXX: TODO: These should be runtime configurable via vty */
  zebra->ribq->spec.max_retries = 3;
  zebra->ribq->spec.hold = 10;
  
  if (!(zebra->mq = meta_queue_new ()))
<<<<<<< HEAD
    zlog_err ("%s: could not initialize meta queue!", __func__);
=======
    zlog_err ("%s: could not initialise meta queue!", __func__);
>>>>>>> cc2dd928
}

/* RIB updates are processed via a queue of pointers to route_nodes.
 *
 * The queue length is bounded by the maximal size of the routing table,
 * as a route_node will not be requeued, if already queued.
 *
 * RIBs are submitted via rib_addnode or rib_delnode which set minimal
 * state, or static_install_ipv{4,6} (when an existing RIB is updated)
 * and then submit route_node to queue for best-path selection later.
 * Order of add/delete state changes are preserved for any given RIB.
 *
 * Deleted RIBs are reaped during best-path selection.
 *
 * rib_addnode
 * |-> rib_link or unset RIB_ENTRY_REMOVE        |->Update kernel with
 *       |-------->|                             |  best RIB, if required
 *                 |                             |
 * static_install->|->rib_addqueue...... -> rib_process
 *                 |                             |
 *       |-------->|                             |-> rib_unlink
 * |-> set RIB_ENTRY_REMOVE                           |
 * rib_delnode                                  (RIB freed)
 *
 *
 * Queueing state for a route_node is kept in the head RIB entry, this
 * state must be preserved as and when the head RIB entry of a
 * route_node is changed by rib_unlink / rib_link. A small complication,
 * but saves having to allocate a dedicated object for this.
 * 
 * Refcounting (aka "locking" throughout the GNU Zebra and Quagga code):
 *
 * - route_nodes: refcounted by:
 *   - RIBs attached to route_node:
 *     - managed by: rib_link/unlink
 *   - route_node processing queue
 *     - managed by: rib_addqueue, rib_process.
 *
 */
 
/* Add RIB to head of the route node. */
static void
rib_link (struct route_node *rn, struct rib *rib)
{
  struct rib *head;
  char buf[INET6_ADDRSTRLEN];
  
  assert (rib && rn);
  
  route_lock_node (rn); /* rn route table reference */

  if (IS_ZEBRA_DEBUG_RIB)
  {
    inet_ntop (rn->p.family, &rn->p.u.prefix, buf, INET6_ADDRSTRLEN);
    zlog_debug ("%s: %s/%d: rn %p, rib %p", __func__,
      buf, rn->p.prefixlen, rn, rib);
  }

  head = rn->info;
  if (head)
    {
      if (IS_ZEBRA_DEBUG_RIB)
        zlog_debug ("%s: %s/%d: new head, rn_status copied over", __func__,
          buf, rn->p.prefixlen);
      head->prev = rib;
      /* Transfer the rn status flags to the new head RIB */
      rib->rn_status = head->rn_status;
    }
  rib->next = head;
  rn->info = rib;
  rib_queue_add (&zebrad, rn);
}

static void
rib_addnode (struct route_node *rn, struct rib *rib)
{
  /* RIB node has been un-removed before route-node is processed. 
   * route_node must hence already be on the queue for processing.. 
   */
  if (CHECK_FLAG (rib->status, RIB_ENTRY_REMOVED))
    {
      if (IS_ZEBRA_DEBUG_RIB)
      {
        char buf[INET6_ADDRSTRLEN];
        inet_ntop (rn->p.family, &rn->p.u.prefix, buf, INET6_ADDRSTRLEN);
        zlog_debug ("%s: %s/%d: rn %p, un-removed rib %p",
                    __func__, buf, rn->p.prefixlen, rn, rib);
      }
      UNSET_FLAG (rib->status, RIB_ENTRY_REMOVED);
      return;
    }
  rib_link (rn, rib);
}

static void
rib_unlink (struct route_node *rn, struct rib *rib)
{
  struct nexthop *nexthop, *next;
  char buf[INET6_ADDRSTRLEN];

  assert (rn && rib);

  if (IS_ZEBRA_DEBUG_RIB)
  {
    inet_ntop (rn->p.family, &rn->p.u.prefix, buf, INET6_ADDRSTRLEN);
    zlog_debug ("%s: %s/%d: rn %p, rib %p",
                __func__, buf, rn->p.prefixlen, rn, rib);
  }

  if (rib->next)
    rib->next->prev = rib->prev;

  if (rib->prev)
    rib->prev->next = rib->next;
  else
    {
      rn->info = rib->next;
      
      if (rn->info)
        {
          if (IS_ZEBRA_DEBUG_RIB)
            zlog_debug ("%s: %s/%d: rn %p, rib %p, new head copy",
                        __func__, buf, rn->p.prefixlen, rn, rib);
          rib->next->rn_status = rib->rn_status;
        }
    }

  /* free RIB and nexthops */
  for (nexthop = rib->nexthop; nexthop; nexthop = next)
    {
      next = nexthop->next;
      nexthop_free (nexthop);
    }
  XFREE (MTYPE_RIB, rib);

  route_unlock_node (rn); /* rn route table reference */
}

static void
rib_delnode (struct route_node *rn, struct rib *rib)
{
  if (IS_ZEBRA_DEBUG_RIB)
  {
    char buf[INET6_ADDRSTRLEN];
    inet_ntop (rn->p.family, &rn->p.u.prefix, buf, INET6_ADDRSTRLEN);
    zlog_debug ("%s: %s/%d: rn %p, rib %p, removing", __func__,
      buf, rn->p.prefixlen, rn, rib);
  }
  SET_FLAG (rib->status, RIB_ENTRY_REMOVED);
  rib_queue_add (&zebrad, rn);
}

int
rib_add_ipv4 (int type, int flags, struct prefix_ipv4 *p, 
	      struct in_addr *gate, struct in_addr *src,
	      unsigned int ifindex, u_int32_t vrf_id,
	      u_int32_t metric, u_int8_t distance,
	      u_int8_t scope, u_int8_t proto)
{
  struct rib *rib;
  struct rib *same = NULL;
  struct route_table *table;
  struct route_node *rn;
  struct nexthop *nexthop;

  /* Lookup table.  */
  table = vrf_table (AFI_IP, SAFI_UNICAST, 0);
  if (! table)
    return 0;

  /* Make it sure prefixlen is applied to the prefix. */
  apply_mask_ipv4 (p);

  /* Set default distance by route type. */
  if (distance == 0)
    {
      distance = route_info[type].distance;

      /* iBGP distance is 200. */
      if (type == ZEBRA_ROUTE_BGP && CHECK_FLAG (flags, ZEBRA_FLAG_IBGP))
	distance = 200;
    }

  /* All system, kernel, connected or static routes are possible
     candidates for recursive routes */
  if (type < ZEBRA_ROUTE_RIP)
    SET_FLAG (flags, ZEBRA_FLAG_INTERNAL);

  /* Lookup route node.*/
  rn = route_node_get (table, (struct prefix *) p);

  /* If same type of route are installed, treat it as a implicit
     withdraw. */
  for (rib = rn->info; rib; rib = rib->next)
    {
      if (CHECK_FLAG (rib->status, RIB_ENTRY_REMOVED))
        continue;
      
      if (rib->type != type)
	continue;

      if (rib->type == ZEBRA_ROUTE_KERNEL &&
	  (rib->metric != metric || rib->protocol != proto))
	continue;

      if (rib->type != ZEBRA_ROUTE_CONNECT)
        {
          same = rib;
          break;
        }
      /* Duplicate connected route comes in. */
      else if ((nexthop = rib->nexthop) &&
	       nexthop->type == NEXTHOP_TYPE_IFINDEX &&
	       nexthop->ifindex == ifindex &&
	       !CHECK_FLAG (rib->status, RIB_ENTRY_REMOVED))
	{
	  rib->refcnt++;
	  return 0 ;
	}
    }

  /* Allocate new rib structure. */
  rib = XCALLOC (MTYPE_RIB, sizeof (struct rib));
  rib->type = type;
  rib->distance = distance;
  rib->flags = flags;
  rib->metric = metric;
  rib->table = vrf_id;
  rib->nexthop_num = 0;
  rib->uptime = time (NULL);
  rib->scope = scope;
  rib->protocol = proto;

  /* Nexthop settings. */
  if (gate)
    {
      if (ifindex)
	nexthop_ipv4_ifindex_add (rib, gate, src, ifindex);
      else
	nexthop_ipv4_add (rib, gate, src);
    }
  else
    nexthop_ifindex_add (rib, ifindex, src);

  /* If this route is kernel route, set FIB flag to the route. */
  if (type == ZEBRA_ROUTE_KERNEL || type == ZEBRA_ROUTE_CONNECT)
    for (nexthop = rib->nexthop; nexthop; nexthop = nexthop->next)
      SET_FLAG (nexthop->flags, NEXTHOP_FLAG_FIB);

  /* Link new rib to node.*/
  if (IS_ZEBRA_DEBUG_RIB)
    zlog_debug ("%s: calling rib_addnode (%p, %p)", __func__, rn, rib);
  rib_addnode (rn, rib);
  
  /* Free implicit route.*/
  if (same)
    {
      if (IS_ZEBRA_DEBUG_RIB)
	zlog_debug ("%s: calling rib_delnode (%p, %p)", __func__, rn, rib);
      rib_delnode (rn, same);
    }
  
  route_unlock_node (rn);
  return 0;
}

/* This function dumps the contents of a given RIB entry into
 * standard debug log. Calling function name and IP prefix in
 * question are passed as 1st and 2nd arguments.
 */

void rib_dump (const char * func, const struct prefix_ipv4 * p, const struct rib * rib)
{
  char straddr1[INET_ADDRSTRLEN], straddr2[INET_ADDRSTRLEN];
  struct nexthop *nexthop;

  inet_ntop (AF_INET, &p->prefix, straddr1, INET_ADDRSTRLEN);
  zlog_debug ("%s: dumping RIB entry %p for %s/%d", func, rib, straddr1, p->prefixlen);
  zlog_debug
  (
    "%s: refcnt == %lu, uptime == %lu, type == %u, table == %d",
    func,
    rib->refcnt,
    (unsigned long) rib->uptime,
    rib->type,
    rib->table
  );
  zlog_debug
  (
    "%s: metric == %u, distance == %u, flags == %u, status == %u",
    func,
    rib->metric,
    rib->distance,
    rib->flags,
    rib->status
  );
  zlog_debug
  (
    "%s: nexthop_num == %u, nexthop_active_num == %u, nexthop_fib_num == %u",
    func,
    rib->nexthop_num,
    rib->nexthop_active_num,
    rib->nexthop_fib_num
  );
  for (nexthop = rib->nexthop; nexthop; nexthop = nexthop->next)
  {
    inet_ntop (AF_INET, &nexthop->gate.ipv4.s_addr, straddr1, INET_ADDRSTRLEN);
    inet_ntop (AF_INET, &nexthop->rgate.ipv4.s_addr, straddr2, INET_ADDRSTRLEN);
    zlog_debug
    (
      "%s: NH %s (%s) with flags %s%s%s",
      func,
      straddr1,
      straddr2,
      (CHECK_FLAG (nexthop->flags, NEXTHOP_FLAG_ACTIVE) ? "ACTIVE " : ""),
      (CHECK_FLAG (nexthop->flags, NEXTHOP_FLAG_FIB) ? "FIB " : ""),
      (CHECK_FLAG (nexthop->flags, NEXTHOP_FLAG_RECURSIVE) ? "RECURSIVE" : "")
    );
  }
  zlog_debug ("%s: dump complete", func);
}

/* This is an exported helper to rtm_read() to dump the strange
 * RIB entry found by rib_lookup_ipv4_route()
 */

void rib_lookup_and_dump (struct prefix_ipv4 * p)
{
  struct route_table *table;
  struct route_node *rn;
  struct rib *rib;
  char prefix_buf[INET_ADDRSTRLEN];

  /* Lookup table.  */
  table = vrf_table (AFI_IP, SAFI_UNICAST, 0);
  if (! table)
  {
    zlog_err ("%s: vrf_table() returned NULL", __func__);
    return;
  }

  inet_ntop (AF_INET, &p->prefix.s_addr, prefix_buf, INET_ADDRSTRLEN);
  /* Scan the RIB table for exactly matching RIB entry. */
  rn = route_node_lookup (table, (struct prefix *) p);

  /* No route for this prefix. */
  if (! rn)
  {
    zlog_debug ("%s: lookup failed for %s/%d", __func__, prefix_buf, p->prefixlen);
    return;
  }

  /* Unlock node. */
  route_unlock_node (rn);

  /* let's go */
  for (rib = rn->info; rib; rib = rib->next)
  {
    zlog_debug
    (
      "%s: rn %p, rib %p: %s, %s",
      __func__,
      rn,
      rib,
      (CHECK_FLAG (rib->status, RIB_ENTRY_REMOVED) ? "removed" : "NOT removed"),
      (CHECK_FLAG (rib->flags, ZEBRA_FLAG_SELECTED) ? "selected" : "NOT selected")
    );
    rib_dump (__func__, p, rib);
  }
}

/* Check if requested address assignment will fail due to another
 * route being installed by zebra in FIB already. Take necessary
 * actions, if needed: remove such a route from FIB and deSELECT
 * corresponding RIB entry. Then put affected RN into RIBQ head.
 */
void rib_lookup_and_pushup (struct prefix_ipv4 * p)
{
  struct route_table *table;
  struct route_node *rn;
  struct rib *rib;
  unsigned changed = 0;

  if (NULL == (table = vrf_table (AFI_IP, SAFI_UNICAST, 0)))
  {
    zlog_err ("%s: vrf_table() returned NULL", __func__);
    return;
  }

  /* No matches would be the simplest case. */
  if (NULL == (rn = route_node_lookup (table, (struct prefix *) p)))
    return;

  /* Unlock node. */
  route_unlock_node (rn);

  /* Check all RIB entries. In case any changes have to be done, requeue
   * the RN into RIBQ head. If the routing message about the new connected
   * route (generated by the IP address we are going to assign very soon)
   * comes before the RIBQ is processed, the new RIB entry will join
   * RIBQ record already on head. This is necessary for proper revalidation
   * of the rest of the RIB.
   */
  for (rib = rn->info; rib; rib = rib->next)
  {
    if (CHECK_FLAG (rib->flags, ZEBRA_FLAG_SELECTED) && rib_is_managed (rib))
    {
      changed = 1;
      if (IS_ZEBRA_DEBUG_RIB)
      {
        char buf[INET_ADDRSTRLEN];
        inet_ntop (rn->p.family, &p->prefix, buf, INET_ADDRSTRLEN);
        zlog_debug ("%s: freeing way for connected prefix %s/%d", __func__, buf, p->prefixlen);
        rib_dump (__func__, (struct prefix_ipv4 *)&rn->p, rib);
      }
      rib_uninstall (rn, rib);
    }
  }
  if (changed)
    rib_queue_add (&zebrad, rn);
}

int
rib_add_ipv4_multipath (struct prefix_ipv4 *p, struct rib *rib)
{
  struct route_table *table;
  struct route_node *rn;
  struct rib *same;
  struct nexthop *nexthop;
  
  /* Lookup table.  */
  table = vrf_table (AFI_IP, SAFI_UNICAST, 0);
  if (! table)
    return 0;
  /* Make it sure prefixlen is applied to the prefix. */
  apply_mask_ipv4 (p);

  /* Set default distance by route type. */
  if (rib->distance == 0)
    {
      rib->distance = route_info[rib->type].distance;

      /* iBGP distance is 200. */
      if (rib->type == ZEBRA_ROUTE_BGP 
	  && CHECK_FLAG (rib->flags, ZEBRA_FLAG_IBGP))
	rib->distance = 200;
    }

  /* Lookup route node.*/
  rn = route_node_get (table, (struct prefix *) p);

  /* If same type of route are installed, treat it as a implicit
     withdraw. */
  for (same = rn->info; same; same = same->next)
    {
      if (CHECK_FLAG (same->status, RIB_ENTRY_REMOVED))
        continue;
      
      if (same->type == rib->type && same->table == rib->table
	  && same->type != ZEBRA_ROUTE_CONNECT)
        break;
    }
  
  /* If this route is kernel route, set FIB flag to the route. */
  if (rib->type == ZEBRA_ROUTE_KERNEL || rib->type == ZEBRA_ROUTE_CONNECT)
    for (nexthop = rib->nexthop; nexthop; nexthop = nexthop->next)
      SET_FLAG (nexthop->flags, NEXTHOP_FLAG_FIB);

  /* Link new rib to node.*/
  rib_addnode (rn, rib);
  if (IS_ZEBRA_DEBUG_RIB)
  {
    zlog_debug ("%s: called rib_addnode (%p, %p) on new RIB entry",
      __func__, rn, rib);
    rib_dump (__func__, p, rib);
  }

  /* Free implicit route.*/
  if (same)
  {
    if (IS_ZEBRA_DEBUG_RIB)
    {
      zlog_debug ("%s: calling rib_delnode (%p, %p) on existing RIB entry",
        __func__, rn, same);
      rib_dump (__func__, p, same);
    }
    rib_delnode (rn, same);
  }
  
  route_unlock_node (rn);
  return 0;
}

/* XXX factor with rib_delete_ipv6 */
int
rib_delete_ipv4 (int type, int flags, struct prefix_ipv4 *p,
		 struct in_addr *gate, unsigned int ifindex, u_int32_t vrf_id)
{
  struct route_table *table;
  struct route_node *rn;
  struct rib *rib;
  struct rib *fib = NULL;
  struct rib *same = NULL;
  struct nexthop *nexthop;
  char buf1[INET_ADDRSTRLEN];
  char buf2[INET_ADDRSTRLEN];

  /* Lookup table.  */
  table = vrf_table (AFI_IP, SAFI_UNICAST, 0);
  if (! table)
    return 0;

  /* Apply mask. */
  apply_mask_ipv4 (p);

  if (IS_ZEBRA_DEBUG_KERNEL && gate)
    zlog_debug ("rib_delete_ipv4(): route delete %s/%d via %s ifindex %d",
		       inet_ntop (AF_INET, &p->prefix, buf1, INET_ADDRSTRLEN),
		       p->prefixlen, 
		       inet_ntoa (*gate), 
		       ifindex);

  /* Lookup route node. */
  rn = route_node_lookup (table, (struct prefix *) p);
  if (! rn)
    {
      if (IS_ZEBRA_DEBUG_KERNEL)
	{
	  if (gate)
	    zlog_debug ("route %s/%d via %s ifindex %d doesn't exist in rib",
		       inet_ntop (AF_INET, &p->prefix, buf1, INET_ADDRSTRLEN),
		       p->prefixlen,
		       inet_ntop (AF_INET, gate, buf2, INET_ADDRSTRLEN),
		       ifindex);
	  else
	    zlog_debug ("route %s/%d ifindex %d doesn't exist in rib",
		       inet_ntop (AF_INET, &p->prefix, buf1, INET_ADDRSTRLEN),
		       p->prefixlen,
		       ifindex);
	}
      return ZEBRA_ERR_RTNOEXIST;
    }

  /* Lookup same type route. */
  for (rib = rn->info; rib; rib = rib->next)
    {
      if (CHECK_FLAG (rib->status, RIB_ENTRY_REMOVED))
        continue;

      if (CHECK_FLAG (rib->flags, ZEBRA_FLAG_SELECTED))
	fib = rib;

      if (rib->type != type)
	continue;
      if (rib->type == ZEBRA_ROUTE_CONNECT && (nexthop = rib->nexthop) &&
	  nexthop->type == NEXTHOP_TYPE_IFINDEX && nexthop->ifindex == ifindex)
	{
	  if (rib->refcnt)
	    {
	      rib->refcnt--;
	      route_unlock_node (rn);
	      route_unlock_node (rn);
	      return 0;
	    }
	  same = rib;
	  break;
	}
      /* Make sure that the route found has the same gateway. */
      else if (gate == NULL ||
	       ((nexthop = rib->nexthop) &&
	        (IPV4_ADDR_SAME (&nexthop->gate.ipv4, gate) ||
		 IPV4_ADDR_SAME (&nexthop->rgate.ipv4, gate)))) 
        {
	  same = rib;
	  break;
	}
    }

  /* If same type of route can't be found and this message is from
     kernel. */
  if (! same)
    {
      if (fib && type == ZEBRA_ROUTE_KERNEL)
	{
	  /* Unset flags. */
	  for (nexthop = fib->nexthop; nexthop; nexthop = nexthop->next)
	    UNSET_FLAG (nexthop->flags, NEXTHOP_FLAG_FIB);

	  UNSET_FLAG (fib->flags, ZEBRA_FLAG_SELECTED);
	}
      else
	{
	  if (IS_ZEBRA_DEBUG_KERNEL)
	    {
	      if (gate)
		zlog_debug ("route %s/%d via %s ifindex %d type %d doesn't exist in rib",
			   inet_ntop (AF_INET, &p->prefix, buf1, INET_ADDRSTRLEN),
			   p->prefixlen,
			   inet_ntop (AF_INET, gate, buf2, INET_ADDRSTRLEN),
			   ifindex,
			   type);
	      else
		zlog_debug ("route %s/%d ifindex %d type %d doesn't exist in rib",
			   inet_ntop (AF_INET, &p->prefix, buf1, INET_ADDRSTRLEN),
			   p->prefixlen,
			   ifindex,
			   type);
	    }
	  route_unlock_node (rn);
	  return ZEBRA_ERR_RTNOEXIST;
	}
    }
  
  if (same)
    rib_delnode (rn, same);
  
  route_unlock_node (rn);
  return 0;
}

/* Install static route into rib. */
static void
static_install_ipv4 (struct prefix *p, struct static_ipv4 *si)
{
  struct rib *rib;
  struct route_node *rn;
  struct route_table *table;

  /* Lookup table.  */
  table = vrf_table (AFI_IP, SAFI_UNICAST, 0);
  if (! table)
    return;

  /* Lookup existing route */
  rn = route_node_get (table, p);
  for (rib = rn->info; rib; rib = rib->next)
    {
       if (CHECK_FLAG (rib->status, RIB_ENTRY_REMOVED))
         continue;
        
       if (rib->type == ZEBRA_ROUTE_STATIC && rib->distance == si->distance)
         break;
    }

  if (rib)
    {
      /* Same distance static route is there.  Update it with new
         nexthop. */
      route_unlock_node (rn);
      switch (si->type)
        {
          case STATIC_IPV4_GATEWAY:
            nexthop_ipv4_add (rib, &si->gate.ipv4, NULL);
            break;
          case STATIC_IPV4_IFNAME:
            nexthop_ifname_add (rib, si->gate.ifname);
            break;
          case STATIC_IPV4_BLACKHOLE:
            nexthop_blackhole_add (rib);
            break;
        }
      rib_queue_add (&zebrad, rn);
    }
  else
    {
      /* This is new static route. */
      rib = XCALLOC (MTYPE_RIB, sizeof (struct rib));
      
      rib->type = ZEBRA_ROUTE_STATIC;
      rib->distance = si->distance;
      rib->metric = 0;
      rib->nexthop_num = 0;

      switch (si->type)
        {
          case STATIC_IPV4_GATEWAY:
            nexthop_ipv4_add (rib, &si->gate.ipv4, NULL);
            break;
          case STATIC_IPV4_IFNAME:
            nexthop_ifname_add (rib, si->gate.ifname);
            break;
          case STATIC_IPV4_BLACKHOLE:
            nexthop_blackhole_add (rib);
            break;
        }

      /* Save the flags of this static routes (reject, blackhole) */
      rib->flags = si->flags;

      /* Link this rib to the tree. */
      rib_addnode (rn, rib);
    }
}

static int
static_ipv4_nexthop_same (struct nexthop *nexthop, struct static_ipv4 *si)
{
  if (nexthop->type == NEXTHOP_TYPE_IPV4
      && si->type == STATIC_IPV4_GATEWAY
      && IPV4_ADDR_SAME (&nexthop->gate.ipv4, &si->gate.ipv4))
    return 1;
  if (nexthop->type == NEXTHOP_TYPE_IFNAME
      && si->type == STATIC_IPV4_IFNAME
      && strcmp (nexthop->ifname, si->gate.ifname) == 0)
    return 1;
  if (nexthop->type == NEXTHOP_TYPE_BLACKHOLE
      && si->type == STATIC_IPV4_BLACKHOLE)
    return 1;
  return 0;
}

/* Uninstall static route from RIB. */
static void
static_uninstall_ipv4 (struct prefix *p, struct static_ipv4 *si)
{
  struct route_node *rn;
  struct rib *rib;
  struct nexthop *nexthop;
  struct route_table *table;

  /* Lookup table.  */
  table = vrf_table (AFI_IP, SAFI_UNICAST, 0);
  if (! table)
    return;
  
  /* Lookup existing route with type and distance. */
  rn = route_node_lookup (table, p);
  if (! rn)
    return;

  for (rib = rn->info; rib; rib = rib->next)
    {
      if (CHECK_FLAG (rib->status, RIB_ENTRY_REMOVED))
        continue;

      if (rib->type == ZEBRA_ROUTE_STATIC && rib->distance == si->distance)
        break;
    }

  if (! rib)
    {
      route_unlock_node (rn);
      return;
    }

  /* Lookup nexthop. */
  for (nexthop = rib->nexthop; nexthop; nexthop = nexthop->next)
    if (static_ipv4_nexthop_same (nexthop, si))
      break;

  /* Can't find nexthop. */
  if (! nexthop)
    {
      route_unlock_node (rn);
      return;
    }
  
  /* Check nexthop. */
  if (rib->nexthop_num == 1)
    rib_delnode (rn, rib);
  else
    {
      if (CHECK_FLAG (nexthop->flags, NEXTHOP_FLAG_FIB))
        rib_uninstall (rn, rib);
      nexthop_delete (rib, nexthop);
      nexthop_free (nexthop);
      rib_queue_add (&zebrad, rn);
    }
  /* Unlock node. */
  route_unlock_node (rn);
}

/* Add static route into static route configuration. */
int
static_add_ipv4 (struct prefix *p, struct in_addr *gate, const char *ifname,
		 u_char flags, u_char distance, u_int32_t vrf_id)
{
  u_char type = 0;
  struct route_node *rn;
  struct static_ipv4 *si;
  struct static_ipv4 *pp;
  struct static_ipv4 *cp;
  struct static_ipv4 *update = NULL;
  struct route_table *stable;

  /* Lookup table.  */
  stable = vrf_static_table (AFI_IP, SAFI_UNICAST, vrf_id);
  if (! stable)
    return -1;
  
  /* Lookup static route prefix. */
  rn = route_node_get (stable, p);

  /* Make flags. */
  if (gate)
    type = STATIC_IPV4_GATEWAY;
  else if (ifname)
    type = STATIC_IPV4_IFNAME;
  else
    type = STATIC_IPV4_BLACKHOLE;

  /* Do nothing if there is a same static route.  */
  for (si = rn->info; si; si = si->next)
    {
      if (type == si->type
	  && (! gate || IPV4_ADDR_SAME (gate, &si->gate.ipv4))
	  && (! ifname || strcmp (ifname, si->gate.ifname) == 0))
	{
	  if (distance == si->distance)
	    {
	      route_unlock_node (rn);
	      return 0;
	    }
	  else
	    update = si;
	}
    }

  /* Distance changed.  */
  if (update)
    static_delete_ipv4 (p, gate, ifname, update->distance, vrf_id);

  /* Make new static route structure. */
  si = XCALLOC (MTYPE_STATIC_IPV4, sizeof (struct static_ipv4));

  si->type = type;
  si->distance = distance;
  si->flags = flags;

  if (gate)
    si->gate.ipv4 = *gate;
  if (ifname)
    si->gate.ifname = XSTRDUP (0, ifname);

  /* Add new static route information to the tree with sort by
     distance value and gateway address. */
  for (pp = NULL, cp = rn->info; cp; pp = cp, cp = cp->next)
    {
      if (si->distance < cp->distance)
	break;
      if (si->distance > cp->distance)
	continue;
      if (si->type == STATIC_IPV4_GATEWAY && cp->type == STATIC_IPV4_GATEWAY)
	{
	  if (ntohl (si->gate.ipv4.s_addr) < ntohl (cp->gate.ipv4.s_addr))
	    break;
	  if (ntohl (si->gate.ipv4.s_addr) > ntohl (cp->gate.ipv4.s_addr))
	    continue;
	}
    }

  /* Make linked list. */
  if (pp)
    pp->next = si;
  else
    rn->info = si;
  if (cp)
    cp->prev = si;
  si->prev = pp;
  si->next = cp;

  /* Install into rib. */
  static_install_ipv4 (p, si);

  /* Scan for possible recursive route changes */
  rib_update ();

  return 1;
}

/* Delete static route from static route configuration. */
int
static_delete_ipv4 (struct prefix *p, struct in_addr *gate, const char *ifname,
		    u_char distance, u_int32_t vrf_id)
{
  u_char type = 0;
  struct route_node *rn;
  struct static_ipv4 *si;
  struct route_table *stable;

  /* Lookup table.  */
  stable = vrf_static_table (AFI_IP, SAFI_UNICAST, vrf_id);
  if (! stable)
    return -1;

  /* Lookup static route prefix. */
  rn = route_node_lookup (stable, p);
  if (! rn)
    return 0;

  /* Make flags. */
  if (gate)
    type = STATIC_IPV4_GATEWAY;
  else if (ifname)
    type = STATIC_IPV4_IFNAME;
  else
    type = STATIC_IPV4_BLACKHOLE;

  /* Find same static route is the tree */
  for (si = rn->info; si; si = si->next)
    if (type == si->type
	&& (! gate || IPV4_ADDR_SAME (gate, &si->gate.ipv4))
	&& (! ifname || strcmp (ifname, si->gate.ifname) == 0))
      break;

  /* Can't find static route. */
  if (! si)
    {
      route_unlock_node (rn);
      return 0;
    }

  /* Install into rib. */
  static_uninstall_ipv4 (p, si);

  /* Unlink static route from linked list. */
  if (si->prev)
    si->prev->next = si->next;
  else
    rn->info = si->next;
  if (si->next)
    si->next->prev = si->prev;
  route_unlock_node (rn);
  
  /* Free static route configuration. */
  if (ifname)
    XFREE (0, si->gate.ifname);
  XFREE (MTYPE_STATIC_IPV4, si);

  route_unlock_node (rn);

  /* Scan for possible recursive route changes */
  rib_update ();

  return 1;
}


#ifdef HAVE_IPV6
static int
rib_bogus_ipv6 (int type, struct prefix_ipv6 *p,
		struct in6_addr *gate, unsigned int ifindex, int table)
{
  if (type == ZEBRA_ROUTE_CONNECT && IN6_IS_ADDR_UNSPECIFIED (&p->prefix)) {
#if defined (MUSICA) || defined (LINUX)
    /* IN6_IS_ADDR_V4COMPAT(&p->prefix) */
    if (p->prefixlen == 96)
      return 0;
#endif /* MUSICA */
    return 1;
  }
  if (type == ZEBRA_ROUTE_KERNEL && IN6_IS_ADDR_UNSPECIFIED (&p->prefix)
      && p->prefixlen == 96 && gate && IN6_IS_ADDR_UNSPECIFIED (gate))
    {
      kernel_delete_ipv6_old (p, gate, ifindex, 0, table);
      return 1;
    }
  return 0;
}

int
rib_add_ipv6 (int type, int flags, struct prefix_ipv6 *p,
	      struct in6_addr *gate, unsigned int ifindex, u_int32_t vrf_id,
	      u_int32_t metric, u_char distance)
{
  struct rib *rib;
  struct rib *same = NULL;
  struct route_table *table;
  struct route_node *rn;
  struct nexthop *nexthop;

  /* Lookup table.  */
  table = vrf_table (AFI_IP6, SAFI_UNICAST, 0);
  if (! table)
    return 0;

  /* Make sure mask is applied. */
  apply_mask_ipv6 (p);

  /* Set default distance by route type. */
  if (!distance)
    distance = route_info[type].distance;
  
  if (type == ZEBRA_ROUTE_BGP && CHECK_FLAG (flags, ZEBRA_FLAG_IBGP))
    distance = 200;

  /* Filter bogus route. */
  if (rib_bogus_ipv6 (type, p, gate, ifindex, 0))
    return 0;

  /* Lookup route node.*/
  rn = route_node_get (table, (struct prefix *) p);

  /* If same type of route are installed, treat it as a implicit
     withdraw. */
  for (rib = rn->info; rib; rib = rib->next)
    {
      if (CHECK_FLAG (rib->status, RIB_ENTRY_REMOVED))
        continue;

      if (rib->type != type)
	continue;
      if (rib->type != ZEBRA_ROUTE_CONNECT)
	{
	  same = rib;
	  break;
	}
      else if ((nexthop = rib->nexthop) &&
	       nexthop->type == NEXTHOP_TYPE_IFINDEX &&
	       nexthop->ifindex == ifindex)
	{
	  rib->refcnt++;
	  return 0;
	}
    }

  /* Allocate new rib structure. */
  rib = XCALLOC (MTYPE_RIB, sizeof (struct rib));
  
  rib->type = type;
  rib->distance = distance;
  rib->flags = flags;
  rib->metric = metric;
  rib->table = vrf_id;
  rib->nexthop_num = 0;
  rib->uptime = time (NULL);

  /* Nexthop settings. */
  if (gate)
    {
      if (ifindex)
	nexthop_ipv6_ifindex_add (rib, gate, ifindex);
      else
	nexthop_ipv6_add (rib, gate);
    }
  else
    nexthop_ifindex_add (rib, ifindex, NULL);

  /* If this route is kernel route, set FIB flag to the route. */
  if (type == ZEBRA_ROUTE_KERNEL || type == ZEBRA_ROUTE_CONNECT)
    for (nexthop = rib->nexthop; nexthop; nexthop = nexthop->next)
      SET_FLAG (nexthop->flags, NEXTHOP_FLAG_FIB);

  /* Link new rib to node.*/
  rib_addnode (rn, rib);

  /* Free implicit route.*/
  if (same)
    rib_delnode (rn, same);
  
  route_unlock_node (rn);
  return 0;
}

/* XXX factor with rib_delete_ipv6 */
int
rib_delete_ipv6 (int type, int flags, struct prefix_ipv6 *p,
		 struct in6_addr *gate, unsigned int ifindex, u_int32_t vrf_id)
{
  struct route_table *table;
  struct route_node *rn;
  struct rib *rib;
  struct rib *fib = NULL;
  struct rib *same = NULL;
  struct nexthop *nexthop;
  char buf1[INET6_ADDRSTRLEN];
  char buf2[INET6_ADDRSTRLEN];

  /* Apply mask. */
  apply_mask_ipv6 (p);

  /* Lookup table.  */
  table = vrf_table (AFI_IP6, SAFI_UNICAST, 0);
  if (! table)
    return 0;
  
  /* Lookup route node. */
  rn = route_node_lookup (table, (struct prefix *) p);
  if (! rn)
    {
      if (IS_ZEBRA_DEBUG_KERNEL)
	{
	  if (gate)
	    zlog_debug ("route %s/%d via %s ifindex %d doesn't exist in rib",
		       inet_ntop (AF_INET6, &p->prefix, buf1, INET6_ADDRSTRLEN),
		       p->prefixlen,
		       inet_ntop (AF_INET6, gate, buf2, INET6_ADDRSTRLEN),
		       ifindex);
	  else
	    zlog_debug ("route %s/%d ifindex %d doesn't exist in rib",
		       inet_ntop (AF_INET6, &p->prefix, buf1, INET6_ADDRSTRLEN),
		       p->prefixlen,
		       ifindex);
	}
      return ZEBRA_ERR_RTNOEXIST;
    }

  /* Lookup same type route. */
  for (rib = rn->info; rib; rib = rib->next)
    {
      if (CHECK_FLAG(rib->status, RIB_ENTRY_REMOVED))
        continue;

      if (CHECK_FLAG (rib->flags, ZEBRA_FLAG_SELECTED))
	fib = rib;

      if (rib->type != type)
        continue;
      if (rib->type == ZEBRA_ROUTE_CONNECT && (nexthop = rib->nexthop) &&
	  nexthop->type == NEXTHOP_TYPE_IFINDEX && nexthop->ifindex == ifindex)
	{
	  if (rib->refcnt)
	    {
	      rib->refcnt--;
	      route_unlock_node (rn);
	      route_unlock_node (rn);
	      return 0;
	    }
	  same = rib;
	  break;
	}
      /* Make sure that the route found has the same gateway. */
      else if (gate == NULL ||
	       ((nexthop = rib->nexthop) &&
	        (IPV6_ADDR_SAME (&nexthop->gate.ipv6, gate) ||
		 IPV6_ADDR_SAME (&nexthop->rgate.ipv6, gate))))
	{
	  same = rib;
	  break;
	}
    }

  /* If same type of route can't be found and this message is from
     kernel. */
  if (! same)
    {
      if (fib && type == ZEBRA_ROUTE_KERNEL)
	{
	  /* Unset flags. */
	  for (nexthop = fib->nexthop; nexthop; nexthop = nexthop->next)
	    UNSET_FLAG (nexthop->flags, NEXTHOP_FLAG_FIB);

	  UNSET_FLAG (fib->flags, ZEBRA_FLAG_SELECTED);
	}
      else
	{
	  if (IS_ZEBRA_DEBUG_KERNEL)
	    {
	      if (gate)
		zlog_debug ("route %s/%d via %s ifindex %d type %d doesn't exist in rib",
			   inet_ntop (AF_INET6, &p->prefix, buf1, INET6_ADDRSTRLEN),
			   p->prefixlen,
			   inet_ntop (AF_INET6, gate, buf2, INET6_ADDRSTRLEN),
			   ifindex,
			   type);
	      else
		zlog_debug ("route %s/%d ifindex %d type %d doesn't exist in rib",
			   inet_ntop (AF_INET6, &p->prefix, buf1, INET6_ADDRSTRLEN),
			   p->prefixlen,
			   ifindex,
			   type);
	    }
	  route_unlock_node (rn);
	  return ZEBRA_ERR_RTNOEXIST;
	}
    }

  if (same)
    rib_delnode (rn, same);
  
  route_unlock_node (rn);
  return 0;
}

/* Install static route into rib. */
static void
static_install_ipv6 (struct prefix *p, struct static_ipv6 *si)
{
  struct rib *rib;
  struct route_table *table;
  struct route_node *rn;

  /* Lookup table.  */
  table = vrf_table (AFI_IP6, SAFI_UNICAST, 0);
  if (! table)
    return;

  /* Lookup existing route */
  rn = route_node_get (table, p);
  for (rib = rn->info; rib; rib = rib->next)
    {
      if (CHECK_FLAG(rib->status, RIB_ENTRY_REMOVED))
        continue;

      if (rib->type == ZEBRA_ROUTE_STATIC && rib->distance == si->distance)
        break;
    }

  if (rib)
    {
      /* Same distance static route is there.  Update it with new
         nexthop. */
      route_unlock_node (rn);

      switch (si->type)
	{
	case STATIC_IPV6_GATEWAY:
	  nexthop_ipv6_add (rib, &si->ipv6);
	  break;
	case STATIC_IPV6_IFNAME:
	  nexthop_ifname_add (rib, si->ifname);
	  break;
	case STATIC_IPV6_GATEWAY_IFNAME:
	  nexthop_ipv6_ifname_add (rib, &si->ipv6, si->ifname);
	  break;
	}
      rib_queue_add (&zebrad, rn);
    }
  else
    {
      /* This is new static route. */
      rib = XCALLOC (MTYPE_RIB, sizeof (struct rib));
      
      rib->type = ZEBRA_ROUTE_STATIC;
      rib->distance = si->distance;
      rib->metric = 0;
      rib->nexthop_num = 0;

      switch (si->type)
	{
	case STATIC_IPV6_GATEWAY:
	  nexthop_ipv6_add (rib, &si->ipv6);
	  break;
	case STATIC_IPV6_IFNAME:
	  nexthop_ifname_add (rib, si->ifname);
	  break;
	case STATIC_IPV6_GATEWAY_IFNAME:
	  nexthop_ipv6_ifname_add (rib, &si->ipv6, si->ifname);
	  break;
	}

      /* Save the flags of this static routes (reject, blackhole) */
      rib->flags = si->flags;

      /* Link this rib to the tree. */
      rib_addnode (rn, rib);
    }
}

static int
static_ipv6_nexthop_same (struct nexthop *nexthop, struct static_ipv6 *si)
{
  if (nexthop->type == NEXTHOP_TYPE_IPV6
      && si->type == STATIC_IPV6_GATEWAY
      && IPV6_ADDR_SAME (&nexthop->gate.ipv6, &si->ipv6))
    return 1;
  if (nexthop->type == NEXTHOP_TYPE_IFNAME
      && si->type == STATIC_IPV6_IFNAME
      && strcmp (nexthop->ifname, si->ifname) == 0)
    return 1;
  if (nexthop->type == NEXTHOP_TYPE_IPV6_IFNAME
      && si->type == STATIC_IPV6_GATEWAY_IFNAME
      && IPV6_ADDR_SAME (&nexthop->gate.ipv6, &si->ipv6)
      && strcmp (nexthop->ifname, si->ifname) == 0)
    return 1;
  return 0;
}

static void
static_uninstall_ipv6 (struct prefix *p, struct static_ipv6 *si)
{
  struct route_table *table;
  struct route_node *rn;
  struct rib *rib;
  struct nexthop *nexthop;

  /* Lookup table.  */
  table = vrf_table (AFI_IP6, SAFI_UNICAST, 0);
  if (! table)
    return;

  /* Lookup existing route with type and distance. */
  rn = route_node_lookup (table, (struct prefix *) p);
  if (! rn)
    return;

  for (rib = rn->info; rib; rib = rib->next)
    {
      if (CHECK_FLAG (rib->status, RIB_ENTRY_REMOVED))
        continue;
    
      if (rib->type == ZEBRA_ROUTE_STATIC && rib->distance == si->distance)
        break;
    }

  if (! rib)
    {
      route_unlock_node (rn);
      return;
    }

  /* Lookup nexthop. */
  for (nexthop = rib->nexthop; nexthop; nexthop = nexthop->next)
    if (static_ipv6_nexthop_same (nexthop, si))
      break;

  /* Can't find nexthop. */
  if (! nexthop)
    {
      route_unlock_node (rn);
      return;
    }
  
  /* Check nexthop. */
  if (rib->nexthop_num == 1)
    {
      rib_delnode (rn, rib);
    }
  else
    {
      if (CHECK_FLAG (nexthop->flags, NEXTHOP_FLAG_FIB))
        rib_uninstall (rn, rib);
      nexthop_delete (rib, nexthop);
      nexthop_free (nexthop);
      rib_queue_add (&zebrad, rn);
    }
  /* Unlock node. */
  route_unlock_node (rn);
}

/* Add static route into static route configuration. */
int
static_add_ipv6 (struct prefix *p, u_char type, struct in6_addr *gate,
		 const char *ifname, u_char flags, u_char distance,
		 u_int32_t vrf_id)
{
  struct route_node *rn;
  struct static_ipv6 *si;
  struct static_ipv6 *pp;
  struct static_ipv6 *cp;
  struct route_table *stable;

  /* Lookup table.  */
  stable = vrf_static_table (AFI_IP6, SAFI_UNICAST, vrf_id);
  if (! stable)
    return -1;
    
  if (!gate &&
      (type == STATIC_IPV6_GATEWAY || type == STATIC_IPV6_GATEWAY_IFNAME))
    return -1;
  
  if (!ifname && 
      (type == STATIC_IPV6_GATEWAY_IFNAME || type == STATIC_IPV6_IFNAME))
    return -1;

  /* Lookup static route prefix. */
  rn = route_node_get (stable, p);

  /* Do nothing if there is a same static route.  */
  for (si = rn->info; si; si = si->next)
    {
      if (distance == si->distance 
	  && type == si->type
	  && (! gate || IPV6_ADDR_SAME (gate, &si->ipv6))
	  && (! ifname || strcmp (ifname, si->ifname) == 0))
	{
	  route_unlock_node (rn);
	  return 0;
	}
    }

  /* Make new static route structure. */
  si = XCALLOC (MTYPE_STATIC_IPV6, sizeof (struct static_ipv6));

  si->type = type;
  si->distance = distance;
  si->flags = flags;

  switch (type)
    {
    case STATIC_IPV6_GATEWAY:
      si->ipv6 = *gate;
      break;
    case STATIC_IPV6_IFNAME:
      si->ifname = XSTRDUP (0, ifname);
      break;
    case STATIC_IPV6_GATEWAY_IFNAME:
      si->ipv6 = *gate;
      si->ifname = XSTRDUP (0, ifname);
      break;
    }

  /* Add new static route information to the tree with sort by
     distance value and gateway address. */
  for (pp = NULL, cp = rn->info; cp; pp = cp, cp = cp->next)
    {
      if (si->distance < cp->distance)
	break;
      if (si->distance > cp->distance)
	continue;
    }

  /* Make linked list. */
  if (pp)
    pp->next = si;
  else
    rn->info = si;
  if (cp)
    cp->prev = si;
  si->prev = pp;
  si->next = cp;

  /* Install into rib. */
  static_install_ipv6 (p, si);

  /* Scan for possible recursive route changes */
  rib_update ();
  return 1;
}

/* Delete static route from static route configuration. */
int
static_delete_ipv6 (struct prefix *p, u_char type, struct in6_addr *gate,
		    const char *ifname, u_char distance, u_int32_t vrf_id)
{
  struct route_node *rn;
  struct static_ipv6 *si;
  struct route_table *stable;

  /* Lookup table.  */
  stable = vrf_static_table (AFI_IP6, SAFI_UNICAST, vrf_id);
  if (! stable)
    return -1;

  /* Lookup static route prefix. */
  rn = route_node_lookup (stable, p);
  if (! rn)
    return 0;

  /* Find same static route is the tree */
  for (si = rn->info; si; si = si->next)
    if (distance == si->distance 
	&& type == si->type
	&& (! gate || IPV6_ADDR_SAME (gate, &si->ipv6))
	&& (! ifname || strcmp (ifname, si->ifname) == 0))
      break;

  /* Can't find static route. */
  if (! si)
    {
      route_unlock_node (rn);
      return 0;
    }

  /* Install into rib. */
  static_uninstall_ipv6 (p, si);

  /* Unlink static route from linked list. */
  if (si->prev)
    si->prev->next = si->next;
  else
    rn->info = si->next;
  if (si->next)
    si->next->prev = si->prev;
  
  /* Free static route configuration. */
  if (ifname)
    XFREE (0, si->ifname);
  XFREE (MTYPE_STATIC_IPV6, si);

  rib_update ();
  return 1;
}
#endif /* HAVE_IPV6 */

/* RIB update function. */
static void rib_update_table (struct route_table *table)
{
  struct route_node *rn;

  if (table)
    for (rn = route_top (table); rn; rn = route_next (rn))
      if (rn->info)
        rib_queue_add (&zebrad, rn);
}

<<<<<<< HEAD
void
rib_update (void)
{
  if (zebrad.update)
    {
      thread_cancel (zebrad.update);
      zebrad.update = NULL;
    }

  rib_update_table (vrf_table (AFI_IP, SAFI_UNICAST, 0));

#ifdef HAVE_IPV6
  rib_update_table (vrf_table (AFI_IP6, SAFI_UNICAST, 0));
#endif
}

static int
rib_update_thread (struct thread *self)
{
  rib_update ();
  return 0;
}

void
rib_update_background (void)
{
  if (!zebrad.update)
    zebrad.update = thread_add_background (zebrad.master, rib_update_thread,
					   NULL, rib_process_hold_time);
}
=======
>>>>>>> cc2dd928

/* Remove all routes which comes from non main table.  */
static void
rib_weed_table (struct route_table *table)
{
  struct route_node *rn;
  struct rib *rib;
  struct rib *next;

  if (table)
    for (rn = route_top (table); rn; rn = route_next (rn))
      for (rib = rn->info; rib; rib = next)
	{
	  next = rib->next;

	  if (CHECK_FLAG (rib->status, RIB_ENTRY_REMOVED))
	    continue;

	  if (rib->table != zebrad.rtm_table_default &&
	      rib->table != RT_TABLE_MAIN)
            rib_delnode (rn, rib);
	}
}

/* Delete all routes from non main table. */
void
rib_weed_tables (void)
{
  rib_weed_table (vrf_table (AFI_IP, SAFI_UNICAST, 0));
  rib_weed_table (vrf_table (AFI_IP6, SAFI_UNICAST, 0));
}

/* Delete self installed routes after zebra is relaunched.  */
static void
rib_sweep_table (struct route_table *table)
{
  struct route_node *rn;
  struct rib *rib;
  struct rib *next;
  int ret = 0;

  if (table)
    for (rn = route_top (table); rn; rn = route_next (rn))
      for (rib = rn->info; rib; rib = next)
	{
	  next = rib->next;

	  if (CHECK_FLAG (rib->status, RIB_ENTRY_REMOVED))
	    continue;

	  if (rib->type == ZEBRA_ROUTE_KERNEL && 
	      CHECK_FLAG (rib->flags, ZEBRA_FLAG_SELFROUTE))
	    {
	      ret = rib_uninstall_kernel (rn, rib);
	      if (! ret)
                rib_delnode (rn, rib);
	    }
	}
}

/* Sweep all RIB tables.  */
void
rib_sweep_route (void)
{
  rib_sweep_table (vrf_table (AFI_IP, SAFI_UNICAST, 0));
  rib_sweep_table (vrf_table (AFI_IP6, SAFI_UNICAST, 0));
}

/* When all IPV4 subnets are gone on Linux, the kernel frees all routes */
void
rib_flush_interface(afi_t afi, struct interface *ifp)
{
  struct route_table *table;
  struct route_node *rn;
  struct rib *rib, *next;

  table = vrf_table(afi, SAFI_UNICAST, 0);
  if (!table)
    return;

  if (IS_ZEBRA_DEBUG_RIB)
    zlog_debug ("%s: flushing references to %s", __func__, ifp->name);

  for (rn = route_top (table); rn; rn = route_next (rn))
    for (rib = rn->info; rib; rib = next)
      {
	struct nexthop *nexthop;

	next = rib->next;

	if (CHECK_FLAG (rib->status, RIB_ENTRY_REMOVED))
	  continue;

	switch(rib->type) {
	case ZEBRA_ROUTE_KERNEL:
	  if ( (nexthop = rib->nexthop) &&
	       (nexthop->type == NEXTHOP_TYPE_IPV4_IFINDEX ||
		nexthop->type == NEXTHOP_TYPE_IFINDEX) &&
	       nexthop->ifindex == ifp->ifindex)
	    {
	      if (IS_ZEBRA_DEBUG_RIB)
		zlog_debug ("%s: calling rib_delnode (%p, %p) on kernel RIB entry",
			    __func__, rn, rib);
	      rib_delnode(rn, rib);
	    }
	  break;

	case ZEBRA_ROUTE_STATIC:
	  for (nexthop = rib->nexthop; nexthop; nexthop = nexthop->next)
	    switch(nexthop->type)
	      {
	      case NEXTHOP_TYPE_IPV4:
	      case NEXTHOP_TYPE_IPV6:
	      case NEXTHOP_TYPE_IFINDEX:
	      case NEXTHOP_TYPE_IPV4_IFINDEX:
	      case NEXTHOP_TYPE_IPV6_IFINDEX:
		if (nexthop->ifindex == ifp->ifindex)
		  UNSET_FLAG (nexthop->flags, NEXTHOP_FLAG_FIB);
		break;

	      case NEXTHOP_TYPE_IFNAME:
	      case NEXTHOP_TYPE_IPV4_IFNAME:
	      case NEXTHOP_TYPE_IPV6_IFNAME:
		if (strcmp(nexthop->ifname, ifp->name) == 0)
		  UNSET_FLAG (nexthop->flags, NEXTHOP_FLAG_FIB);
		break;

	      case NEXTHOP_TYPE_BLACKHOLE:
		break;
	      }
	}
      }
}

/* Close RIB and clean up kernel routes. */
static void
rib_close_table (struct route_table *table)
{
  struct route_node *rn;
  struct rib *rib;

  if (table)
    for (rn = route_top (table); rn; rn = route_next (rn))
      for (rib = rn->info; rib; rib = rib->next)
        {
          if (rib_is_managed (rib)
	      && CHECK_FLAG (rib->flags, ZEBRA_FLAG_SELECTED))
            rib_uninstall_kernel (rn, rib);
        }
}

/* Close all RIB tables.  */
void
rib_close (void)
{
  rib_close_table (vrf_table (AFI_IP, SAFI_UNICAST, 0));
  rib_close_table (vrf_table (AFI_IP6, SAFI_UNICAST, 0));
}

/* Routing information base initialize. */
void
rib_init (void)
{
  rib_queue_init (&zebrad);
  /* VRF initialization.  */
  vrf_init ();
}<|MERGE_RESOLUTION|>--- conflicted
+++ resolved
@@ -1336,15 +1336,6 @@
   
   if (IS_ZEBRA_DEBUG_RIB_Q)
     {
-<<<<<<< HEAD
-      zlog_info ("%s: %s/%d: work queue added", __func__,
-		 inet_ntop (AF_INET, &rn->p.u.prefix, buf, INET_ADDRSTRLEN),
-		 rn->p.prefixlen);
-      zlog_backtrace(LOG_DEBUG);
-      return;
-    }
-
-=======
       char buf[INET6_ADDRSTRLEN];
 
       zlog_info ("%s: %s/%d: work queue added", __func__,
@@ -1352,7 +1343,6 @@
 		 rn->p.prefixlen);
     }
 
->>>>>>> cc2dd928
   /*
    * The RIB queue should normally be either empty or holding the only
    * work_queue_item element. In the latter case this element would
@@ -1407,11 +1397,7 @@
   zebra->ribq->spec.hold = 10;
   
   if (!(zebra->mq = meta_queue_new ()))
-<<<<<<< HEAD
-    zlog_err ("%s: could not initialize meta queue!", __func__);
-=======
     zlog_err ("%s: could not initialise meta queue!", __func__);
->>>>>>> cc2dd928
 }
 
 /* RIB updates are processed via a queue of pointers to route_nodes.
@@ -2902,10 +2888,10 @@
         rib_queue_add (&zebrad, rn);
 }
 
-<<<<<<< HEAD
 void
 rib_update (void)
 {
+  /* cancel background update */
   if (zebrad.update)
     {
       thread_cancel (zebrad.update);
@@ -2933,8 +2919,6 @@
     zebrad.update = thread_add_background (zebrad.master, rib_update_thread,
 					   NULL, rib_process_hold_time);
 }
-=======
->>>>>>> cc2dd928
  
 /* Remove all routes which comes from non main table.  */
